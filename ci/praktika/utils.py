import base64
import dataclasses
import glob
import json
import multiprocessing
import os
import platform
import re
import signal
import subprocess
import sys
import time
import traceback
from abc import ABC, abstractmethod
from collections import deque
from concurrent.futures import ThreadPoolExecutor, as_completed
from contextlib import contextmanager
from datetime import datetime
from pathlib import Path
from threading import Thread
from types import SimpleNamespace
from typing import Any, Dict, Iterator, List, Optional, Type, TypeVar, Union

T = TypeVar("T", bound="Serializable")


class MetaClasses:
    class WithIter(type):
        def __iter__(cls):
            return (v for k, v in cls.__dict__.items() if not k.startswith("_"))

    @dataclasses.dataclass
    class Serializable(ABC):
        @classmethod
        def to_dict(cls, obj):
            if dataclasses.is_dataclass(obj):
                return {k: cls.to_dict(v) for k, v in dataclasses.asdict(obj).items()}
            elif isinstance(obj, SimpleNamespace):
                return {k: cls.to_dict(v) for k, v in vars(obj).items()}
            elif isinstance(obj, list):
                return [cls.to_dict(i) for i in obj]
            elif isinstance(obj, dict):
                return {k: cls.to_dict(v) for k, v in obj.items()}
            else:
                return obj

        @classmethod
        def from_dict(cls: Type[T], obj: Dict[str, Any]) -> T:
            return cls(**obj)

        @classmethod
        def from_fs(cls: Type[T], name) -> T:
            with open(cls.file_name_static(name), "r", encoding="utf8") as f:
                try:
                    return cls.from_dict(json.load(f))
                except json.decoder.JSONDecodeError as ex:
                    print(f"ERROR: failed to parse json, ex [{ex}]")
                    print(f"JSON content [{cls.file_name_static(name)}]")
                    Shell.check(f"cat {cls.file_name_static(name)}")
                    raise ex

        @classmethod
        @abstractmethod
        def file_name_static(cls, name):
            pass

        def file_name(self):
            return self.file_name_static(self.name)

        def dump(self):
            with open(self.file_name(), "w", encoding="utf8") as f:
                json.dump(self.to_dict(self), f, indent=4)
            return self

        @classmethod
        def exist(cls, name):
            return Path(cls.file_name_static(name)).is_file()

        def to_json(self, pretty=False):
            return json.dumps(dataclasses.asdict(self), indent=4 if pretty else None)

    @dataclasses.dataclass
    class SerializableSingleton(ABC):
        @classmethod
        def to_dict(cls, obj):
            if dataclasses.is_dataclass(obj):
                return {k: cls.to_dict(v) for k, v in dataclasses.asdict(obj).items()}
            elif isinstance(obj, SimpleNamespace):
                return {k: cls.to_dict(v) for k, v in vars(obj).items()}
            elif isinstance(obj, list):
                return [cls.to_dict(i) for i in obj]
            elif isinstance(obj, dict):
                return {k: cls.to_dict(v) for k, v in obj.items()}
            else:
                return obj

        @classmethod
        def from_dict(cls: Type[T], obj: Dict[str, Any]) -> T:
            return cls(**obj)

        @classmethod
        @abstractmethod
        def file_name_static(cls):
            pass

        @classmethod
        def from_fs(cls: Type[T]) -> T:
            with open(cls.file_name_static(), "r", encoding="utf8") as f:
                try:
                    return cls.from_dict(json.load(f))
                except json.decoder.JSONDecodeError as ex:
                    print(f"ERROR: failed to parse json, ex [{ex}]")
                    print(f"JSON content [{cls.file_name_static()}]")
                    Shell.check(f"cat {cls.file_name_static()}")
                    raise ex

        def dump(self):
            with open(self.file_name_static(), "w", encoding="utf8") as f:
                json.dump(self.to_dict(self), f, indent=4)
            return self

        @classmethod
        def exist(cls):
            return Path(cls.file_name_static()).is_file()

        def to_json(self, pretty=False):
            return json.dumps(dataclasses.asdict(self), indent=4 if pretty else None)


class ContextManager:
    @staticmethod
    @contextmanager
    def cd(to: Optional[Union[Path, str]]) -> Iterator[None]:
        """
        changes current working directory to @path or `git root` if @path is None
        :param to:
        :return:
        """
        # if not to:
        #     try:
        #         to = Shell.get_output_or_raise("git rev-parse --show-toplevel")
        #     except:
        #         pass
        #     if not to:
        #         if Path(_Settings.DOCKER_WD).is_dir():
        #             to = _Settings.DOCKER_WD
        #     if not to:
        #         assert False, "FIX IT"
        #     assert to
        old_pwd = os.getcwd()
        if to:
            os.chdir(to)
        try:
            yield
        finally:
            os.chdir(old_pwd)


class Shell:
    @classmethod
    def get_output_or_raise(cls, command, verbose=False):
        return cls.get_output(command, verbose=verbose, strict=True).strip()

    @classmethod
    def get_output(cls, command, strict=False, verbose=False):
        if verbose:
            print(f"Run command [{command}]")
        res = subprocess.run(
            command,
            shell=True,
            stdout=subprocess.PIPE,
            stderr=subprocess.PIPE,
            text=True,
            executable="/bin/bash",
        )
        if res.stderr:
            print(f"WARNING: stderr: {res.stderr.strip()}")
        if strict and res.returncode != 0:
            raise RuntimeError(f"command failed with {res.returncode}")
        return res.stdout.strip()

    @classmethod
    def get_res_stdout_stderr(cls, command, verbose=True):
        if verbose:
            print(f"Run command [{command}]")
        res = subprocess.run(
            command,
            shell=True,
            stdout=subprocess.PIPE,
            stderr=subprocess.PIPE,
            text=True,
        )
        return res.returncode, res.stdout.strip(), res.stderr.strip()

    @classmethod
    def check(
        cls,
        command,
        log_file=None,
        strict=False,
        verbose=False,
        dry_run=False,
        stdin_str=None,
        timeout=None,
        retries=0,
        **kwargs,
    ):
        return (
            cls.run(
                command,
                log_file,
                strict,
                verbose,
                dry_run,
                stdin_str,
                retries=retries,
                timeout=timeout,
                **kwargs,
            )
            == 0
        )

    @classmethod
    def check_parallel(
        cls,
        commands,
        verbose=False,
        max_workers=None,
    ):
        if verbose:
            print(
                f"Run in parallel: [{len(commands)}], workers [{max_workers or len(commands)}]"
            )

        def execute(command):
            return cls.get_res_stdout_stderr(command, verbose=True)

        with ThreadPoolExecutor(max_workers=max_workers or len(commands)) as executor:
            futures = {
                executor.submit(execute, command): command for command in commands
            }
            results = []
            for future in as_completed(futures):
                try:
                    result = future.result()
                    results.append(result)
                except Exception:
                    results.append(False)
        failed = False
        for res, out_, err in results:
            if res != 0:
                print(f"Check Parallel failed, err: [{(res, out_, err)}]")
                failed = True
        return not failed

    @classmethod
    def run(
        cls,
        command,
        log_file=None,
        strict=False,
        verbose=False,
        dry_run=False,
        stdin_str=None,
        timeout=None,
        retries=0,
        **kwargs,
    ):
        def _check_timeout(timeout, process) -> None:
            if not timeout:
                return
            time.sleep(timeout)
            print(
                f"WARNING: Timeout exceeded [{timeout}], sending SIGTERM to process group [{process.pid}]"
            )
            try:
                os.killpg(process.pid, signal.SIGTERM)
            except ProcessLookupError:
                print("Process already terminated.")
                return

            time_wait = 0
            wait_interval = 5

            # Wait for process to terminate
            while process.poll() is None and time_wait < 100:
                print("Waiting for process to exit...")
                time.sleep(wait_interval)
                time_wait += wait_interval

            # Force kill if still running
            if process.poll() is None:
                print(f"WARNING: Process still running after SIGTERM, sending SIGKILL")
                try:
                    os.killpg(process.pid, signal.SIGKILL)
                except ProcessLookupError:
                    print("Process already terminated.")

        # Dry-run
        if dry_run:
            print(f"Dry-run. Would run command [{command}]")
            return 0  # Return success for dry-run

        if verbose:
            print(f"Run command: [{command}]")

        log_file = log_file or "/dev/null"
        proc = None
        for retry in range(retries + 1):
            try:
                with open(log_file, "w") as log_fp:
                    proc = subprocess.Popen(
                        command,
                        shell=True,
                        stdout=subprocess.PIPE,
                        stderr=subprocess.PIPE,
                        stdin=subprocess.PIPE if stdin_str else None,
                        universal_newlines=True,
                        start_new_session=True,  # Start a new process group for signal handling
                        bufsize=1,  # Line-buffered
                        errors="backslashreplace",
                        **kwargs,
                    )

                    # Start the timeout thread if specified
                    if timeout:
                        t = Thread(target=_check_timeout, args=(timeout, proc))
                        t.daemon = True
                        t.start()

                    # Write stdin if provided
                    if stdin_str:
                        proc.stdin.write(stdin_str)
                        proc.stdin.close()

                    # Process both stdout and stderr in real-time
                    def stream_output(stream, output_fp):
                        for line in iter(stream.readline, ""):
                            sys.stdout.write(line)
                            output_fp.write(line)

                    stdout_thread = Thread(
                        target=stream_output, args=(proc.stdout, log_fp)
                    )
                    stderr_thread = Thread(
                        target=stream_output, args=(proc.stderr, log_fp)
                    )

                    stdout_thread.start()
                    stderr_thread.start()

                    stdout_thread.join()
                    stderr_thread.join()

                    proc.wait()  # Wait for the process to finish

                    if proc.returncode == 0:
                        break  # Exit retry loop if success
                    else:
                        if verbose:
                            print(
                                f"ERROR: command [{command}] failed, exit code: {proc.returncode}, retry: {retry}/{retries}"
                            )
            except Exception as e:
                if verbose:
                    print(
                        f"ERROR: command failed, exception: {e}, retry: {retry}/{retries}"
                    )
                if proc:
                    proc.kill()

        # Handle strict mode (ensure process success or fail)
        if strict:
            assert (
                proc and proc.returncode == 0
            ), f"Command failed with return code {proc.returncode}"

        return proc.returncode if proc else 1  # Return 1 if process never started

    @classmethod
    def run_async(
        cls,
        command,
        stdin_str=None,
        verbose=False,
        suppress_output=False,
        **kwargs,
    ):
        if verbose:
            print(f"Run command in background [{command}]")
        proc = subprocess.Popen(
            command,
            shell=True,
            stderr=subprocess.STDOUT if not suppress_output else subprocess.DEVNULL,
            stdout=subprocess.PIPE if not suppress_output else subprocess.DEVNULL,
            stdin=subprocess.PIPE if stdin_str else None,
            universal_newlines=True,
            start_new_session=True,
            bufsize=1,
            errors="backslashreplace",
            **kwargs,
        )
        if proc.stdout:
            for line in proc.stdout:
                print(line, end="")
        return proc


class Utils:

    @staticmethod
    def absolute_path(path):
        return os.path.abspath(str(path))

    @staticmethod
    def is_arm():
        arch = platform.machine()
        if "arm" in arch.lower() or "aarch" in arch.lower():
            return True
        return False

    @staticmethod
    def is_amd():
        arch = platform.machine()
        if "x86_64" in arch.lower() or "amd64" in arch.lower():
            return True
        return False

    @staticmethod
    def terminate_process_group(pid, force=False):
        try:
            if not force:
                os.killpg(os.getpgid(pid), signal.SIGTERM)
            else:
                os.killpg(os.getpgid(pid), signal.SIGKILL)
        except Exception as e:
            print(
                f"ERROR: Exception while terminating process [{pid}]: [{e}], (force={force})"
            )

    @staticmethod
    def set_env(key, val):
        os.environ[key] = val

    @staticmethod
    def print_formatted_error(error_message, stdout="", stderr=""):
        stdout_lines = stdout.splitlines() if stdout else []
        stderr_lines = stderr.splitlines() if stderr else []
        print(f"ERROR: {error_message}")
        if stdout_lines:
            print("  Out:")
            for line in stdout_lines:
                print(f"     | {line}")
        if stderr_lines:
            print("  Err:")
            for line in stderr_lines:
                print(f"     | {line}")

    @staticmethod
    def sleep(seconds):
        time.sleep(seconds)

    @staticmethod
    def cwd():
        return str(Path.cwd())

    @staticmethod
    def cpu_count():
        return multiprocessing.cpu_count()

    @staticmethod
    def raise_with_error(error_message, stdout="", stderr="", ex=None):
        Utils.print_formatted_error(error_message, stdout, stderr)
        raise ex or RuntimeError(error_message)

    @staticmethod
    def timestamp():
        return datetime.now().timestamp()

    @staticmethod
    def timestamp_to_str(timestamp):
        return datetime.utcfromtimestamp(timestamp).strftime("%Y-%m-%d %H:%M:%S")

    @staticmethod
    def get_failed_tests_number(description: str) -> Optional[int]:
        description = description.lower()

        pattern = r"fail:\s*(\d+)\s*(?=,|$)"
        match = re.search(pattern, description)
        if match:
            return int(match.group(1))
        return None

    @staticmethod
    def is_killed_with_oom():
        if Shell.check(
            "sudo dmesg -T | grep -q -e 'Out of memory: Killed process' -e 'oom_reaper: reaped process' -e 'oom-kill:constraint=CONSTRAINT_NONE'"
        ):
            return True
        return False

    @staticmethod
    def clear_dmesg():
        Shell.check("sudo dmesg --clear", verbose=True)

    @staticmethod
    def to_base64(value):
        assert isinstance(value, str), f"TODO: not supported for {type(value)}"
        string_bytes = value.encode("utf-8")
        base64_bytes = base64.b64encode(string_bytes)
        base64_string = base64_bytes.decode("utf-8")
        return base64_string

    @staticmethod
    def is_hex(s):
        try:
            int(s, 16)
            return True
        except ValueError:
            return False

    @staticmethod
    def normalize_string(string: str) -> str:
        res = string.lower()
        for r in (
            (" ", "_"),
            ("(", "_"),
            (")", "_"),
            ("{", "_"),
            ("}", "_"),
            ("'", "_"),
            ("[", "_"),
            ("]", "_"),
            (",", "_"),
            ("/", "_"),
            ("-", "_"),
            (":", "_"),
            ('"', "_"),
            ("&", "_"),
        ):
            res = res.replace(*r)
            res = re.sub(r"_+", "_", res)
            res = res.rstrip("_")
        return res

    @staticmethod
    def traverse_path(path, file_suffixes=None, sorted=False, not_exists_ok=False):
        res = []

        def is_valid_file(file):
            if file_suffixes is None:
                return True
            return any(file.endswith(suffix) for suffix in file_suffixes)

        if os.path.isfile(path):
            if is_valid_file(path):
                res.append(path)
        elif os.path.isdir(path):
            for root, dirs, files in os.walk(path):
                for file in files:
                    full_path = os.path.join(root, file)
                    if is_valid_file(full_path):
                        res.append(full_path)
        elif "*" in str(path):
            res.extend(
                [
                    f
                    for f in glob.glob(path, recursive=True)
                    if os.path.isfile(f) and is_valid_file(f)
                ]
            )
        else:
            if not_exists_ok:
                pass
            else:
                assert False, f"File does not exist or not valid [{path}]"

        if sorted:
            res.sort(reverse=True)

        return res

    @classmethod
    def traverse_paths(
        cls,
        include_paths,
        exclude_paths,
        file_suffixes=None,
        sorted=False,
        not_exists_ok=False,
    ) -> List["str"]:
        included_files_ = set()
        for path in include_paths:
            included_files_.update(cls.traverse_path(path, file_suffixes=file_suffixes))

        exclude_paths = ["./" + p.removeprefix("./") for p in exclude_paths]
        res = [
            f
            for f in included_files_
            if not any(f.startswith(exclude_path) for exclude_path in exclude_paths)
        ]
        if sorted:
            res.sort(reverse=True)
        return res

    @classmethod
    def compress_file(cls, path):
        if Shell.check("which zstd"):
            path_out = f"{path}.zst"
            Shell.check(
                f"rm -f {path_out} && zstd < {path} > {path_out}",
                verbose=True,
                strict=True,
            )
        elif Shell.check("which pigz"):
            path_out = f"{path}.gz"
            Shell.check(
                f"rm -f {path_out} && pigz < {path} > {path_out}",
                verbose=True,
                strict=True,
            )
        elif Shell.check("which gzip"):
            path_out = f"{path}.gz"
            Shell.check(
                f"rm -f {path_out} && gzip < {path} > {path_out}",
                verbose=True,
                strict=True,
            )
        else:
            path_out = path
            Utils.raise_with_error(
                f"Failed to compress file [{path}] no zstd or gz installed"
            )
        return path_out

    @classmethod
    def add_to_PATH(cls, path):
        path_cur = os.getenv("PATH", "")
        if path_cur:
            path += ":" + path_cur
        os.environ["PATH"] = path

    class Stopwatch:
        def __init__(self):
            self.start_time = datetime.now().timestamp()

        @property
        def duration(self) -> float:
            return datetime.now().timestamp() - self.start_time


class TeePopen:
    def __init__(
        self,
        command: str,
        log_file: Union[str, Path] = "",
        env: Optional[dict] = None,
        timeout: Optional[int] = None,
    ):
        self.command = command
        self.log_file_name = log_file
        self.log_file = None
        self.env = env or os.environ.copy()
        self.process = None  # type: Optional[subprocess.Popen]
        self.timeout = timeout
        self.timeout_exceeded = False
        self.terminated_by_sigterm = False
        self.terminated_by_sigkill = False
        self.log_rolling_buffer = deque(maxlen=100)

    def _check_timeout(self) -> None:
        if self.timeout is None:
            return
        time.sleep(self.timeout)
        print(
            f"WARNING: Timeout exceeded [{self.timeout}], send SIGTERM to [{self.process.pid}] and give a chance for graceful termination"
        )
        self.send_signal(signal.SIGTERM)
        time_wait = 0
        self.terminated_by_sigterm = True
        self.timeout_exceeded = True
        while self.process.poll() is None and time_wait < 100:
            print("wait...")
            wait = 5
            time.sleep(wait)
            time_wait += wait
        while self.process.poll() is None:
            print(f"WARNING: Still running, send SIGKILL to [{self.process.pid}]")
            self.send_signal(signal.SIGKILL)
            self.terminated_by_sigkill = True
            time.sleep(2)

    def __enter__(self) -> "TeePopen":
        if self.log_file_name:
            self.log_file = open(self.log_file_name, "w", encoding="utf-8")
        self.process = subprocess.Popen(
            self.command,
            shell=True,
            universal_newlines=True,
            env=self.env,
            start_new_session=True,  # signall will be sent to all children
            stderr=subprocess.STDOUT,
            stdout=subprocess.PIPE,
            bufsize=1,
            errors="backslashreplace",
        )
        time.sleep(1)
        print(f"Subprocess started, pid [{self.process.pid}]")
        if self.timeout is not None and self.timeout > 0:
            t = Thread(target=self._check_timeout)
            t.daemon = True  # does not block the program from exit
            t.start()
        return self

    def __exit__(self, exc_type, exc_value, traceback):
        self.wait()
        if self.log_file:
            self.log_file.close()

    def wait(self) -> int:
        if self.process.stdout is not None:
            for line in self.process.stdout:
                sys.stdout.write(line)

                if self.log_file:
                    self.log_file.write(line)
                self.log_rolling_buffer.append(line)
        return self.process.wait()

    def poll(self):
        return self.process.poll()

    def send_signal(self, signal_num):
        os.killpg(self.process.pid, signal_num)

<<<<<<< HEAD
    def get_latest_log(self, max_lies=20):
        return "\n".join(self.log_rolling_buffer[-max_lies:])
=======
    def get_latest_log(self, max_lines=20):
        buffer = list(self.log_rolling_buffer)

        # Search backwards for "Traceback"
        for i in range(len(buffer) - 1, -1, -1):
            if "Traceback" in buffer[i]:
                return "\n".join(buffer[i:])

        # Fallback: return last max_lines
        return "\n".join(buffer[-max_lines:])
>>>>>>> 6f5d0cec


if __name__ == "__main__":

    @dataclasses.dataclass
    class Test(MetaClasses.Serializable):
        name: str

        @staticmethod
        def file_name_static(name):
            return f"/tmp/{Utils.normalize_string(name)}.json"

    Test(name="dsada").dump()
    t = Test.from_fs("dsada")
    print(t)<|MERGE_RESOLUTION|>--- conflicted
+++ resolved
@@ -733,10 +733,6 @@
     def send_signal(self, signal_num):
         os.killpg(self.process.pid, signal_num)
 
-<<<<<<< HEAD
-    def get_latest_log(self, max_lies=20):
-        return "\n".join(self.log_rolling_buffer[-max_lies:])
-=======
     def get_latest_log(self, max_lines=20):
         buffer = list(self.log_rolling_buffer)
 
@@ -747,7 +743,6 @@
 
         # Fallback: return last max_lines
         return "\n".join(buffer[-max_lines:])
->>>>>>> 6f5d0cec
 
 
 if __name__ == "__main__":
