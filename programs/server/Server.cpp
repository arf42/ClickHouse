#include "Server.h"

#include <memory>
#include <Interpreters/ClientInfo.h>
#include <sys/resource.h>
#include <sys/stat.h>
#include <sys/types.h>
#include <pwd.h>
#include <unistd.h>
#include <Poco/Net/HTTPServer.h>
#include <Poco/Net/NetException.h>
#include <Poco/Util/HelpFormatter.h>
#include <Poco/Environment.h>
#include <Poco/Config.h>
#include <Common/scope_guard_safe.h>
#include <Common/logger_useful.h>
#include <base/phdr_cache.h>
#include <Common/ErrorHandlers.h>
#include <Processors/QueryPlan/QueryPlanStepRegistry.h>
#include <base/getMemoryAmount.h>
#include <base/getAvailableMemoryAmount.h>
#include <base/errnoToString.h>
#include <base/coverage.h>
#include <base/getFQDNOrHostName.h>
#include <base/safeExit.h>
#include <base/Numa.h>
#include <Common/PoolId.h>
#include <Common/MemoryTracker.h>
#include <Common/MemoryWorker.h>
#include <Common/ClickHouseRevision.h>
#include <Common/DNSResolver.h>
#include <Common/CgroupsMemoryUsageObserver.h>
#include <Common/CurrentMetrics.h>
#include <Common/ISlotControl.h>
#include <Common/Macros.h>
#include <Common/ShellCommand.h>
#include <Common/ZooKeeper/ZooKeeper.h>
#include <Common/ZooKeeper/ZooKeeperNodeCache.h>
#include <Common/formatReadable.h>
#include <Common/getMultipleKeysFromConfig.h>
#include <Common/getNumberOfCPUCoresToUse.h>
#include <Common/getExecutablePath.h>
#include <Common/ProfileEvents.h>
#include <Common/Scheduler/IResourceManager.h>
#include <Common/ThreadProfileEvents.h>
#include <Common/ThreadStatus.h>
#include <Common/getMappedArea.h>
#include <Common/remapExecutable.h>
#include <Common/TLDListsHolder.h>
#include <Common/Config/AbstractConfigurationComparison.h>
#include <Common/assertProcessUserMatchesDataOwner.h>
#include <Common/makeSocketAddress.h>
#include <Common/FailPoint.h>
#include <Common/CPUID.h>
#include <Common/HTTPConnectionPool.h>
#include <Common/NamedCollections/NamedCollectionsFactory.h>
#include <Server/waitServersToFinish.h>
#include <Interpreters/Cache/FileCacheFactory.h>
#include <Core/BackgroundSchedulePool.h>
#include <Core/ServerSettings.h>
#include <Core/ServerUUID.h>
#include <IO/ReadHelpers.h>
#include <IO/ReadBufferFromFile.h>
#include <IO/SharedThreadPools.h>
#include <IO/UseSSL.h>
#include <Interpreters/CancellationChecker.h>
#include <Interpreters/ServerAsynchronousMetrics.h>
#include <Interpreters/DDLWorker.h>
#include <Interpreters/DNSCacheUpdater.h>
#include <Interpreters/DatabaseCatalog.h>
#include <Interpreters/ExternalDictionariesLoader.h>
#include <Interpreters/ProcessList.h>
#include <Interpreters/loadMetadata.h>
#include <Interpreters/registerInterpreters.h>
#include <Interpreters/JIT/CompiledExpressionCache.h>
#include <Access/AccessControl.h>
#include <Access/ContextAccess.h>
#include <Access/User.h>
#include <Storages/MaterializedView/RefreshSet.h>
#include <Storages/MergeTree/MergeTreeSettings.h>
#include <Storages/StorageReplicatedMergeTree.h>
#include <Storages/System/attachSystemTables.h>
#include <Storages/System/attachInformationSchemaTables.h>
#include <Storages/Cache/ExternalDataSourceCache.h>
#include <Storages/Cache/registerRemoteFileMetadatas.h>
#include <AggregateFunctions/registerAggregateFunctions.h>
#include <Functions/UserDefined/IUserDefinedSQLObjectsStorage.h>
#include <Functions/registerFunctions.h>
#include <TableFunctions/registerTableFunctions.h>
#include <Formats/registerFormats.h>
#include <Storages/registerStorages.h>
#include <Databases/registerDatabases.h>
#include <Dictionaries/registerDictionaries.h>
#include <Disks/registerDisks.h>
#include <Common/Scheduler/Nodes/registerSchedulerNodes.h>
#include <Common/Scheduler/Workload/IWorkloadEntityStorage.h>
#include <Common/Config/ConfigReloader.h>
#include <Server/HTTPHandlerFactory.h>
#include <Common/ReplicasReconnector.h>
#include "MetricsTransmitter.h"
#include <Common/StatusFile.h>
#include <Server/TCPHandlerFactory.h>
#include <Server/TCPServer.h>
#include <Common/SensitiveDataMasker.h>
#include <Common/ThreadFuzzer.h>
#include <Common/getHashOfLoadedBinary.h>
#include <Common/filesystemHelpers.h>
#include <Compression/CompressionCodecEncrypted.h>
#include <Server/HTTP/HTTPServerConnectionFactory.h>
#include <Server/MySQLHandlerFactory.h>
#include <Server/PostgreSQLHandlerFactory.h>
#include <Server/ProxyV1HandlerFactory.h>
#include <Server/TLSHandlerFactory.h>
#include <Server/ProtocolServerAdapter.h>
#include <Server/KeeperReadinessHandler.h>
#include <Server/HTTP/HTTPServer.h>
#include <Server/CloudPlacementInfo.h>
#include <Interpreters/AsynchronousInsertQueue.h>
#include <filesystem>
#include <unordered_set>

#include <Common/Jemalloc.h>

#include "config.h"
#include <Common/config_version.h>

#if defined(OS_LINUX)
#    include <cstdlib>
#    include <sys/un.h>
#    include <sys/mman.h>
#    include <sys/ptrace.h>
#    include <Common/hasLinuxCapability.h>
#endif

#if USE_SSL
#    include <Poco/Net/SecureServerSocket.h>
#    include <Server/CertificateReloader.h>
#    include <Server/SSH/SSHPtyHandlerFactory.h>
#    include <Common/LibSSHInitializer.h>
#    include <Common/LibSSHLogger.h>
#endif

#if USE_GRPC
#   include <Server/GRPCServer.h>
#endif

#if USE_NURAFT
#    include <Coordination/FourLetterCommand.h>
#    include <Server/KeeperTCPHandlerFactory.h>
#endif

#if USE_AZURE_BLOB_STORAGE
#   include <azure/storage/common/internal/xml_wrapper.hpp>
#   include <azure/core/diagnostics/logger.hpp>
#endif


#include <incbin.h>
/// A minimal file used when the server is run without installation
INCBIN(resource_embedded_xml, SOURCE_DIR "/programs/server/embedded.xml");

namespace DB
{
namespace Setting
{
    extern const SettingsSeconds http_receive_timeout;
    extern const SettingsSeconds http_send_timeout;
    extern const SettingsSeconds receive_timeout;
    extern const SettingsSeconds send_timeout;
}

namespace MergeTreeSetting
{
    extern const MergeTreeSettingsBool allow_remote_fs_zero_copy_replication;
}

namespace ServerSetting
{
    extern const ServerSettingsUInt32 allow_feature_tier;
    extern const ServerSettingsUInt32 asynchronous_heavy_metrics_update_period_s;
    extern const ServerSettingsUInt32 asynchronous_metrics_update_period_s;
    extern const ServerSettingsBool asynchronous_metrics_enable_heavy_metrics;
    extern const ServerSettingsBool async_insert_queue_flush_on_shutdown;
    extern const ServerSettingsUInt64 async_insert_threads;
    extern const ServerSettingsBool async_load_databases;
    extern const ServerSettingsBool async_load_system_database;
    extern const ServerSettingsUInt64 background_buffer_flush_schedule_pool_size;
    extern const ServerSettingsUInt64 background_common_pool_size;
    extern const ServerSettingsUInt64 background_distributed_schedule_pool_size;
    extern const ServerSettingsUInt64 background_fetches_pool_size;
    extern const ServerSettingsFloat background_merges_mutations_concurrency_ratio;
    extern const ServerSettingsString background_merges_mutations_scheduling_policy;
    extern const ServerSettingsUInt64 background_message_broker_schedule_pool_size;
    extern const ServerSettingsUInt64 background_move_pool_size;
    extern const ServerSettingsUInt64 background_pool_size;
    extern const ServerSettingsUInt64 background_schedule_pool_size;
    extern const ServerSettingsUInt64 backups_io_thread_pool_queue_size;
    extern const ServerSettingsDouble cache_size_to_ram_max_ratio;
    extern const ServerSettingsDouble cannot_allocate_thread_fault_injection_probability;
    extern const ServerSettingsUInt64 cgroups_memory_usage_observer_wait_time;
    extern const ServerSettingsUInt64 compiled_expression_cache_elements_size;
    extern const ServerSettingsUInt64 compiled_expression_cache_size;
    extern const ServerSettingsUInt64 concurrent_threads_soft_limit_num;
    extern const ServerSettingsUInt64 concurrent_threads_soft_limit_ratio_to_cores;
    extern const ServerSettingsUInt64 config_reload_interval_ms;
    extern const ServerSettingsUInt64 database_catalog_drop_table_concurrency;
    extern const ServerSettingsString default_database;
    extern const ServerSettingsBool disable_internal_dns_cache;
    extern const ServerSettingsUInt64 disk_connections_soft_limit;
    extern const ServerSettingsUInt64 disk_connections_store_limit;
    extern const ServerSettingsUInt64 disk_connections_warn_limit;
    extern const ServerSettingsBool dns_allow_resolve_names_to_ipv4;
    extern const ServerSettingsBool dns_allow_resolve_names_to_ipv6;
    extern const ServerSettingsUInt64 dns_cache_max_entries;
    extern const ServerSettingsInt32 dns_cache_update_period;
    extern const ServerSettingsUInt32 dns_max_consecutive_failures;
    extern const ServerSettingsBool enable_azure_sdk_logging;
    extern const ServerSettingsBool format_alter_operations_with_parentheses;
    extern const ServerSettingsUInt64 global_profiler_cpu_time_period_ns;
    extern const ServerSettingsUInt64 global_profiler_real_time_period_ns;
    extern const ServerSettingsUInt64 http_connections_soft_limit;
    extern const ServerSettingsUInt64 http_connections_store_limit;
    extern const ServerSettingsUInt64 http_connections_warn_limit;
    extern const ServerSettingsString index_mark_cache_policy;
    extern const ServerSettingsUInt64 index_mark_cache_size;
    extern const ServerSettingsDouble index_mark_cache_size_ratio;
    extern const ServerSettingsString skipping_index_cache_policy;
    extern const ServerSettingsUInt64 skipping_index_cache_size;
    extern const ServerSettingsUInt64 skipping_index_cache_max_entries;
    extern const ServerSettingsDouble skipping_index_cache_size_ratio;
    extern const ServerSettingsString index_uncompressed_cache_policy;
    extern const ServerSettingsUInt64 index_uncompressed_cache_size;
    extern const ServerSettingsDouble index_uncompressed_cache_size_ratio;
    extern const ServerSettingsUInt64 io_thread_pool_queue_size;
    extern const ServerSettingsSeconds keep_alive_timeout;
    extern const ServerSettingsString mark_cache_policy;
    extern const ServerSettingsUInt64 mark_cache_size;
    extern const ServerSettingsDouble mark_cache_size_ratio;
    extern const ServerSettingsUInt64 max_active_parts_loading_thread_pool_size;
    extern const ServerSettingsUInt64 max_backups_io_thread_pool_free_size;
    extern const ServerSettingsUInt64 max_backups_io_thread_pool_size;
    extern const ServerSettingsUInt64 max_concurrent_insert_queries;
    extern const ServerSettingsUInt64 max_concurrent_queries;
    extern const ServerSettingsUInt64 max_concurrent_select_queries;
    extern const ServerSettingsInt32 max_connections;
    extern const ServerSettingsUInt64 max_database_num_to_warn;
    extern const ServerSettingsUInt32 max_database_replicated_create_table_thread_pool_size;
    extern const ServerSettingsUInt64 max_dictionary_num_to_warn;
    extern const ServerSettingsUInt64 max_io_thread_pool_free_size;
    extern const ServerSettingsUInt64 max_io_thread_pool_size;
    extern const ServerSettingsUInt64 max_keep_alive_requests;
    extern const ServerSettingsUInt64 max_outdated_parts_loading_thread_pool_size;
    extern const ServerSettingsUInt64 max_partition_size_to_drop;
    extern const ServerSettingsUInt64 max_part_num_to_warn;
    extern const ServerSettingsUInt64 max_parts_cleaning_thread_pool_size;
    extern const ServerSettingsUInt64 max_remote_read_network_bandwidth_for_server;
    extern const ServerSettingsUInt64 max_remote_write_network_bandwidth_for_server;
    extern const ServerSettingsUInt64 max_server_memory_usage;
    extern const ServerSettingsDouble max_server_memory_usage_to_ram_ratio;
    extern const ServerSettingsUInt64 max_table_num_to_warn;
    extern const ServerSettingsUInt64 max_table_size_to_drop;
    extern const ServerSettingsUInt64 max_temporary_data_on_disk_size;
    extern const ServerSettingsUInt64 max_thread_pool_free_size;
    extern const ServerSettingsUInt64 max_thread_pool_size;
    extern const ServerSettingsUInt64 max_unexpected_parts_loading_thread_pool_size;
    extern const ServerSettingsUInt64 max_view_num_to_warn;
    extern const ServerSettingsUInt64 max_waiting_queries;
    extern const ServerSettingsUInt64 memory_worker_period_ms;
<<<<<<< HEAD
    extern const ServerSettingsBool memory_worker_use_cgroup;
=======
    extern const ServerSettingsBool memory_worker_correct_memory_tracker;
>>>>>>> 1ac5c4a6
    extern const ServerSettingsUInt64 merges_mutations_memory_usage_soft_limit;
    extern const ServerSettingsDouble merges_mutations_memory_usage_to_ram_ratio;
    extern const ServerSettingsString merge_workload;
    extern const ServerSettingsUInt64 mmap_cache_size;
    extern const ServerSettingsString mutation_workload;
    extern const ServerSettingsBool prepare_system_log_tables_on_startup;
    extern const ServerSettingsBool show_addresses_in_stack_traces;
    extern const ServerSettingsBool shutdown_wait_backups_and_restores;
    extern const ServerSettingsUInt64 shutdown_wait_unfinished;
    extern const ServerSettingsBool shutdown_wait_unfinished_queries;
    extern const ServerSettingsUInt64 storage_connections_soft_limit;
    extern const ServerSettingsUInt64 storage_connections_store_limit;
    extern const ServerSettingsUInt64 storage_connections_warn_limit;
    extern const ServerSettingsUInt64 tables_loader_background_pool_size;
    extern const ServerSettingsUInt64 tables_loader_foreground_pool_size;
    extern const ServerSettingsString temporary_data_in_cache;
    extern const ServerSettingsUInt64 thread_pool_queue_size;
    extern const ServerSettingsString tmp_policy;
    extern const ServerSettingsUInt64 total_memory_profiler_sample_max_allocation_size;
    extern const ServerSettingsUInt64 total_memory_profiler_sample_min_allocation_size;
    extern const ServerSettingsUInt64 total_memory_profiler_step;
    extern const ServerSettingsDouble total_memory_tracker_sample_probability;
    extern const ServerSettingsString uncompressed_cache_policy;
    extern const ServerSettingsUInt64 uncompressed_cache_size;
    extern const ServerSettingsDouble uncompressed_cache_size_ratio;
    extern const ServerSettingsString primary_index_cache_policy;
    extern const ServerSettingsUInt64 primary_index_cache_size;
    extern const ServerSettingsDouble primary_index_cache_size_ratio;
    extern const ServerSettingsBool use_legacy_mongodb_integration;
    extern const ServerSettingsBool dictionaries_lazy_load;
    extern const ServerSettingsBool wait_dictionaries_load_at_startup;
<<<<<<< HEAD
    extern const ServerSettingsUInt64 page_cache_block_size;
    extern const ServerSettingsUInt64 page_cache_history_window_ms;
    extern const ServerSettingsString page_cache_policy;
    extern const ServerSettingsDouble page_cache_size_ratio;
    extern const ServerSettingsUInt64 page_cache_min_size;
    extern const ServerSettingsUInt64 page_cache_max_size;
    extern const ServerSettingsDouble page_cache_free_memory_ratio;
    extern const ServerSettingsUInt64 page_cache_lookahead_blocks;
=======
    extern const ServerSettingsUInt64 max_prefixes_deserialization_thread_pool_size;
    extern const ServerSettingsUInt64 max_prefixes_deserialization_thread_pool_free_size;
    extern const ServerSettingsUInt64 prefixes_deserialization_thread_pool_thread_pool_queue_size;
>>>>>>> 1ac5c4a6
}

}

namespace CurrentMetrics
{
    extern const Metric Revision;
    extern const Metric VersionInteger;
    extern const Metric MemoryTracking;
    extern const Metric MergesMutationsMemoryTracking;
    extern const Metric MaxDDLEntryID;
    extern const Metric MaxPushedDDLEntryID;
    extern const Metric StartupScriptsExecutionState;
    extern const Metric IsServerShuttingDown;
}

namespace ProfileEvents
{
    extern const Event MainConfigLoads;
    extern const Event ServerStartupMilliseconds;
    extern const Event InterfaceNativeSendBytes;
    extern const Event InterfaceNativeReceiveBytes;
    extern const Event InterfaceHTTPSendBytes;
    extern const Event InterfaceHTTPReceiveBytes;
    extern const Event InterfacePrometheusSendBytes;
    extern const Event InterfacePrometheusReceiveBytes;
    extern const Event InterfaceInterserverSendBytes;
    extern const Event InterfaceInterserverReceiveBytes;
    extern const Event InterfaceMySQLSendBytes;
    extern const Event InterfaceMySQLReceiveBytes;
    extern const Event InterfacePostgreSQLSendBytes;
    extern const Event InterfacePostgreSQLReceiveBytes;
}

namespace fs = std::filesystem;

int mainEntryClickHouseServer(int argc, char ** argv)
{
    DB::Server app;

    /// Do not fork separate process from watchdog if we attached to terminal.
    /// Otherwise it breaks gdb usage.
    /// Can be overridden by environment variable (cannot use server config at this moment).
    if (argc > 0)
    {
        const char * env_watchdog = getenv("CLICKHOUSE_WATCHDOG_ENABLE"); // NOLINT(concurrency-mt-unsafe)
        if (env_watchdog)
        {
            if (0 == strcmp(env_watchdog, "1"))
                app.shouldSetupWatchdog(argv[0]);

            /// Other values disable watchdog explicitly.
        }
        else if (!isatty(STDIN_FILENO) && !isatty(STDOUT_FILENO) && !isatty(STDERR_FILENO))
            app.shouldSetupWatchdog(argv[0]);
    }

    try
    {
        return app.run(argc, argv);
    }
    catch (...)
    {
        std::cerr << DB::getCurrentExceptionMessage(true) << "\n";
        auto code = DB::getCurrentExceptionCode();
        return static_cast<UInt8>(code) ? code : 1;
    }
}

namespace DB
{

namespace ErrorCodes
{
    extern const int NO_ELEMENTS_IN_CONFIG;
    extern const int SUPPORT_IS_DISABLED;
    extern const int ARGUMENT_OUT_OF_BOUND;
    extern const int EXCESSIVE_ELEMENT_IN_CONFIG;
    extern const int INVALID_CONFIG_PARAMETER;
    extern const int NETWORK_ERROR;
    extern const int CORRUPTED_DATA;
}


enum StartupScriptsExecutionState : CurrentMetrics::Value
{
    NotFinished = 0,
    Success = 1,
    Failure = 2,
};


static std::string getCanonicalPath(std::string && path)
{
    Poco::trimInPlace(path);
    if (path.empty())
        throw Exception(ErrorCodes::INVALID_CONFIG_PARAMETER, "path configuration parameter is empty");
    if (path.back() != '/')
        path += '/';
    return std::move(path);
}

Poco::Net::SocketAddress Server::socketBindListen(
    const Poco::Util::AbstractConfiguration & config,
    Poco::Net::ServerSocket & socket,
    const std::string & host,
    UInt16 port,
    [[maybe_unused]] bool secure) const
{
    auto address = makeSocketAddress(host, port, &logger());
    socket.bind(address, /* reuseAddress = */ true, /* reusePort = */ config.getBool("listen_reuse_port", false));
    /// If caller requests any available port from the OS, discover it after binding.
    if (port == 0)
    {
        address = socket.address();
        LOG_DEBUG(&logger(), "Requested any available port (port == 0), actual port is {:d}", address.port());
    }

    socket.listen(/* backlog = */ config.getUInt("listen_backlog", 4096));

    return address;
}

Strings getListenHosts(const Poco::Util::AbstractConfiguration & config)
{
    auto listen_hosts = DB::getMultipleValuesFromConfig(config, "", "listen_host");
    if (listen_hosts.empty())
    {
        listen_hosts.emplace_back("::1");
        listen_hosts.emplace_back("127.0.0.1");
    }
    return listen_hosts;
}

Strings getInterserverListenHosts(const Poco::Util::AbstractConfiguration & config)
{
    auto interserver_listen_hosts = DB::getMultipleValuesFromConfig(config, "", "interserver_listen_host");
    if (!interserver_listen_hosts.empty())
      return interserver_listen_hosts;

    /// Use more general restriction in case of emptiness
    return getListenHosts(config);
}

bool getListenTry(const Poco::Util::AbstractConfiguration & config)
{
    bool listen_try = config.getBool("listen_try", false);
    if (!listen_try)
    {
        Poco::Util::AbstractConfiguration::Keys protocols;
        config.keys("protocols", protocols);
        listen_try =
            DB::getMultipleValuesFromConfig(config, "", "listen_host").empty() &&
            std::none_of(protocols.begin(), protocols.end(), [&](const auto & protocol)
            {
                return config.has("protocols." + protocol + ".host") && config.has("protocols." + protocol + ".port");
            });
    }
    return listen_try;
}


void Server::createServer(
    Poco::Util::AbstractConfiguration & config,
    const std::string & listen_host,
    const char * port_name,
    bool listen_try,
    bool start_server,
    std::vector<ProtocolServerAdapter> & servers,
    CreateServerFunc && func) const
{
    /// For testing purposes, user may omit tcp_port or http_port or https_port in configuration file.
    if (config.getString(port_name, "").empty())
        return;

    /// If we already have an active server for this listen_host/port_name, don't create it again
    for (const auto & server : servers)
    {
        if (!server.isStopping() && server.getListenHost() == listen_host && server.getPortName() == port_name)
            return;
    }

    auto port = config.getInt(port_name);
    try
    {
        servers.push_back(func(port));
        if (start_server)
        {
            servers.back().start();
            LOG_INFO(&logger(), "Listening for {}", servers.back().getDescription());
        }
        global_context->registerServerPort(port_name, port);
    }
    catch (const Poco::Exception &)
    {
        if (listen_try)
        {
            LOG_WARNING(&logger(), "Listen [{}]:{} failed: {}. If it is an IPv6 or IPv4 address and your host has disabled IPv6 or IPv4, "
                "then consider to "
                "specify not disabled IPv4 or IPv6 address to listen in <listen_host> element of configuration "
                "file. Example for disabled IPv6: <listen_host>0.0.0.0</listen_host> ."
                " Example for disabled IPv4: <listen_host>::</listen_host>",
                listen_host, port, getCurrentExceptionMessage(false));
        }
        else
        {
            throw Exception(ErrorCodes::NETWORK_ERROR, "Listen [{}]:{} failed: {}", listen_host, port, getCurrentExceptionMessage(false));
        }
    }
}


#if defined(OS_LINUX)
namespace
{

void setOOMScore(int value, LoggerRawPtr log)
{
    try
    {
        std::string value_string = std::to_string(value);
        DB::WriteBufferFromFile buf("/proc/self/oom_score_adj");
        buf.write(value_string.c_str(), value_string.size());
        buf.next();
        buf.close();
    }
    catch (const Poco::Exception & e)
    {
        LOG_WARNING(log, "Failed to adjust OOM score: '{}'.", e.displayText());
        return;
    }
    LOG_INFO(log, "Set OOM score adjustment to {}", value);
}

}
#endif


void Server::uninitialize()
{
    logger().information("shutting down");
    BaseDaemon::uninitialize();
}

int Server::run()
{
    if (config().hasOption("help"))
    {
        Poco::Util::HelpFormatter help_formatter(Server::options());
        auto header_str = fmt::format("{} [OPTION] [-- [ARG]...]\n"
                                      "positional arguments can be used to rewrite config.xml properties, for example, --http_port=8010",
                                      commandName());
        help_formatter.setHeader(header_str);
        help_formatter.format(std::cout);
        return 0;
    }
    if (config().hasOption("version"))
    {
        std::cout << VERSION_NAME << " server version " << VERSION_STRING << VERSION_OFFICIAL << "." << std::endl;
        return 0;
    }
    return Application::run(); // NOLINT
}

void Server::initialize(Poco::Util::Application & self)
{
    ConfigProcessor::registerEmbeddedConfig("config.xml", std::string_view(reinterpret_cast<const char *>(gresource_embedded_xmlData), gresource_embedded_xmlSize));
    BaseDaemon::initialize(self);
    logger().information("starting up");

    LOG_INFO(&logger(), "OS name: {}, version: {}, architecture: {}",
        Poco::Environment::osName(),
        Poco::Environment::osVersion(),
        Poco::Environment::osArchitecture());
}

std::string Server::getDefaultCorePath() const
{
    return getCanonicalPath(config().getString("path", DBMS_DEFAULT_PATH)) + "cores";
}

void Server::defineOptions(Poco::Util::OptionSet & options)
{
    options.addOption(
        Poco::Util::Option("help", "h", "show help and exit")
            .required(false)
            .repeatable(false)
            .binding("help"));
    options.addOption(
        Poco::Util::Option("version", "V", "show version and exit")
            .required(false)
            .repeatable(false)
            .binding("version"));
    BaseDaemon::defineOptions(options);
}


void checkForUsersNotInMainConfig(
    const Poco::Util::AbstractConfiguration & config,
    const std::string & config_path,
    const std::string & users_config_path,
    LoggerPtr log)
{
    if (config.getBool("skip_check_for_incorrect_settings", false))
        return;

    if (config.has("users") || config.has("profiles") || config.has("quotas"))
    {
        /// We cannot throw exception here, because we have support for obsolete 'conf.d' directory
        /// (that does not correspond to config.d or users.d) but substitute configuration to both of them.

        LOG_ERROR(log, "The <users>, <profiles> and <quotas> elements should be located in users config file: {} not in main config {}."
            " Also note that you should place configuration changes to the appropriate *.d directory like 'users.d'.",
            users_config_path, config_path);
    }
}

namespace
{

/// Unused in other builds
#if defined(OS_LINUX)
String readLine(const String & path)
{
    ReadBufferFromFile in(path);
    String contents;
    readStringUntilNewlineInto(contents, in);
    return contents;
}

int readNumber(const String & path)
{
    ReadBufferFromFile in(path);
    int result;
    readText(result, in);
    return result;
}

#endif

void sanityChecks(Server & server)
{
    std::string data_path = getCanonicalPath(server.config().getString("path", DBMS_DEFAULT_PATH));
    std::string logs_path = server.config().getString("logger.log", "");

    if (server.logger().is(Poco::Message::PRIO_TEST))
        server.context()->addWarningMessage("Server logging level is set to 'test' and performance is degraded. This cannot be used in production.");

#if defined(OS_LINUX)
    try
    {
        const std::unordered_set<std::string> fast_clock_sources = {
            // ARM clock
            "arch_sys_counter",
            // KVM guest clock
            "kvm-clock",
            // X86 clock
            "tsc",
        };
        const char * filename = "/sys/devices/system/clocksource/clocksource0/current_clocksource";
        if (!fast_clock_sources.contains(readLine(filename)))
            server.context()->addWarningMessage("Linux is not using a fast clock source. Performance can be degraded. Check " + String(filename));
    }
    catch (...) // NOLINT(bugprone-empty-catch)
    {
    }

    try
    {
        const char * filename = "/proc/sys/vm/overcommit_memory";
        if (readNumber(filename) == 2)
            server.context()->addWarningMessage("Linux memory overcommit is disabled. Check " + String(filename));
    }
    catch (...) // NOLINT(bugprone-empty-catch)
    {
    }

    try
    {
        const char * filename = "/sys/kernel/mm/transparent_hugepage/enabled";
        if (readLine(filename).find("[always]") != std::string::npos)
            server.context()->addWarningMessage("Linux transparent hugepages are set to \"always\". Check " + String(filename));
    }
    catch (...) // NOLINT(bugprone-empty-catch)
    {
    }

    try
    {
        const char * filename = "/proc/sys/kernel/pid_max";
        if (readNumber(filename) < 30000)
            server.context()->addWarningMessage("Linux max PID is too low. Check " + String(filename));
    }
    catch (...) // NOLINT(bugprone-empty-catch)
    {
    }

    try
    {
        const char * filename = "/proc/sys/kernel/threads-max";
        if (readNumber(filename) < 30000)
            server.context()->addWarningMessage("Linux threads max count is too low. Check " + String(filename));
    }
    catch (...) // NOLINT(bugprone-empty-catch)
    {
    }

    try
    {
        const char * filename = "/proc/sys/kernel/task_delayacct";
        if (readNumber(filename) == 0)
            server.context()->addWarningMessage("Delay accounting is not enabled, OSIOWaitMicroseconds will not be gathered. You can enable it using `echo 1 > " + String(filename) + "` or by using sysctl.");
    }
    catch (...) // NOLINT(bugprone-empty-catch)
    {
    }

    std::string dev_id = getBlockDeviceId(data_path);
    if (getBlockDeviceType(dev_id) == BlockDeviceType::ROT && getBlockDeviceReadAheadBytes(dev_id) == 0)
        server.context()->addWarningMessage("Rotational disk with disabled readahead is in use. Performance can be degraded. Used for data: " + String(data_path));
#endif

    try
    {
        if (getAvailableMemoryAmount() < (2l << 30))
            server.context()->addWarningMessage("Available memory at server startup is too low (2GiB).");
    }
    catch (...) // NOLINT(bugprone-empty-catch)
    {
    }

    try
    {
        if (!enoughSpaceInDirectory(data_path, 1ull << 30))
            server.context()->addWarningMessage("Available disk space for data at server startup is too low (1GiB): " + String(data_path));
    }
    catch (...) // NOLINT(bugprone-empty-catch)
    {
    }

    try
    {
        if (!logs_path.empty())
        {
            auto logs_parent = fs::path(logs_path).parent_path();
            if (!enoughSpaceInDirectory(logs_parent, 1ull << 30))
                server.context()->addWarningMessage("Available disk space for logs at server startup is too low (1GiB): " + String(logs_parent));
        }
    }
    catch (...) // NOLINT(bugprone-empty-catch)
    {
    }

    if (server.context()->getMergeTreeSettings()[MergeTreeSetting::allow_remote_fs_zero_copy_replication])
    {
        server.context()->addWarningMessage("The setting 'allow_remote_fs_zero_copy_replication' is enabled for MergeTree tables."
            " But the feature of 'zero-copy replication' is under development and is not ready for production."
            " The usage of this feature can lead to data corruption and loss. The setting should be disabled in production.");
    }
}

}

void loadStartupScripts(const Poco::Util::AbstractConfiguration & config, ContextMutablePtr context, Poco::Logger * log)
{
    try
    {
        Poco::Util::AbstractConfiguration::Keys keys;
        config.keys("startup_scripts", keys);

        SetResultDetailsFunc callback;
        for (const auto & key : keys)
        {
            std::string full_prefix = "startup_scripts." + key;

            auto user = config.getString(full_prefix + ".user", "");
            auto startup_context = Context::createCopy(context);

            if (!user.empty())
            {
                auto & access_control = startup_context->getAccessControl();
                startup_context->setUser(access_control.getID<User>(user));
            }

            startup_context->makeQueryContext();

            if (config.has(full_prefix + ".condition"))
            {
                auto condition = config.getString(full_prefix + ".condition");
                auto condition_read_buffer = ReadBufferFromString(condition);
                auto condition_write_buffer = WriteBufferFromOwnString();

                LOG_DEBUG(log, "Checking startup query condition `{}`", condition);
                startup_context->setQueryKind(ClientInfo::QueryKind::INITIAL_QUERY);
                executeQuery(condition_read_buffer, condition_write_buffer, true, startup_context, callback, QueryFlags{ .internal = true }, std::nullopt, {});

                auto result = condition_write_buffer.str();

                if (result != "1\n" && result != "true\n")
                {
                    if (result != "0\n" && result != "false\n")
                        context->addWarningMessage(fmt::format("The condition query returned `{}`, which can't be interpreted as a boolean (`0`, `false`, `1`, `true`). Will skip this query.", result));

                    continue;
                }

                LOG_DEBUG(log, "Condition is true, will execute the query next");
            }

            auto query = config.getString(full_prefix + ".query");
            auto read_buffer = ReadBufferFromString(query);
            auto write_buffer = WriteBufferFromOwnString();

            LOG_DEBUG(log, "Executing query `{}`", query);
            startup_context->setQueryKind(ClientInfo::QueryKind::INITIAL_QUERY);
            executeQuery(read_buffer, write_buffer, true, startup_context, callback, QueryFlags{ .internal = true }, std::nullopt, {});
        }

        CurrentMetrics::set(CurrentMetrics::StartupScriptsExecutionState, StartupScriptsExecutionState::Success);
    }
    catch (...)
    {
        CurrentMetrics::set(CurrentMetrics::StartupScriptsExecutionState, StartupScriptsExecutionState::Failure);
        tryLogCurrentException(log, "Failed to parse startup scripts file");
    }
}

static void initializeAzureSDKLogger(
    [[ maybe_unused ]] const ServerSettings & server_settings,
    [[ maybe_unused ]] int server_logs_level)
{
#if USE_AZURE_BLOB_STORAGE
    if (!server_settings[ServerSetting::enable_azure_sdk_logging])
        return;

    using AzureLogsLevel = Azure::Core::Diagnostics::Logger::Level;

    static const std::unordered_map<AzureLogsLevel, std::pair<Poco::Message::Priority, DB::LogsLevel>> azure_to_server_mapping =
    {
        {AzureLogsLevel::Error, {Poco::Message::PRIO_DEBUG, LogsLevel::debug}},
        {AzureLogsLevel::Warning, {Poco::Message::PRIO_DEBUG, LogsLevel::debug}},
        {AzureLogsLevel::Informational, {Poco::Message::PRIO_TRACE, LogsLevel::trace}},
        {AzureLogsLevel::Verbose, {Poco::Message::PRIO_TEST, LogsLevel::test}},
    };

    static const std::map<Poco::Message::Priority, AzureLogsLevel> server_to_azure_mapping =
    {
        {Poco::Message::PRIO_DEBUG, AzureLogsLevel::Warning},
        {Poco::Message::PRIO_TRACE, AzureLogsLevel::Informational},
        {Poco::Message::PRIO_TEST, AzureLogsLevel::Verbose},
    };

    static const LoggerPtr azure_sdk_logger = getLogger("AzureSDK");

    auto it = server_to_azure_mapping.lower_bound(static_cast<Poco::Message::Priority>(server_logs_level));
    chassert(it != server_to_azure_mapping.end());
    Azure::Core::Diagnostics::Logger::SetLevel(it->second);

    Azure::Core::Diagnostics::Logger::SetListener([](AzureLogsLevel level, const std::string & message)
    {
        auto [poco_level, db_level] = azure_to_server_mapping.at(level);
        LOG_IMPL(azure_sdk_logger, db_level, poco_level, fmt::runtime(message));
    });
#endif
}

#if defined(SANITIZER)
static std::vector<String> getSanitizerNames()
{
    std::vector<String> names;

#if defined(ADDRESS_SANITIZER)
    names.push_back("address");
#endif
#if defined(THREAD_SANITIZER)
    names.push_back("thread");
#endif
#if defined(MEMORY_SANITIZER)
    names.push_back("memory");
#endif
#if defined(UNDEFINED_BEHAVIOR_SANITIZER)
    names.push_back("undefined behavior");
#endif

    return names;
}
#endif

int Server::main(const std::vector<std::string> & /*args*/)
try
{
#if USE_JEMALLOC
    setJemallocBackgroundThreads(true);
#endif

#if USE_SSL
    ::ssh::LibSSHInitializer::instance();
    ::ssh::libsshLogger::initialize();
#endif

    Stopwatch startup_watch;

    Poco::Logger * log = &logger();

    UseSSL use_ssl;

    MainThreadStatus::getInstance();

    ServerSettings server_settings;
    server_settings.loadSettingsFromConfig(config());

    ASTAlterCommand::setFormatAlterCommandsWithParentheses(server_settings[ServerSetting::format_alter_operations_with_parentheses]);

    StackTrace::setShowAddresses(server_settings[ServerSetting::show_addresses_in_stack_traces]);

#if USE_HDFS
    /// This will point libhdfs3 to the right location for its config.
    /// Note: this has to be done once at server initialization, because 'setenv' is not thread-safe.

    String libhdfs3_conf = config().getString("hdfs.libhdfs3_conf", "");
    if (!libhdfs3_conf.empty())
    {
        if (std::filesystem::path{libhdfs3_conf}.is_relative() && !std::filesystem::exists(libhdfs3_conf))
        {
            const String config_path = config().getString("config-file", "config.xml");
            const auto config_dir = std::filesystem::path{config_path}.remove_filename();
            if (std::filesystem::exists(config_dir / libhdfs3_conf))
                libhdfs3_conf = std::filesystem::absolute(config_dir / libhdfs3_conf);
        }
        setenv("LIBHDFS3_CONF", libhdfs3_conf.c_str(), true /* overwrite */); // NOLINT
    }
#endif

    /// When building openssl into clickhouse, clickhouse owns the configuration
    /// Therefore, the clickhouse openssl configuration should be kept separate from
    /// the OS. Default to the one in the standard config directory, unless overridden
    /// by a key in the config.
    /// Note: this has to be done once at server initialization, because 'setenv' is not thread-safe.
    if (config().has("opensslconf"))
    {
        std::string opensslconf_path = config().getString("opensslconf");
        setenv("OPENSSL_CONF", opensslconf_path.c_str(), true); /// NOLINT
    }
    else
    {
        const String config_path = config().getString("config-file", "config.xml");
        const auto config_dir = std::filesystem::path{config_path}.replace_filename("openssl.conf");
        setenv("OPENSSL_CONF", config_dir.c_str(), true); /// NOLINT
    }

    if (auto total_numa_memory = getNumaNodesTotalMemory(); total_numa_memory.has_value())
    {
        LOG_INFO(
            log, "ClickHouse is bound to a subset of NUMA nodes. Total memory of all available nodes: {}", ReadableSize(*total_numa_memory));
    }

    registerInterpreters();
    registerFunctions();
    registerAggregateFunctions();
    registerTableFunctions(server_settings[ServerSetting::use_legacy_mongodb_integration]);
    registerDatabases();
    registerStorages(server_settings[ServerSetting::use_legacy_mongodb_integration]);
    registerDictionaries(server_settings[ServerSetting::use_legacy_mongodb_integration]);
    registerDisks(/* global_skip_access_check= */ false);
    registerFormats();
    registerRemoteFileMetadatas();
    registerSchedulerNodes();

    QueryPlanStepRegistry::registerPlanSteps();

    CurrentMetrics::set(CurrentMetrics::Revision, ClickHouseRevision::getVersionRevision());
    CurrentMetrics::set(CurrentMetrics::VersionInteger, ClickHouseRevision::getVersionInteger());

    /** Context contains all that query execution is dependent:
      *  settings, available functions, data types, aggregate functions, databases, ...
      */
    auto shared_context = Context::createShared();
    global_context = Context::createGlobal(shared_context.get());

    global_context->makeGlobalContext();
    global_context->setApplicationType(Context::ApplicationType::SERVER);

#if !defined(NDEBUG) || !defined(__OPTIMIZE__)
    global_context->addWarningMessage("Server was built in debug mode. It will work slowly.");
#endif

    if (ThreadFuzzer::instance().isEffective())
        global_context->addWarningMessage("ThreadFuzzer is enabled. Application will run slowly and unstable.");

#if defined(SANITIZER)
    auto sanitizers = getSanitizerNames();

    String log_message;
    if (sanitizers.empty())
        log_message = "sanitizer";
    else if (sanitizers.size() == 1)
        log_message = fmt::format("{} sanitizer", sanitizers.front());
    else
        log_message = fmt::format("sanitizers ({})", fmt::join(sanitizers, ", "));

    global_context->addWarningMessage(fmt::format("Server was built with {}. It will work slowly.", log_message));
#endif

#if defined(SANITIZE_COVERAGE) || WITH_COVERAGE
    global_context->addWarningMessage("Server was built with code coverage. It will work slowly.");
#endif

    const size_t physical_server_memory = getMemoryAmount();

    LOG_INFO(
        log,
        "Available RAM: {}; logical cores: {}; used cores: {}.",
        formatReadableSizeWithBinarySuffix(physical_server_memory),
        std::thread::hardware_concurrency(),
        getNumberOfCPUCoresToUse() // on ARM processors it can show only enabled at current moment cores
    );

#if defined(__x86_64__)
    String cpu_info;
#define COLLECT_FLAG(X) \
    if (CPU::have##X()) \
    {                   \
        if (!cpu_info.empty()) \
            cpu_info += ", ";  \
        cpu_info += #X; \
    }

    CPU_ID_ENUMERATE(COLLECT_FLAG)
#undef COLLECT_FLAG

    LOG_INFO(log, "Available CPU instruction sets: {}", cpu_info);
#endif

    bool has_trace_collector = false;
    /// Disable it if we collect test coverage information, because it will work extremely slow.
#if !WITH_COVERAGE
    /// Profilers cannot work reliably with any other libunwind or without PHDR cache.
    has_trace_collector = hasPHDRCache() && config().has("trace_log");
#endif

    /// Describe multiple reasons when query profiler cannot work.

#if WITH_COVERAGE
    LOG_INFO(log, "Query Profiler and TraceCollector are disabled because they work extremely slow with test coverage.");
#endif

#if defined(SANITIZER)
    LOG_INFO(log, "Query Profiler is disabled because it cannot work under sanitizers"
        " when two different stack unwinding methods will interfere with each other.");
#endif

    if (!hasPHDRCache())
        LOG_INFO(log, "Query Profiler and TraceCollector are disabled because they require PHDR cache to be created"
            " (otherwise the function 'dl_iterate_phdr' is not lock free and not async-signal safe).");

    // Initialize global thread pool. Do it before we fetch configs from zookeeper
    // nodes (`from_zk`), because ZooKeeper interface uses the pool. We will
    // ignore `max_thread_pool_size` in configs we fetch from ZK, but oh well.
    GlobalThreadPool::initialize(
        server_settings[ServerSetting::max_thread_pool_size],
        server_settings[ServerSetting::max_thread_pool_free_size],
        server_settings[ServerSetting::thread_pool_queue_size],
        has_trace_collector ? server_settings[ServerSetting::global_profiler_real_time_period_ns] : 0,
        has_trace_collector ? server_settings[ServerSetting::global_profiler_cpu_time_period_ns] : 0);

    if (has_trace_collector)
    {
        global_context->createTraceCollector();

        /// Set up server-wide memory profiler (for total memory tracker).
        if (server_settings[ServerSetting::total_memory_profiler_step])
            total_memory_tracker.setProfilerStep(server_settings[ServerSetting::total_memory_profiler_step]);

        if (server_settings[ServerSetting::total_memory_tracker_sample_probability] > 0.0)
            total_memory_tracker.setSampleProbability(server_settings[ServerSetting::total_memory_tracker_sample_probability]);

        if (server_settings[ServerSetting::total_memory_profiler_sample_min_allocation_size])
            total_memory_tracker.setSampleMinAllocationSize(server_settings[ServerSetting::total_memory_profiler_sample_min_allocation_size]);

        if (server_settings[ServerSetting::total_memory_profiler_sample_max_allocation_size])
            total_memory_tracker.setSampleMaxAllocationSize(server_settings[ServerSetting::total_memory_profiler_sample_max_allocation_size]);
    }

    Poco::ThreadPool server_pool(
        /* minCapacity */3,
        /* maxCapacity */server_settings[ServerSetting::max_connections],
        /* idleTime */60,
        /* stackSize */POCO_THREAD_STACK_SIZE,
        server_settings[ServerSetting::global_profiler_real_time_period_ns],
        server_settings[ServerSetting::global_profiler_cpu_time_period_ns]);

    std::mutex servers_lock;
    std::vector<ProtocolServerAdapter> servers;
    std::vector<ProtocolServerAdapter> servers_to_start_before_tables;

    /// Wait for all threads to avoid possible use-after-free (for example logging objects can be already destroyed).
    SCOPE_EXIT({
        Stopwatch watch;
        LOG_INFO(log, "Waiting for background threads");
        GlobalThreadPool::instance().shutdown();
        LOG_INFO(log, "Background threads finished in {} ms", watch.elapsedMilliseconds());
    });

<<<<<<< HEAD
    if (server_settings[ServerSetting::page_cache_max_size] != 0)
    {
        global_context->setPageCache(
            server_settings[ServerSetting::page_cache_block_size],
            server_settings[ServerSetting::page_cache_lookahead_blocks],
            std::chrono::milliseconds(Int64(server_settings[ServerSetting::page_cache_history_window_ms])),
            server_settings[ServerSetting::page_cache_policy], server_settings[ServerSetting::page_cache_size_ratio], server_settings[ServerSetting::page_cache_min_size], server_settings[ServerSetting::page_cache_max_size], server_settings[ServerSetting::page_cache_free_memory_ratio]);
        total_memory_tracker.setPageCache(global_context->getPageCache().get());
    }

    MemoryWorker memory_worker(global_context->getServerSettings()[ServerSetting::memory_worker_period_ms], global_context->getServerSettings()[ServerSetting::memory_worker_use_cgroup], global_context->getPageCache());
=======
    MemoryWorker memory_worker(
        server_settings[ServerSetting::memory_worker_period_ms], server_settings[ServerSetting::memory_worker_correct_memory_tracker]);
>>>>>>> 1ac5c4a6

    /// This object will periodically calculate some metrics.
    ServerAsynchronousMetrics async_metrics(
        global_context,
        server_settings[ServerSetting::asynchronous_metrics_update_period_s],
        server_settings[ServerSetting::asynchronous_metrics_enable_heavy_metrics],
        server_settings[ServerSetting::asynchronous_heavy_metrics_update_period_s],
        [&]() -> std::vector<ProtocolServerMetrics>
        {
            std::vector<ProtocolServerMetrics> metrics;

            std::lock_guard lock(servers_lock);
            metrics.reserve(servers_to_start_before_tables.size() + servers.size());

            for (const auto & server : servers_to_start_before_tables)
                metrics.emplace_back(ProtocolServerMetrics{server.getPortName(), server.currentThreads(), server.refusedConnections()});

            for (const auto & server : servers)
                metrics.emplace_back(ProtocolServerMetrics{server.getPortName(), server.currentThreads(), server.refusedConnections()});
            return metrics;
        },
        /*update_jemalloc_epoch_=*/memory_worker.getSource() != MemoryWorker::MemoryUsageSource::Jemalloc,
        /*update_rss_=*/memory_worker.getSource() == MemoryWorker::MemoryUsageSource::None);

    /// NOTE: global context should be destroyed *before* GlobalThreadPool::shutdown()
    /// Otherwise GlobalThreadPool::shutdown() will hang, since Context holds some threads.
    SCOPE_EXIT({
        async_metrics.stop();

        /** Ask to cancel background jobs all table engines,
          *  and also query_log.
          * It is important to do early, not in destructor of Context, because
          *  table engines could use Context on destroy.
          */
        LOG_INFO(log, "Shutting down storages.");

        global_context->shutdown();

        LOG_DEBUG(log, "Shut down storages.");

        if (!servers_to_start_before_tables.empty())
        {
            LOG_DEBUG(log, "Waiting for current connections to servers for tables to finish.");
            size_t current_connections = 0;
            {
                std::lock_guard lock(servers_lock);
                for (auto & server : servers_to_start_before_tables)
                {
                    server.stop();
                    current_connections += server.currentConnections();
                }
            }

            if (current_connections)
                LOG_INFO(log, "Closed all listening sockets. Waiting for {} outstanding connections.", current_connections);
            else
                LOG_INFO(log, "Closed all listening sockets.");

            if (current_connections > 0)
                current_connections = waitServersToFinish(servers_to_start_before_tables, servers_lock, server_settings[ServerSetting::shutdown_wait_unfinished]);

            if (current_connections)
                LOG_INFO(log, "Closed connections to servers for tables. But {} remain. Probably some tables of other users cannot finish their connections after context shutdown.", current_connections);
            else
                LOG_INFO(log, "Closed connections to servers for tables.");
        }

        global_context->shutdownKeeperDispatcher();

        /// Wait server pool to avoid use-after-free of destroyed context in the handlers
        server_pool.joinAll();

        /** Explicitly destroy Context. It is more convenient than in destructor of Server, because logger is still available.
          * At this moment, no one could own shared part of Context.
          */
        global_context->resetSharedContext();
        global_context.reset();
        shared_context.reset();
        LOG_DEBUG(log, "Destroyed global context.");
    });


#if USE_AZURE_BLOB_STORAGE
    /// It makes sense to deinitialize libxml after joining of all threads
    /// in global pool because libxml uses thread-local memory allocations via
    /// 'pthread_key_create' and 'pthread_setspecific' which should be deallocated
    /// at 'pthread_exit'. Deinitialization of libxml leads to call of 'pthread_key_delete'
    /// and if it is done before joining of threads, allocated memory will not be freed
    /// and there may be memory leaks in threads that used libxml.
    GlobalThreadPool::instance().addOnDestroyCallback([]
    {
        Azure::Storage::_internal::XmlGlobalDeinitialize();
    });
#endif

    getIOThreadPool().initialize(
        server_settings[ServerSetting::max_io_thread_pool_size],
        server_settings[ServerSetting::max_io_thread_pool_free_size],
        server_settings[ServerSetting::io_thread_pool_queue_size]);

    getBackupsIOThreadPool().initialize(
        server_settings[ServerSetting::max_backups_io_thread_pool_size],
        server_settings[ServerSetting::max_backups_io_thread_pool_free_size],
        server_settings[ServerSetting::backups_io_thread_pool_queue_size]);

    getActivePartsLoadingThreadPool().initialize(
        server_settings[ServerSetting::max_active_parts_loading_thread_pool_size],
        0, // We don't need any threads once all the parts will be loaded
        server_settings[ServerSetting::max_active_parts_loading_thread_pool_size]);

    getOutdatedPartsLoadingThreadPool().initialize(
        server_settings[ServerSetting::max_outdated_parts_loading_thread_pool_size],
        0, // We don't need any threads once all the parts will be loaded
        server_settings[ServerSetting::max_outdated_parts_loading_thread_pool_size]);

    /// It could grow if we need to synchronously wait until all the data parts will be loaded.
    getOutdatedPartsLoadingThreadPool().setMaxTurboThreads(
        server_settings[ServerSetting::max_active_parts_loading_thread_pool_size]
    );

    getUnexpectedPartsLoadingThreadPool().initialize(
        server_settings[ServerSetting::max_unexpected_parts_loading_thread_pool_size],
        0, // We don't need any threads once all the parts will be loaded
        server_settings[ServerSetting::max_unexpected_parts_loading_thread_pool_size]);

    /// It could grow if we need to synchronously wait until all the data parts will be loaded.
    getUnexpectedPartsLoadingThreadPool().setMaxTurboThreads(
        server_settings[ServerSetting::max_active_parts_loading_thread_pool_size]
    );

    getPartsCleaningThreadPool().initialize(
        server_settings[ServerSetting::max_parts_cleaning_thread_pool_size],
        0, // We don't need any threads one all the parts will be deleted
        server_settings[ServerSetting::max_parts_cleaning_thread_pool_size]);

    auto max_database_replicated_create_table_thread_pool_size = server_settings[ServerSetting::max_database_replicated_create_table_thread_pool_size]
        ? server_settings[ServerSetting::max_database_replicated_create_table_thread_pool_size]
        : getNumberOfCPUCoresToUse();
    getDatabaseReplicatedCreateTablesThreadPool().initialize(
        max_database_replicated_create_table_thread_pool_size,
        0, // We don't need any threads once all the tables will be created
        max_database_replicated_create_table_thread_pool_size);

    getDatabaseCatalogDropTablesThreadPool().initialize(
        server_settings[ServerSetting::database_catalog_drop_table_concurrency],
        0, // We don't need any threads if there are no DROP queries.
        server_settings[ServerSetting::database_catalog_drop_table_concurrency]);

    getMergeTreePrefixesDeserializationThreadPool().initialize(
        server_settings[ServerSetting::max_prefixes_deserialization_thread_pool_size],
        server_settings[ServerSetting::max_prefixes_deserialization_thread_pool_free_size],
        server_settings[ServerSetting::prefixes_deserialization_thread_pool_thread_pool_queue_size]);

    /// Initialize global local cache for remote filesystem.
    if (config().has("local_cache_for_remote_fs"))
    {
        bool enable = config().getBool("local_cache_for_remote_fs.enable", false);
        if (enable)
        {
            String root_dir = config().getString("local_cache_for_remote_fs.root_dir");
            UInt64 limit_size = config().getUInt64("local_cache_for_remote_fs.limit_size");
            UInt64 bytes_read_before_flush
                = config().getUInt64("local_cache_for_remote_fs.bytes_read_before_flush", DBMS_DEFAULT_BUFFER_SIZE);
            ExternalDataSourceCache::instance().initOnce(global_context, root_dir, limit_size, bytes_read_before_flush);
        }
    }

    std::string path_str = getCanonicalPath(config().getString("path", DBMS_DEFAULT_PATH));
    fs::path path = path_str;

    /// Check that the process user id matches the owner of the data.
    assertProcessUserMatchesDataOwner(path_str, [&](const std::string & message){ global_context->addWarningMessage(message); });

    global_context->setPath(path_str);

    StatusFile status{path / "status", StatusFile::write_full_info};

    ServerUUID::load(path / "uuid", log);

    PlacementInfo::PlacementInfo::instance().initialize(config());

    zkutil::validateZooKeeperConfig(config());
    bool has_zookeeper = zkutil::hasZooKeeperConfig(config());

    zkutil::ZooKeeperNodeCache main_config_zk_node_cache([&] { return global_context->getZooKeeper(); });
    zkutil::EventPtr main_config_zk_changed_event = std::make_shared<Poco::Event>();
    if (loaded_config.has_zk_includes)
    {
        auto old_configuration = loaded_config.configuration;
        ConfigProcessor config_processor(config_path);
        loaded_config = config_processor.loadConfigWithZooKeeperIncludes(
            main_config_zk_node_cache, main_config_zk_changed_event, /* fallback_to_preprocessed = */ true);
        config_processor.savePreprocessedConfig(loaded_config, path_str);
        config().removeConfiguration(old_configuration.get());
        config().add(loaded_config.configuration.duplicate(), PRIO_DEFAULT, false);
        global_context->setConfig(loaded_config.configuration);
    }

    Settings::checkNoSettingNamesAtTopLevel(config(), config_path);

    /// We need to reload server settings because config could be updated via zookeeper.
    server_settings.loadSettingsFromConfig(config());

#if defined(OS_LINUX)
    std::string executable_path = getExecutablePath();

    if (!executable_path.empty())
    {
        /// Integrity check based on checksum of the executable code.
        /// Note: it is not intended to protect from malicious party,
        /// because the reference checksum can be easily modified as well.
        /// And we don't involve asymmetric encryption with PKI yet.
        /// It's only intended to protect from faulty hardware.
        /// Note: it is only based on machine code.
        /// But there are other sections of the binary (e.g. exception handling tables)
        /// that are interpreted (not executed) but can alter the behaviour of the program as well.

        /// Please keep the below log messages in-sync with the ones in daemon/BaseDaemon.cpp
        if (stored_binary_hash.empty())
        {
            LOG_WARNING(log, "Integrity check of the executable skipped because the reference checksum could not be read.");
        }
        else
        {
            String calculated_binary_hash = getHashOfLoadedBinaryHex();
            if (calculated_binary_hash == stored_binary_hash)
            {
                LOG_INFO(log, "Integrity check of the executable successfully passed (checksum: {})", calculated_binary_hash);
            }
            else
            {
                /// If program is run under debugger, ptrace will fail.
                if (ptrace(PTRACE_TRACEME, 0, nullptr, nullptr) == -1)
                {
                    /// Program is run under debugger. Modification of it's binary image is ok for breakpoints.
                    global_context->addWarningMessage(fmt::format(
                        "Server is run under debugger and its binary image is modified (most likely with breakpoints).",
                        calculated_binary_hash));
                }
                else
                {
                    throw Exception(
                        ErrorCodes::CORRUPTED_DATA,
                        "Calculated checksum of the executable ({0}) does not correspond"
                        " to the reference checksum stored in the executable ({1})."
                        " This may indicate one of the following:"
                        " - the executable {2} was changed just after startup;"
                        " - the executable {2} was corrupted on disk due to faulty hardware;"
                        " - the loaded executable was corrupted in memory due to faulty hardware;"
                        " - the file {2} was intentionally modified;"
                        " - a logical error in the code.",
                        calculated_binary_hash,
                        stored_binary_hash,
                        executable_path);
                }
            }
        }
    }
    else
        executable_path = "/usr/bin/clickhouse";    /// It is used for information messages.

    /// After full config loaded
    {
        if (config().getBool("remap_executable", false))
        {
            LOG_DEBUG(log, "Will remap executable in memory.");
            size_t size = remapExecutable();
            LOG_DEBUG(log, "The code ({}) in memory has been successfully remapped.", ReadableSize(size));
        }

        if (config().getBool("mlock_executable", false))
        {
            if (hasLinuxCapability(CAP_IPC_LOCK))
            {
                try
                {
                    /// Get the memory area with (current) code segment.
                    /// It's better to lock only the code segment instead of calling "mlockall",
                    /// because otherwise debug info will be also locked in memory, and it can be huge.
                    auto [addr, len] = getMappedArea(reinterpret_cast<void *>(mainEntryClickHouseServer));

                    LOG_TRACE(log, "Will do mlock to prevent executable memory from being paged out. It may take a few seconds.");
                    if (0 != mlock(addr, len))
                        LOG_WARNING(log, "Failed mlock: {}", errnoToString());
                    else
                        LOG_TRACE(log, "The memory map of clickhouse executable has been mlock'ed, total {}", ReadableSize(len));
                }
                catch (...)
                {
                    LOG_WARNING(log, "Cannot mlock: {}", getCurrentExceptionMessage(false));
                }
            }
            else
            {
                LOG_INFO(log, "It looks like the process has no CAP_IPC_LOCK capability, binary mlock will be disabled."
                    " It could happen due to incorrect ClickHouse package installation."
                    " You could resolve the problem manually with 'sudo setcap cap_ipc_lock=+ep {}'."
                    " Note that it will not work on 'nosuid' mounted filesystems.", executable_path);
            }
        }
    }

    FailPointInjection::enableFromGlobalConfig(config());
#endif

    memory_worker.start();

#if defined(OS_LINUX)
    int default_oom_score = 0;

#if !defined(NDEBUG)
    /// In debug version on Linux, increase oom score so that clickhouse is killed
    /// first, instead of some service. Use a carefully chosen random score of 555:
    /// the maximum is 1000, and chromium uses 300 for its tab processes. Ignore
    /// whatever errors that occur, because it's just a debugging aid and we don't
    /// care if it breaks.
    default_oom_score = 555;
#endif

    int oom_score = config().getInt("oom_score", default_oom_score);
    if (oom_score)
        setOOMScore(oom_score, log);
#endif

    std::unique_ptr<DB::BackgroundSchedulePoolTaskHolder> cancellation_task;

    SCOPE_EXIT({
        if (cancellation_task)
            CancellationChecker::getInstance().terminateThread();
    });

    if (server_settings[ServerSetting::background_schedule_pool_size] > 1)
    {
        auto cancellation_task_holder = global_context->getSchedulePool().createTask(
            "CancellationChecker",
            [] { CancellationChecker::getInstance().workerFunction(); }
        );
        cancellation_task = std::make_unique<DB::BackgroundSchedulePoolTaskHolder>(std::move(cancellation_task_holder));
        (*cancellation_task)->activateAndSchedule();
    }

    global_context->setRemoteHostFilter(config());
    global_context->setHTTPHeaderFilter(config());

    /// Try to increase limit on number of open files.
    {
        rlimit rlim;
        if (getrlimit(RLIMIT_NOFILE, &rlim))
            throw Poco::Exception("Cannot getrlimit");

        if (rlim.rlim_cur == rlim.rlim_max)
        {
            LOG_DEBUG(log, "rlimit on number of file descriptors is {}", rlim.rlim_cur);
        }
        else
        {
            rlim_t old = rlim.rlim_cur;
            rlim.rlim_cur = config().getUInt("max_open_files", static_cast<unsigned>(rlim.rlim_max));
            int rc = setrlimit(RLIMIT_NOFILE, &rlim);
            if (rc != 0)
                LOG_WARNING(log, "Cannot set max number of file descriptors to {}. Try to specify max_open_files according to your system limits. error: {}", rlim.rlim_cur, errnoToString());
            else
                LOG_DEBUG(log, "Set max number of file descriptors to {} (was {}).", rlim.rlim_cur, old);
        }
    }

    /// Try to increase limit on number of threads.
    {
        rlimit rlim;
        if (getrlimit(RLIMIT_NPROC, &rlim))
            throw Poco::Exception("Cannot getrlimit");

        if (rlim.rlim_cur == rlim.rlim_max)
        {
            LOG_DEBUG(log, "rlimit on number of threads is {}", rlim.rlim_cur);
        }
        else
        {
            rlim_t old = rlim.rlim_cur;
            rlim.rlim_cur = rlim.rlim_max;
            int rc = setrlimit(RLIMIT_NPROC, &rlim);
            if (rc != 0)
            {
                LOG_WARNING(log, "Cannot set max number of threads to {}. error: {}", rlim.rlim_cur, errnoToString());
                rlim.rlim_cur = old;
            }
            else
            {
                LOG_DEBUG(log, "Set max number of threads to {} (was {}).", rlim.rlim_cur, old);
            }
        }

        if (rlim.rlim_cur < 30000)
        {
            global_context->addWarningMessage("Maximum number of threads is lower than 30000. There could be problems with handling a lot of simultaneous queries.");
        }
    }

    static ServerErrorHandler error_handler;
    Poco::ErrorHandler::set(&error_handler);

    /// Initialize DateLUT early, to not interfere with running time of first query.
    LOG_DEBUG(log, "Initializing DateLUT.");
    DateLUT::serverTimezoneInstance();
    LOG_TRACE(log, "Initialized DateLUT with time zone '{}'.", DateLUT::serverTimezoneInstance().getTimeZone());

    /// Storage with temporary data for processing of heavy queries.
    if (!server_settings[ServerSetting::tmp_policy].value.empty())
    {
        global_context->setTemporaryStoragePolicy(server_settings[ServerSetting::tmp_policy], server_settings[ServerSetting::max_temporary_data_on_disk_size]);
    }
    else if (!server_settings[ServerSetting::temporary_data_in_cache].value.empty())
    {
        global_context->setTemporaryStorageInCache(server_settings[ServerSetting::temporary_data_in_cache], server_settings[ServerSetting::max_temporary_data_on_disk_size]);
    }
    else
    {
        std::string temporary_path = config().getString("tmp_path", path / "tmp/");
        global_context->setTemporaryStoragePath(temporary_path, server_settings[ServerSetting::max_temporary_data_on_disk_size]);
    }

    /** Directory with 'flags': files indicating temporary settings for the server set by system administrator.
      * Flags may be cleared automatically after being applied by the server.
      * Examples: do repair of local data; clone all replicated tables from replica.
      */
    {
        auto flags_path = path / "flags/";
        fs::create_directories(flags_path);
        global_context->setFlagsPath(flags_path);
    }

    /** Directory with user provided files that are usable by 'file' table function.
      */
    {

        std::string user_files_path = config().getString("user_files_path", path / "user_files/");
        global_context->setUserFilesPath(user_files_path);
        fs::create_directories(user_files_path);
    }

    {
        std::string dictionaries_lib_path = config().getString("dictionaries_lib_path", path / "dictionaries_lib/");
        global_context->setDictionariesLibPath(dictionaries_lib_path);
        fs::create_directories(dictionaries_lib_path);
    }

    {
        std::string user_scripts_path = config().getString("user_scripts_path", path / "user_scripts/");
        global_context->setUserScriptsPath(user_scripts_path);
        fs::create_directories(user_scripts_path);
    }

    /// top_level_domains_lists
    {
        const std::string & top_level_domains_path = config().getString("top_level_domains_path", path / "top_level_domains/");
        TLDListsHolder::getInstance().parseConfig(fs::path(top_level_domains_path) / "", config());
    }

    {
        fs::create_directories(path / "data");
        fs::create_directories(path / "metadata");

        /// Directory with metadata of tables, which was marked as dropped by Atomic database
        fs::create_directories(path / "metadata_dropped");
    }

    if (config().has("interserver_http_port") && config().has("interserver_https_port"))
        throw Exception(ErrorCodes::EXCESSIVE_ELEMENT_IN_CONFIG, "Both http and https interserver ports are specified");

    static const auto interserver_tags =
    {
        std::make_tuple("interserver_http_host", "interserver_http_port", "http"),
        std::make_tuple("interserver_https_host", "interserver_https_port", "https")
    };

    for (auto [host_tag, port_tag, scheme] : interserver_tags)
    {
        if (config().has(port_tag))
        {
            String this_host = config().getString(host_tag, "");

            if (this_host.empty())
            {
                this_host = getFQDNOrHostName();
                LOG_DEBUG(log, "Configuration parameter '{}' doesn't exist or exists and empty. Will use '{}' as replica host.",
                    host_tag, this_host);
            }

            String port_str = config().getString(port_tag);
            int port = parse<int>(port_str);

            if (port < 0 || port > 0xFFFF)
                throw Exception(ErrorCodes::ARGUMENT_OUT_OF_BOUND, "Out of range '{}': {}", String(port_tag), port);

            global_context->setInterserverIOAddress(this_host, port);
            global_context->setInterserverScheme(scheme);
        }
    }

    LOG_DEBUG(log, "Initializing interserver credentials.");
    global_context->updateInterserverCredentials(config());

    if (config().has("macros"))
        global_context->setMacros(std::make_unique<Macros>(config(), "macros", log));

    /// Set up caches.

    const size_t max_cache_size = static_cast<size_t>(physical_server_memory * server_settings[ServerSetting::cache_size_to_ram_max_ratio]);

    String uncompressed_cache_policy = server_settings[ServerSetting::uncompressed_cache_policy];
    size_t uncompressed_cache_size = server_settings[ServerSetting::uncompressed_cache_size];
    double uncompressed_cache_size_ratio = server_settings[ServerSetting::uncompressed_cache_size_ratio];
    if (uncompressed_cache_size > max_cache_size)
    {
        uncompressed_cache_size = max_cache_size;
        LOG_INFO(log, "Lowered uncompressed cache size to {} because the system has limited RAM", formatReadableSizeWithBinarySuffix(uncompressed_cache_size));
    }
    global_context->setUncompressedCache(uncompressed_cache_policy, uncompressed_cache_size, uncompressed_cache_size_ratio);

    String mark_cache_policy = server_settings[ServerSetting::mark_cache_policy];
    size_t mark_cache_size = server_settings[ServerSetting::mark_cache_size];
    double mark_cache_size_ratio = server_settings[ServerSetting::mark_cache_size_ratio];
    if (mark_cache_size > max_cache_size)
    {
        mark_cache_size = max_cache_size;
        LOG_INFO(log, "Lowered mark cache size to {} because the system has limited RAM", formatReadableSizeWithBinarySuffix(mark_cache_size));
    }
    global_context->setMarkCache(mark_cache_policy, mark_cache_size, mark_cache_size_ratio);

    String primary_index_cache_policy = server_settings[ServerSetting::primary_index_cache_policy];
    size_t primary_index_cache_size = server_settings[ServerSetting::primary_index_cache_size];
    double primary_index_cache_size_ratio = server_settings[ServerSetting::primary_index_cache_size_ratio];
    if (primary_index_cache_size > max_cache_size)
    {
        primary_index_cache_size = max_cache_size;
        LOG_INFO(log, "Lowered primary index cache size to {} because the system has limited RAM", formatReadableSizeWithBinarySuffix(primary_index_cache_size));
    }
    global_context->setPrimaryIndexCache(primary_index_cache_policy, primary_index_cache_size, primary_index_cache_size_ratio);

    String index_uncompressed_cache_policy = server_settings[ServerSetting::index_uncompressed_cache_policy];
    size_t index_uncompressed_cache_size = server_settings[ServerSetting::index_uncompressed_cache_size];
    double index_uncompressed_cache_size_ratio = server_settings[ServerSetting::index_uncompressed_cache_size_ratio];
    if (index_uncompressed_cache_size > max_cache_size)
    {
        index_uncompressed_cache_size = max_cache_size;
        LOG_INFO(log, "Lowered index uncompressed cache size to {} because the system has limited RAM", formatReadableSizeWithBinarySuffix(index_uncompressed_cache_size));
    }
    global_context->setIndexUncompressedCache(index_uncompressed_cache_policy, index_uncompressed_cache_size, index_uncompressed_cache_size_ratio);

    String index_mark_cache_policy = server_settings[ServerSetting::index_mark_cache_policy];
    size_t index_mark_cache_size = server_settings[ServerSetting::index_mark_cache_size];
    double index_mark_cache_size_ratio = server_settings[ServerSetting::index_mark_cache_size_ratio];
    if (index_mark_cache_size > max_cache_size)
    {
        index_mark_cache_size = max_cache_size;
        LOG_INFO(log, "Lowered index mark cache size to {} because the system has limited RAM", formatReadableSizeWithBinarySuffix(index_mark_cache_size));
    }
    global_context->setIndexMarkCache(index_mark_cache_policy, index_mark_cache_size, index_mark_cache_size_ratio);

    String skipping_index_cache_policy = server_settings[ServerSetting::skipping_index_cache_policy];
    size_t skipping_index_cache_size = server_settings[ServerSetting::skipping_index_cache_size];
    size_t skipping_index_cache_max_entries = server_settings[ServerSetting::skipping_index_cache_max_entries];
    double skipping_index_cache_size_ratio = server_settings[ServerSetting::skipping_index_cache_size_ratio];
    if (skipping_index_cache_size > max_cache_size)
    {
        skipping_index_cache_size = max_cache_size;
        LOG_INFO(log, "Lowered skipping index cache size to {} because the system has limited RAM", formatReadableSizeWithBinarySuffix(skipping_index_cache_size));
    }
    global_context->setSkippingIndexCache(skipping_index_cache_policy, skipping_index_cache_size, skipping_index_cache_max_entries, skipping_index_cache_size_ratio);

    size_t mmap_cache_size = server_settings[ServerSetting::mmap_cache_size];
    if (mmap_cache_size > max_cache_size)
    {
        mmap_cache_size = max_cache_size;
        LOG_INFO(log, "Lowered mmap file cache size to {} because the system has limited RAM", formatReadableSizeWithBinarySuffix(mmap_cache_size));
    }
    global_context->setMMappedFileCache(mmap_cache_size);

    size_t query_cache_max_size_in_bytes = config().getUInt64("query_cache.max_size_in_bytes", DEFAULT_QUERY_CACHE_MAX_SIZE);
    size_t query_cache_max_entries = config().getUInt64("query_cache.max_entries", DEFAULT_QUERY_CACHE_MAX_ENTRIES);
    size_t query_cache_query_cache_max_entry_size_in_bytes = config().getUInt64("query_cache.max_entry_size_in_bytes", DEFAULT_QUERY_CACHE_MAX_ENTRY_SIZE_IN_BYTES);
    size_t query_cache_max_entry_size_in_rows = config().getUInt64("query_cache.max_entry_rows_in_rows", DEFAULT_QUERY_CACHE_MAX_ENTRY_SIZE_IN_ROWS);
    if (query_cache_max_size_in_bytes > max_cache_size)
    {
        query_cache_max_size_in_bytes = max_cache_size;
        LOG_INFO(log, "Lowered query cache size to {} because the system has limited RAM", formatReadableSizeWithBinarySuffix(query_cache_max_size_in_bytes));
    }
    global_context->setQueryCache(query_cache_max_size_in_bytes, query_cache_max_entries, query_cache_query_cache_max_entry_size_in_bytes, query_cache_max_entry_size_in_rows);

#if USE_EMBEDDED_COMPILER
    size_t compiled_expression_cache_max_size_in_bytes = server_settings[ServerSetting::compiled_expression_cache_size];
    size_t compiled_expression_cache_max_elements = server_settings[ServerSetting::compiled_expression_cache_elements_size];
    CompiledExpressionCacheFactory::instance().init(compiled_expression_cache_max_size_in_bytes, compiled_expression_cache_max_elements);
#endif

    NamedCollectionFactory::instance().loadIfNot();

    FileCacheFactory::instance().loadDefaultCaches(config());

    /// Initialize main config reloader.
    std::string include_from_path = config().getString("include_from", "/etc/metrika.xml");

    if (config().has("query_masking_rules"))
    {
        SensitiveDataMasker::setInstance(std::make_unique<SensitiveDataMasker>(config(), "query_masking_rules"));
    }

    std::optional<CgroupsMemoryUsageObserver> cgroups_memory_usage_observer;
    try
    {
        auto wait_time = server_settings[ServerSetting::cgroups_memory_usage_observer_wait_time];
        if (wait_time != 0)
            cgroups_memory_usage_observer.emplace(std::chrono::seconds(wait_time));
    }
    catch (Exception &)
    {
        tryLogCurrentException(log, "Disabling cgroup memory observer because of an error during initialization");
    }

    std::string cert_path = config().getString("openSSL.server.certificateFile", "");
    std::string key_path = config().getString("openSSL.server.privateKeyFile", "");

    std::vector<std::string> extra_paths = {include_from_path};
    if (!cert_path.empty())
        extra_paths.emplace_back(cert_path);
    if (!key_path.empty())
        extra_paths.emplace_back(key_path);

    Poco::Util::AbstractConfiguration::Keys protocols;
    config().keys("protocols", protocols);
    for (const auto & protocol : protocols)
    {
        cert_path = config().getString("protocols." + protocol + ".certificateFile", "");
        key_path = config().getString("protocols." + protocol + ".privateKeyFile", "");
        if (!cert_path.empty())
            extra_paths.emplace_back(cert_path);
        if (!key_path.empty())
            extra_paths.emplace_back(key_path);
    }

    auto main_config_reloader = std::make_unique<ConfigReloader>(
        config_path,
        extra_paths,
        config().getString("path", DBMS_DEFAULT_PATH),
        std::move(main_config_zk_node_cache),
        main_config_zk_changed_event,
        [&](ConfigurationPtr config, bool initial_loading)
        {
            Settings::checkNoSettingNamesAtTopLevel(*config, config_path);

            ServerSettings new_server_settings;
            new_server_settings.loadSettingsFromConfig(*config);

            size_t max_server_memory_usage = new_server_settings[ServerSetting::max_server_memory_usage];
            const double max_server_memory_usage_to_ram_ratio = new_server_settings[ServerSetting::max_server_memory_usage_to_ram_ratio];
            const size_t current_physical_server_memory = getMemoryAmount(); /// With cgroups, the amount of memory available to the server can be changed dynamically.
            const size_t default_max_server_memory_usage = static_cast<size_t>(current_physical_server_memory * max_server_memory_usage_to_ram_ratio);

            if (max_server_memory_usage == 0)
            {
                max_server_memory_usage = default_max_server_memory_usage;
                LOG_INFO(log, "Changed setting 'max_server_memory_usage' to {}"
                    " ({} available memory * {:.2f} max_server_memory_usage_to_ram_ratio)",
                    formatReadableSizeWithBinarySuffix(max_server_memory_usage),
                    formatReadableSizeWithBinarySuffix(current_physical_server_memory),
                    max_server_memory_usage_to_ram_ratio);
            }
            else if (max_server_memory_usage > default_max_server_memory_usage)
            {
                max_server_memory_usage = default_max_server_memory_usage;
                LOG_INFO(log, "Lowered setting 'max_server_memory_usage' to {}"
                    " because the system has too little memory. The new value was"
                    " calculated as {} available memory * {:.2f} max_server_memory_usage_to_ram_ratio",
                    formatReadableSizeWithBinarySuffix(max_server_memory_usage),
                    formatReadableSizeWithBinarySuffix(current_physical_server_memory),
                    max_server_memory_usage_to_ram_ratio);
            }

            total_memory_tracker.setHardLimit(max_server_memory_usage);
            total_memory_tracker.setDescription("(total)");
            total_memory_tracker.setMetric(CurrentMetrics::MemoryTracking);

            size_t merges_mutations_memory_usage_soft_limit = new_server_settings[ServerSetting::merges_mutations_memory_usage_soft_limit];

            size_t default_merges_mutations_server_memory_usage = static_cast<size_t>(current_physical_server_memory * new_server_settings[ServerSetting::merges_mutations_memory_usage_to_ram_ratio]);
            if (merges_mutations_memory_usage_soft_limit == 0)
            {
                merges_mutations_memory_usage_soft_limit = default_merges_mutations_server_memory_usage;
                LOG_INFO(log, "Setting merges_mutations_memory_usage_soft_limit was set to {}"
                    " ({} available * {:.2f} merges_mutations_memory_usage_to_ram_ratio)",
                    formatReadableSizeWithBinarySuffix(merges_mutations_memory_usage_soft_limit),
                    formatReadableSizeWithBinarySuffix(current_physical_server_memory),
                    new_server_settings[ServerSetting::merges_mutations_memory_usage_to_ram_ratio]);
            }
            else if (merges_mutations_memory_usage_soft_limit > default_merges_mutations_server_memory_usage)
            {
                merges_mutations_memory_usage_soft_limit = default_merges_mutations_server_memory_usage;
                LOG_WARNING(log, "Setting merges_mutations_memory_usage_soft_limit was set to {}"
                    " ({} available * {:.2f} merges_mutations_memory_usage_to_ram_ratio)",
                    formatReadableSizeWithBinarySuffix(merges_mutations_memory_usage_soft_limit),
                    formatReadableSizeWithBinarySuffix(current_physical_server_memory),
                    new_server_settings[ServerSetting::merges_mutations_memory_usage_to_ram_ratio]);
            }

            LOG_INFO(log, "Merges and mutations memory limit is set to {}",
                formatReadableSizeWithBinarySuffix(merges_mutations_memory_usage_soft_limit));
            background_memory_tracker.setSoftLimit(merges_mutations_memory_usage_soft_limit);
            background_memory_tracker.setDescription("(background)");
            background_memory_tracker.setMetric(CurrentMetrics::MergesMutationsMemoryTracking);

            auto * global_overcommit_tracker = global_context->getGlobalOvercommitTracker();
            total_memory_tracker.setOvercommitTracker(global_overcommit_tracker);

            // FIXME logging-related things need synchronization -- see the 'Logger * log' saved
            // in a lot of places. For now, disable updating log configuration without server restart.
            //setTextLog(global_context->getTextLog());
            updateLevels(*config, logger());
            global_context->setClustersConfig(config, has_zookeeper);
            global_context->setMacros(std::make_unique<Macros>(*config, "macros", log));
            global_context->setExternalAuthenticatorsConfig(*config);

            global_context->setDashboardsConfig(config);

            if (global_context->isServerCompletelyStarted())
            {
                /// It does not make sense to reload anything before server has started.
                /// Moreover, it may break initialization order.
                global_context->loadOrReloadDictionaries(*config);
                global_context->loadOrReloadUserDefinedExecutableFunctions(*config);
            }

            global_context->setRemoteHostFilter(*config);
            global_context->setHTTPHeaderFilter(*config);

            global_context->setMaxTableSizeToDrop(new_server_settings[ServerSetting::max_table_size_to_drop]);
            global_context->setMaxPartitionSizeToDrop(new_server_settings[ServerSetting::max_partition_size_to_drop]);
            global_context->setMaxTableNumToWarn(new_server_settings[ServerSetting::max_table_num_to_warn]);
            global_context->setMaxViewNumToWarn(new_server_settings[ServerSetting::max_view_num_to_warn]);
            global_context->setMaxDictionaryNumToWarn(new_server_settings[ServerSetting::max_dictionary_num_to_warn]);
            global_context->setMaxDatabaseNumToWarn(new_server_settings[ServerSetting::max_database_num_to_warn]);
            global_context->setMaxPartNumToWarn(new_server_settings[ServerSetting::max_part_num_to_warn]);
            global_context->getAccessControl().setAllowTierSettings(new_server_settings[ServerSetting::allow_feature_tier]);

            size_t read_bandwidth = new_server_settings[ServerSetting::max_remote_read_network_bandwidth_for_server];
            size_t write_bandwidth = new_server_settings[ServerSetting::max_remote_write_network_bandwidth_for_server];

            global_context->reloadRemoteThrottlerConfig(read_bandwidth,write_bandwidth);
            LOG_INFO(log, "Setting max_remote_read_network_bandwidth_for_server was set to {}", read_bandwidth);
            LOG_INFO(log, "Setting max_remote_write_network_bandwidth_for_server was set to {}", write_bandwidth);

            /// Only for system.server_settings
            global_context->setConfigReloaderInterval(new_server_settings[ServerSetting::config_reload_interval_ms]);

            auto concurrent_threads_soft_limit = global_context->setConcurrentThreadsSoftLimit(
                new_server_settings[ServerSetting::concurrent_threads_soft_limit_num],
                new_server_settings[ServerSetting::concurrent_threads_soft_limit_ratio_to_cores]);
            LOG_INFO(log, "ConcurrencyControl limit is set to {}",
                concurrent_threads_soft_limit == UnlimitedSlots ? std::string("UNLIMITED") : std::to_string(concurrent_threads_soft_limit));

            global_context->getProcessList().setMaxSize(new_server_settings[ServerSetting::max_concurrent_queries]);
            global_context->getProcessList().setMaxInsertQueriesAmount(new_server_settings[ServerSetting::max_concurrent_insert_queries]);
            global_context->getProcessList().setMaxSelectQueriesAmount(new_server_settings[ServerSetting::max_concurrent_select_queries]);
            global_context->getProcessList().setMaxWaitingQueriesAmount(new_server_settings[ServerSetting::max_waiting_queries]);

            if (config->has("keeper_server"))
                global_context->updateKeeperConfiguration(*config);

            /// Reload the number of threads for global pools.
            /// Note: If you specified it in the top level config (not it config of default profile)
            /// then ClickHouse will use it exactly.
            /// This is done for backward compatibility.
            if (global_context->areBackgroundExecutorsInitialized())
            {
                auto new_pool_size = new_server_settings[ServerSetting::background_pool_size];
                auto new_ratio = new_server_settings[ServerSetting::background_merges_mutations_concurrency_ratio];
                global_context->getMergeMutateExecutor()->increaseThreadsAndMaxTasksCount(new_pool_size, static_cast<size_t>(new_pool_size * new_ratio));
                global_context->getMergeMutateExecutor()->updateSchedulingPolicy(new_server_settings[ServerSetting::background_merges_mutations_scheduling_policy].toString());
            }

            if (global_context->areBackgroundExecutorsInitialized())
            {
                auto new_pool_size = new_server_settings[ServerSetting::background_move_pool_size];
                global_context->getMovesExecutor()->increaseThreadsAndMaxTasksCount(new_pool_size, new_pool_size);
            }

            if (global_context->areBackgroundExecutorsInitialized())
            {
                auto new_pool_size = new_server_settings[ServerSetting::background_fetches_pool_size];
                global_context->getFetchesExecutor()->increaseThreadsAndMaxTasksCount(new_pool_size, new_pool_size);
            }

            if (global_context->areBackgroundExecutorsInitialized())
            {
                auto new_pool_size = new_server_settings[ServerSetting::background_common_pool_size];
                global_context->getCommonExecutor()->increaseThreadsAndMaxTasksCount(new_pool_size, new_pool_size);
            }

            global_context->getBufferFlushSchedulePool().increaseThreadsCount(new_server_settings[ServerSetting::background_buffer_flush_schedule_pool_size]);
            global_context->getSchedulePool().increaseThreadsCount(new_server_settings[ServerSetting::background_schedule_pool_size]);
            global_context->getMessageBrokerSchedulePool().increaseThreadsCount(new_server_settings[ServerSetting::background_message_broker_schedule_pool_size]);
            global_context->getDistributedSchedulePool().increaseThreadsCount(new_server_settings[ServerSetting::background_distributed_schedule_pool_size]);

            global_context->getAsyncLoader().setMaxThreads(TablesLoaderForegroundPoolId, new_server_settings[ServerSetting::tables_loader_foreground_pool_size]);
            global_context->getAsyncLoader().setMaxThreads(TablesLoaderBackgroundLoadPoolId, new_server_settings[ServerSetting::tables_loader_background_pool_size]);
            global_context->getAsyncLoader().setMaxThreads(TablesLoaderBackgroundStartupPoolId, new_server_settings[ServerSetting::tables_loader_background_pool_size]);

            getIOThreadPool().reloadConfiguration(
                new_server_settings[ServerSetting::max_io_thread_pool_size],
                new_server_settings[ServerSetting::max_io_thread_pool_free_size],
                new_server_settings[ServerSetting::io_thread_pool_queue_size]);

            getBackupsIOThreadPool().reloadConfiguration(
                new_server_settings[ServerSetting::max_backups_io_thread_pool_size],
                new_server_settings[ServerSetting::max_backups_io_thread_pool_free_size],
                new_server_settings[ServerSetting::backups_io_thread_pool_queue_size]);

            getActivePartsLoadingThreadPool().reloadConfiguration(
                new_server_settings[ServerSetting::max_active_parts_loading_thread_pool_size],
                0, // We don't need any threads once all the parts will be loaded
                new_server_settings[ServerSetting::max_active_parts_loading_thread_pool_size]);

            getOutdatedPartsLoadingThreadPool().reloadConfiguration(
                new_server_settings[ServerSetting::max_outdated_parts_loading_thread_pool_size],
                0, // We don't need any threads once all the parts will be loaded
                new_server_settings[ServerSetting::max_outdated_parts_loading_thread_pool_size]);

            /// It could grow if we need to synchronously wait until all the data parts will be loaded.
            getOutdatedPartsLoadingThreadPool().setMaxTurboThreads(
                new_server_settings[ServerSetting::max_active_parts_loading_thread_pool_size]
            );

            getPartsCleaningThreadPool().reloadConfiguration(
                new_server_settings[ServerSetting::max_parts_cleaning_thread_pool_size],
                0, // We don't need any threads one all the parts will be deleted
                new_server_settings[ServerSetting::max_parts_cleaning_thread_pool_size]);

            getMergeTreePrefixesDeserializationThreadPool().reloadConfiguration(
                new_server_settings[ServerSetting::max_prefixes_deserialization_thread_pool_size],
                new_server_settings[ServerSetting::max_prefixes_deserialization_thread_pool_free_size],
                new_server_settings[ServerSetting::prefixes_deserialization_thread_pool_thread_pool_queue_size]);

            global_context->setMergeWorkload(new_server_settings[ServerSetting::merge_workload]);
            global_context->setMutationWorkload(new_server_settings[ServerSetting::mutation_workload]);

            if (config->has("resources"))
            {
                global_context->getResourceManager()->updateConfiguration(*config);
            }

            if (!initial_loading)
            {
                /// We do not load ZooKeeper configuration on the first config loading
                /// because TestKeeper server is not started yet.
                if (zkutil::hasZooKeeperConfig(*config))
                    global_context->reloadZooKeeperIfChanged(config);

                global_context->reloadAuxiliaryZooKeepersConfigIfChanged(config);

                global_context->reloadQueryMaskingRulesIfChanged(config);

                if (global_context->isServerCompletelyStarted())
                {
                    std::lock_guard lock(servers_lock);
                    updateServers(*config, server_pool, async_metrics, servers, servers_to_start_before_tables);
                }
            }

            global_context->updateStorageConfiguration(*config);
            global_context->updateInterserverCredentials(*config);

            global_context->updateUncompressedCacheConfiguration(*config);
            global_context->updateMarkCacheConfiguration(*config);
            global_context->updatePrimaryIndexCacheConfiguration(*config);
            global_context->updateIndexUncompressedCacheConfiguration(*config);
            global_context->updateIndexMarkCacheConfiguration(*config);
            global_context->updateSkippingIndexCacheConfiguration(*config);
            global_context->updateMMappedFileCacheConfiguration(*config);
            global_context->updateQueryCacheConfiguration(*config);

            CompressionCodecEncrypted::Configuration::instance().tryLoad(*config, "encryption_codecs");
#if USE_SSL
            CertificateReloader::instance().tryReloadAll(*config);
#endif
            NamedCollectionFactory::instance().reloadFromConfig(*config);

            FileCacheFactory::instance().updateSettingsFromConfig(*config);

            HTTPConnectionPools::instance().setLimits(
                HTTPConnectionPools::Limits{
                    new_server_settings[ServerSetting::disk_connections_soft_limit],
                    new_server_settings[ServerSetting::disk_connections_warn_limit],
                    new_server_settings[ServerSetting::disk_connections_store_limit],
                },
                HTTPConnectionPools::Limits{
                    new_server_settings[ServerSetting::storage_connections_soft_limit],
                    new_server_settings[ServerSetting::storage_connections_warn_limit],
                    new_server_settings[ServerSetting::storage_connections_store_limit],
                },
                HTTPConnectionPools::Limits{
                    new_server_settings[ServerSetting::http_connections_soft_limit],
                    new_server_settings[ServerSetting::http_connections_warn_limit],
                    new_server_settings[ServerSetting::http_connections_store_limit],
                });

            DNSResolver::instance().setFilterSettings(new_server_settings[ServerSetting::dns_allow_resolve_names_to_ipv4], new_server_settings[ServerSetting::dns_allow_resolve_names_to_ipv6]);

            if (global_context->isServerCompletelyStarted())
                CannotAllocateThreadFaultInjector::setFaultProbability(new_server_settings[ServerSetting::cannot_allocate_thread_fault_injection_probability]);

            ProfileEvents::increment(ProfileEvents::MainConfigLoads);

            /// Must be the last.
            latest_config = config;
        });

    const auto listen_hosts = getListenHosts(config());
    const auto interserver_listen_hosts = getInterserverListenHosts(config());
    const auto listen_try = getListenTry(config());

    if (config().has("keeper_server.server_id"))
    {
#if USE_NURAFT
        //// If we don't have configured connection probably someone trying to use clickhouse-server instead
        //// of clickhouse-keeper, so start synchronously.
        bool can_initialize_keeper_async = false;

        if (has_zookeeper) /// We have configured connection to some zookeeper cluster
        {
            /// If we cannot connect to some other node from our cluster then we have to wait our Keeper start
            /// synchronously.
            can_initialize_keeper_async = global_context->tryCheckClientConnectionToMyKeeperCluster();
        }
        /// Initialize keeper RAFT.
        global_context->initializeKeeperDispatcher(can_initialize_keeper_async);
        FourLetterCommandFactory::registerCommands(*global_context->getKeeperDispatcher());

        auto config_getter = [this] () -> const Poco::Util::AbstractConfiguration &
        {
            return global_context->getConfigRef();
        };

        for (const auto & listen_host : listen_hosts)
        {
            /// TCP Keeper
            const char * port_name = "keeper_server.tcp_port";
            createServer(
                config(), listen_host, port_name, listen_try, /* start_server: */ false,
                servers_to_start_before_tables,
                [&](UInt16 port) -> ProtocolServerAdapter
                {
                    Poco::Net::ServerSocket socket;
                    auto address = socketBindListen(config(), socket, listen_host, port);
                    socket.setReceiveTimeout(Poco::Timespan(config().getUInt64("keeper_server.socket_receive_timeout_sec", DBMS_DEFAULT_RECEIVE_TIMEOUT_SEC), 0));
                    socket.setSendTimeout(Poco::Timespan(config().getUInt64("keeper_server.socket_send_timeout_sec", DBMS_DEFAULT_SEND_TIMEOUT_SEC), 0));
                    return ProtocolServerAdapter(
                        listen_host,
                        port_name,
                        "Keeper (tcp): " + address.toString(),
                        std::make_unique<TCPServer>(
                            new KeeperTCPHandlerFactory(
                                config_getter,
                                global_context->getKeeperDispatcher(),
                                global_context->getSettingsRef()[Setting::receive_timeout].totalSeconds(),
                                global_context->getSettingsRef()[Setting::send_timeout].totalSeconds(),
                                false),
                            server_pool,
                            socket));
                });

            const char * secure_port_name = "keeper_server.tcp_port_secure";
            createServer(
                config(), listen_host, secure_port_name, listen_try, /* start_server: */ false,
                servers_to_start_before_tables,
                [&](UInt16 port) -> ProtocolServerAdapter
                {
#if USE_SSL
                    Poco::Net::SecureServerSocket socket;
                    auto address = socketBindListen(config(), socket, listen_host, port, /* secure = */ true);
                    socket.setReceiveTimeout(Poco::Timespan(config().getUInt64("keeper_server.socket_receive_timeout_sec", DBMS_DEFAULT_RECEIVE_TIMEOUT_SEC), 0));
                    socket.setSendTimeout(Poco::Timespan(config().getUInt64("keeper_server.socket_send_timeout_sec", DBMS_DEFAULT_SEND_TIMEOUT_SEC), 0));
                    return ProtocolServerAdapter(
                        listen_host,
                        secure_port_name,
                        "Keeper with secure protocol (tcp_secure): " + address.toString(),
                        std::make_unique<TCPServer>(
                            new KeeperTCPHandlerFactory(
                                config_getter,
                                global_context->getKeeperDispatcher(),
                                global_context->getSettingsRef()[Setting::receive_timeout].totalSeconds(),
                                global_context->getSettingsRef()[Setting::send_timeout].totalSeconds(),
                                true),
                            server_pool,
                            socket));
#else
                    UNUSED(port);
                    throw Exception(ErrorCodes::SUPPORT_IS_DISABLED, "SSL support for TCP protocol is disabled because Poco library was built without NetSSL support.");
#endif
                });

            /// HTTP control endpoints
            port_name = "keeper_server.http_control.port";
            createServer(config(), listen_host, port_name, listen_try, /* start_server: */ false,
            servers_to_start_before_tables,
            [&](UInt16 port) -> ProtocolServerAdapter
            {
                auto http_context = httpContext();
                Poco::Timespan keep_alive_timeout(config().getUInt("keep_alive_timeout", 10), 0);
                Poco::Net::HTTPServerParams::Ptr http_params = new Poco::Net::HTTPServerParams;
                http_params->setTimeout(http_context->getReceiveTimeout());
                http_params->setKeepAliveTimeout(keep_alive_timeout);

                Poco::Net::ServerSocket socket;
                auto address = socketBindListen(config(), socket, listen_host, port);
                socket.setReceiveTimeout(http_context->getReceiveTimeout());
                socket.setSendTimeout(http_context->getSendTimeout());
                return ProtocolServerAdapter(
                    listen_host,
                    port_name,
                    "HTTP Control: http://" + address.toString(),
                    std::make_unique<HTTPServer>(
                        std::move(http_context),
                        createKeeperHTTPControlMainHandlerFactory(
                            config_getter(),
                            global_context->getKeeperDispatcher(),
                            "KeeperHTTPControlHandler-factory"), server_pool, socket, http_params));
            });
        }
#else
        throw Exception(ErrorCodes::SUPPORT_IS_DISABLED, "ClickHouse server built without NuRaft library. Cannot use internal coordination.");
#endif

    }

    {
        std::lock_guard lock(servers_lock);
        /// We should start interserver communications before (and more important shutdown after) tables.
        /// Because server can wait for a long-running queries (for example in tcp_handler) after interserver handler was already shut down.
        /// In this case we will have replicated tables which are unable to send any parts to other replicas, but still can
        /// communicate with zookeeper, execute merges, etc.
        createInterserverServers(
            config(),
            interserver_listen_hosts,
            listen_try,
            server_pool,
            async_metrics,
            servers_to_start_before_tables,
            /* start_servers= */ false);


        for (auto & server : servers_to_start_before_tables)
        {
            server.start();
            LOG_INFO(log, "Listening for {}", server.getDescription());
        }
    }

    /// Initialize access storages.
    auto & access_control = global_context->getAccessControl();
    try
    {
        access_control.setupFromMainConfig(config(), config_path, [&] { return global_context->getZooKeeper(); });
    }
    catch (...)
    {
        tryLogCurrentException(log, "Caught exception while setting up access control.");
        throw;
    }

    if (cgroups_memory_usage_observer)
    {
        cgroups_memory_usage_observer->setOnMemoryAmountAvailableChangedFn([&]() { main_config_reloader->reload(); });
        cgroups_memory_usage_observer->startThread();
    }

    /// Reload config in SYSTEM RELOAD CONFIG query.
    global_context->setConfigReloadCallback([&]()
    {
        main_config_reloader->reload();
        access_control.reload(AccessControl::ReloadMode::USERS_CONFIG_ONLY);
    });

    global_context->setStopServersCallback([&](const ServerType & server_type)
    {
        std::lock_guard lock(servers_lock);
        stopServers(servers, server_type);
    });

    global_context->setStartServersCallback([&](const ServerType & server_type)
    {
        std::lock_guard lock(servers_lock);
        createServers(
            config(),
            listen_hosts,
            listen_try,
            server_pool,
            async_metrics,
            servers,
            /* start_servers= */ true,
            server_type);
    });

    /// Limit on total number of concurrently executed queries.
    global_context->getProcessList().setMaxSize(server_settings[ServerSetting::max_concurrent_queries]);

    /// Load global settings from default_profile and system_profile.
    global_context->setDefaultProfiles(config());

    /// Initialize background executors after we load default_profile config.
    /// This is needed to load proper values of background_pool_size etc.
    global_context->initializeBackgroundExecutorsIfNeeded();

    if (server_settings[ServerSetting::async_insert_threads])
    {
        global_context->setAsynchronousInsertQueue(std::make_shared<AsynchronousInsertQueue>(
            global_context,
            server_settings[ServerSetting::async_insert_threads],
            server_settings[ServerSetting::async_insert_queue_flush_on_shutdown]));
    }

    /// Set path for format schema files
    fs::path format_schema_path(config().getString("format_schema_path", path / "format_schemas/"));
    global_context->setFormatSchemaPath(format_schema_path);
    fs::create_directories(format_schema_path);

    /// Set the path for google proto files
    if (config().has("google_protos_path"))
        global_context->setGoogleProtosPath(fs::weakly_canonical(config().getString("google_protos_path")));

    /// Set path for filesystem caches
    fs::path filesystem_caches_path(config().getString("filesystem_caches_path", ""));
    if (!filesystem_caches_path.empty())
        global_context->setFilesystemCachesPath(filesystem_caches_path);

    /// NOTE: Do sanity checks after we loaded all possible substitutions (for the configuration) from ZK
    /// Additionally, making the check after the default profile is initialized.
    /// It is important to initialize MergeTreeSettings after Settings, to support compatibility for MergeTreeSettings.
    sanityChecks(*this);

    /// Check sanity of MergeTreeSettings on server startup
    {
        /// All settings can be changed in the global config
        bool allowed_experimental = true;
        bool allowed_beta = true;
        size_t background_pool_tasks = global_context->getMergeMutateExecutor()->getMaxTasksCount();
        global_context->getMergeTreeSettings().sanityCheck(background_pool_tasks, allowed_experimental, allowed_beta);
        global_context->getReplicatedMergeTreeSettings().sanityCheck(background_pool_tasks, allowed_experimental, allowed_beta);
    }
    /// try set up encryption. There are some errors in config, error will be printed and server wouldn't start.
    CompressionCodecEncrypted::Configuration::instance().load(config(), "encryption_codecs");

    /// DNSCacheUpdater uses BackgroundSchedulePool which lives in shared context
    /// and thus this object must be created after the SCOPE_EXIT object where shared
    /// context is destroyed.
    /// In addition this object has to be created before the loading of the tables.
    std::unique_ptr<DNSCacheUpdater> dns_cache_updater;
    if (server_settings[ServerSetting::disable_internal_dns_cache])
    {
        /// Disable DNS caching at all
        DNSResolver::instance().setDisableCacheFlag();
        LOG_DEBUG(log, "DNS caching disabled");
    }
    else
    {
        DNSResolver::instance().setCacheMaxEntries(server_settings[ServerSetting::dns_cache_max_entries]);

        /// Initialize a watcher periodically updating DNS cache
        dns_cache_updater = std::make_unique<DNSCacheUpdater>(
            global_context, server_settings[ServerSetting::dns_cache_update_period], server_settings[ServerSetting::dns_max_consecutive_failures]);
    }

    if (dns_cache_updater)
        dns_cache_updater->start();

    auto replicas_reconnector = ReplicasReconnector::init(global_context);

    /// Set current database name before loading tables and databases because
    /// system logs may copy global context.
    std::string default_database = server_settings[ServerSetting::default_database].toString();
    global_context->setCurrentDatabaseNameInGlobalContext(default_database);

    LOG_INFO(log, "Loading metadata from {}", path_str);

    LoadTaskPtrs load_system_metadata_tasks;
    LoadTaskPtrs load_metadata_tasks;

    // Make sure that if exception is thrown during startup async, new async loading jobs are not going to be called.
    // This is important for the case when exception is thrown from loading of metadata with `async_load_databases = false`
    // to avoid simultaneously running table startups and destructing databases.
    SCOPE_EXIT_SAFE(
        LOG_INFO(log, "Stopping AsyncLoader.");

        // Waits for all currently running jobs to finish and do not run any other pending jobs.
        global_context->getAsyncLoader().stop();
    );

    try
    {
        /// Don't run background queries until we loaded tables.
        /// (In particular things would break if a background drop query happens before the
        /// loadMarkedAsDroppedTables() call below - it'll see dropped table metadata and try to
        /// drop the table a second time and throw an exception.)
        global_context->getRefreshSet().setRefreshesStopped(true);

        auto & database_catalog = DatabaseCatalog::instance();
        /// We load temporary database first, because projections need it.
        database_catalog.initializeAndLoadTemporaryDatabase();
        load_system_metadata_tasks = loadMetadataSystem(global_context, server_settings[ServerSetting::async_load_system_database]);
        maybeConvertSystemDatabase(global_context, load_system_metadata_tasks);

        /// Startup scripts can depend on the system log tables.
        if (config().has("startup_scripts") && !server_settings[ServerSetting::prepare_system_log_tables_on_startup].changed)
            global_context->setServerSetting("prepare_system_log_tables_on_startup", true);

        /// After attaching system databases we can initialize system log.
        global_context->initializeSystemLogs();
        global_context->setSystemZooKeeperLogAfterInitializationIfNeeded();
        /// Build loggers before tables startup to make log messages from tables
        /// attach available in system.text_log
        buildLoggers(config(), logger());
        initializeAzureSDKLogger(server_settings, logger().getLevel());
        /// After the system database is created, attach virtual system tables (in addition to query_log and part_log)
        attachSystemTablesServer(global_context, *database_catalog.getSystemDatabase(), has_zookeeper);
        attachInformationSchema(global_context, *database_catalog.getDatabase(DatabaseCatalog::INFORMATION_SCHEMA));
        attachInformationSchema(global_context, *database_catalog.getDatabase(DatabaseCatalog::INFORMATION_SCHEMA_UPPERCASE));
        /// Firstly remove partially dropped databases, to avoid race with Materialized...SyncThread,
        /// that may execute DROP before loadMarkedAsDroppedTables() in background,
        /// and so loadMarkedAsDroppedTables() will find it and try to add, and UUID will overlap.
        database_catalog.loadMarkedAsDroppedTables();
        database_catalog.createBackgroundTasks();
        /// Then, load remaining databases (some of them maybe be loaded asynchronously)
        load_metadata_tasks = loadMetadata(global_context, default_database, server_settings[ServerSetting::async_load_databases]);
        /// If we need to convert database engines, disable async tables loading
        convertDatabasesEnginesIfNeed(load_metadata_tasks, global_context);
        database_catalog.startupBackgroundTasks();
        /// After loading validate that default database exists
        database_catalog.assertDatabaseExists(default_database);
        /// Load user-defined SQL functions.
        global_context->getUserDefinedSQLObjectsStorage().loadObjects();
        /// Load WORKLOADs and RESOURCEs.
        global_context->getWorkloadEntityStorage().loadEntities();

        global_context->getRefreshSet().setRefreshesStopped(false);
    }
    catch (...)
    {
        tryLogCurrentException(log, "Caught exception while loading metadata");
        throw;
    }

    bool found_stop_flag = false;

    if (has_zookeeper && global_context->getMacros()->getMacroMap().contains("replica"))
    {
        try
        {
            auto zookeeper = global_context->getZooKeeper();
            String stop_flag_path = "/clickhouse/stop_replicated_ddl_queries/{replica}";
            stop_flag_path = global_context->getMacros()->expand(stop_flag_path);
            found_stop_flag = zookeeper->exists(stop_flag_path);
        }
        catch (const Coordination::Exception & e)
        {
            if (e.code != Coordination::Error::ZCONNECTIONLOSS)
                throw;
            tryLogCurrentException(log);
        }
    }

    if (found_stop_flag)
        LOG_INFO(log, "Found a stop flag for replicated DDL queries. They will be disabled");
    else
        DatabaseCatalog::instance().startReplicatedDDLQueries();

    LOG_DEBUG(log, "Loaded metadata.");

    if (has_trace_collector)
        global_context->initializeTraceCollector();

#if defined(OS_LINUX)
    auto tasks_stats_provider = TasksStatsCounters::findBestAvailableProvider();
    if (tasks_stats_provider == TasksStatsCounters::MetricsProvider::None)
    {
        LOG_INFO(log, "It looks like this system does not have procfs mounted at /proc location,"
            " neither clickhouse-server process has CAP_NET_ADMIN capability."
            " 'taskstats' performance statistics will be disabled."
            " It could happen due to incorrect ClickHouse package installation."
            " You can try to resolve the problem manually with 'sudo setcap cap_net_admin=+ep {}'."
            " Note that it will not work on 'nosuid' mounted filesystems."
            " It also doesn't work if you run clickhouse-server inside network namespace as it happens in some containers.",
            executable_path);
    }
    else
    {
        LOG_INFO(log, "Tasks stats provider: {}", TasksStatsCounters::metricsProviderString(tasks_stats_provider));
    }

    if (!hasLinuxCapability(CAP_SYS_NICE))
    {
        LOG_INFO(log, "It looks like the process has no CAP_SYS_NICE capability, the setting 'os_thread_priority' will have no effect."
            " It could happen due to incorrect ClickHouse package installation."
            " You could resolve the problem manually with 'sudo setcap cap_sys_nice=+ep {}'."
            " Note that it will not work on 'nosuid' mounted filesystems.",
            executable_path);
    }
#else
    LOG_INFO(log, "TaskStats is not implemented for this OS. IO accounting will be disabled.");
#endif

    {
        attachSystemTablesAsync(global_context, *DatabaseCatalog::instance().getSystemDatabase(), async_metrics);

        {
            std::lock_guard lock(servers_lock);
            createServers(config(), listen_hosts, listen_try, server_pool, async_metrics, servers);
            if (servers.empty())
                throw Exception(ErrorCodes::NO_ELEMENTS_IN_CONFIG,
                                "No servers started (add valid listen_host and 'tcp_port' or 'http_port' "
                                "to configuration file.)");
        }

        if (servers.empty())
             throw Exception(ErrorCodes::NO_ELEMENTS_IN_CONFIG,
                             "No servers started (add valid listen_host and 'tcp_port' or 'http_port' "
                             "to configuration file.)");

#if USE_SSL
        CertificateReloader::instance().tryLoad(config());
        CertificateReloader::instance().tryLoadClient(config());
#endif

        /// Must be done after initialization of `servers`, because async_metrics will access `servers` variable from its thread.
        async_metrics.start();
        global_context->setAsynchronousMetrics(&async_metrics);

        main_config_reloader->start();
        access_control.startPeriodicReloading();

        /// try to load dictionaries immediately, throw on error and die
        try
        {
            global_context->loadOrReloadDictionaries(config());

            if (!server_settings[ServerSetting::dictionaries_lazy_load] && server_settings[ServerSetting::wait_dictionaries_load_at_startup])
                global_context->waitForDictionariesLoad();
        }
        catch (...)
        {
            tryLogCurrentException(log, "Caught exception while loading dictionaries.");
            throw;
        }

        /// try to load embedded dictionaries immediately, throw on error and die
        try
        {
            global_context->tryCreateEmbeddedDictionaries();
        }
        catch (...)
        {
            tryLogCurrentException(log, "Caught exception while loading embedded dictionaries.");
            throw;
        }

        /// try to load user defined executable functions, throw on error and die
        try
        {
            global_context->loadOrReloadUserDefinedExecutableFunctions(config());
        }
        catch (...)
        {
            tryLogCurrentException(log, "Caught exception while loading user defined executable functions.");
            throw;
        }

        if (has_zookeeper && config().has("distributed_ddl"))
        {
            /// DDL worker should be started after all tables were loaded
            String ddl_queue_path = config().getString("distributed_ddl.path", "/clickhouse/task_queue/ddl/");
            String ddl_replicas_path = config().getString("distributed_ddl.replicas_path", "/clickhouse/task_queue/replicas/");
            int pool_size = config().getInt("distributed_ddl.pool_size", 1);
            if (pool_size < 1)
                throw Exception(ErrorCodes::ARGUMENT_OUT_OF_BOUND, "distributed_ddl.pool_size should be greater then 0");
            global_context->setDDLWorker(
                std::make_unique<DDLWorker>(
                    pool_size,
                    ddl_queue_path,
                    ddl_replicas_path,
                    global_context,
                    &config(),
                    "distributed_ddl",
                    "DDLWorker",
                    &CurrentMetrics::MaxDDLEntryID,
                    &CurrentMetrics::MaxPushedDDLEntryID),
                joinTasks(load_system_metadata_tasks, load_metadata_tasks));
        }

        /// Do not keep tasks in server, they should be kept inside databases. Used here to make dependent tasks only.
        load_system_metadata_tasks.clear();
        load_system_metadata_tasks.shrink_to_fit();
        load_metadata_tasks.clear();
        load_metadata_tasks.shrink_to_fit();

        if (config().has("startup_scripts"))
            loadStartupScripts(config(), global_context, log);

        {
            std::lock_guard lock(servers_lock);
            for (auto & server : servers)
            {
                server.start();
                LOG_INFO(log, "Listening for {}", server.getDescription());
            }

            global_context->setServerCompletelyStarted();
            LOG_INFO(log, "Ready for connections.");
        }

        startup_watch.stop();
        ProfileEvents::increment(ProfileEvents::ServerStartupMilliseconds, startup_watch.elapsedMilliseconds());

        CannotAllocateThreadFaultInjector::setFaultProbability(server_settings[ServerSetting::cannot_allocate_thread_fault_injection_probability]);

#if USE_GWP_ASAN
        GWPAsan::initFinished();
#endif

        try
        {
            global_context->startClusterDiscovery();
        }
        catch (...)
        {
            tryLogCurrentException(log, "Caught exception while starting cluster discovery");
        }

#if defined(OS_LINUX)
        /// Tell the service manager that service startup is finished.
        /// NOTE: the parent clickhouse-watchdog process must do systemdNotify("MAINPID={}\n", child_pid); before
        /// the child process notifies 'READY=1'.
        systemdNotify("READY=1\n");
#endif

        SCOPE_EXIT_SAFE({
            LOG_DEBUG(log, "Received termination signal.");

            CurrentMetrics::set(CurrentMetrics::IsServerShuttingDown, 1);

            /// Stop reloading of the main config. This must be done before everything else because it
            /// can try to access/modify already deleted objects.
            /// E.g. it can recreate new servers or it may pass a changed config to some destroyed parts of ContextSharedPart.
            main_config_reloader.reset();
            access_control.stopPeriodicReloading();

            is_cancelled = true;

            LOG_DEBUG(log, "Waiting for current connections to close.");

            size_t current_connections = 0;
            {
                std::lock_guard lock(servers_lock);
                for (auto & server : servers)
                {
                    server.stop();
                    current_connections += server.currentConnections();
                }
            }

            global_context->getRefreshSet().setRefreshesStopped(true);

            if (current_connections)
                LOG_WARNING(log, "Closed all listening sockets. Waiting for {} outstanding connections.", current_connections);
            else
                LOG_INFO(log, "Closed all listening sockets.");

            /// Wait for unfinished backups and restores.
            /// This must be done after closing listening sockets (no more backups/restores) but before ProcessList::killAllQueries
            /// (because killAllQueries() will cancel all running backups/restores).
            if (server_settings[ServerSetting::shutdown_wait_backups_and_restores])
                global_context->waitAllBackupsAndRestores();

            /// Killing remaining queries.
            if (!server_settings[ServerSetting::shutdown_wait_unfinished_queries])
                global_context->getProcessList().killAllQueries();

            size_t wait_limit_seconds = server_settings[ServerSetting::shutdown_wait_unfinished];
            auto wait_start = std::chrono::steady_clock::now();

            if (current_connections)
                current_connections = waitServersToFinish(servers, servers_lock, wait_limit_seconds);

            if (current_connections)
                LOG_WARNING(log, "Closed connections. But {} remain."
                    " Tip: To increase wait time add to config: <shutdown_wait_unfinished>60</shutdown_wait_unfinished>", current_connections);
            else
                LOG_INFO(log, "Closed connections.");

            global_context->getRefreshSet().joinBackgroundTasks(wait_start + std::chrono::milliseconds(wait_limit_seconds * 1000));

            dns_cache_updater.reset();

            if (current_connections)
            {
                /// There is no better way to force connections to close in Poco.
                /// Otherwise connection handlers will continue to live
                /// (they are effectively dangling objects, but they use global thread pool
                ///  and global thread pool destructor will wait for threads, preventing server shutdown).

                /// Dump coverage here, because std::atexit callback would not be called.
                dumpCoverageReportIfPossible();
                LOG_WARNING(log, "Will shutdown forcefully.");
                safeExit(0);
            }
        });

        std::vector<std::unique_ptr<MetricsTransmitter>> metrics_transmitters;
        for (const auto & graphite_key : DB::getMultipleKeysFromConfig(config(), "", "graphite"))
        {
            metrics_transmitters.emplace_back(std::make_unique<MetricsTransmitter>(
                global_context->getConfigRef(), graphite_key, async_metrics));
        }

        waitForTerminationRequest();
    }

    return Application::EXIT_OK;
}
catch (...)
{
    /// Poco does not provide stacktrace.
    tryLogCurrentException("Application");
    auto code = getCurrentExceptionCode();
    return static_cast<UInt8>(code) ? code : -1;
}

std::unique_ptr<TCPProtocolStackFactory> Server::buildProtocolStackFromConfig(
    const Poco::Util::AbstractConfiguration & config,
    const std::string & protocol,
    Poco::Net::HTTPServerParams::Ptr http_params,
    AsynchronousMetrics & async_metrics,
    bool & is_secure)
{
    auto create_factory = [&](const std::string & type, const std::string & conf_name) -> TCPServerConnectionFactory::Ptr
    {
        if (type == "tcp")
            return TCPServerConnectionFactory::Ptr(new TCPHandlerFactory(*this, false, false, ProfileEvents::InterfaceNativeReceiveBytes, ProfileEvents::InterfaceNativeSendBytes));

        if (type == "tls")
#if USE_SSL
            return TCPServerConnectionFactory::Ptr(new TLSHandlerFactory(*this, conf_name));
#else
            throw Exception(ErrorCodes::SUPPORT_IS_DISABLED, "SSL support for TCP protocol is disabled because Poco library was built without NetSSL support.");
#endif

        if (type == "proxy1")
            return TCPServerConnectionFactory::Ptr(new ProxyV1HandlerFactory(*this, conf_name));
        if (type == "mysql")
            return TCPServerConnectionFactory::Ptr(new MySQLHandlerFactory(*this, ProfileEvents::InterfaceMySQLReceiveBytes, ProfileEvents::InterfaceMySQLSendBytes));
        if (type == "postgres")
#if USE_SSL
            return TCPServerConnectionFactory::Ptr(new PostgreSQLHandlerFactory(*this, conf_name + ".", ProfileEvents::InterfacePostgreSQLReceiveBytes, ProfileEvents::InterfacePostgreSQLSendBytes));
#else
            return TCPServerConnectionFactory::Ptr(new PostgreSQLHandlerFactory(*this, ProfileEvents::InterfacePostgreSQLReceiveBytes, ProfileEvents::InterfacePostgreSQLSendBytes));
#endif
        if (type == "http")
            return TCPServerConnectionFactory::Ptr(
                new HTTPServerConnectionFactory(httpContext(), http_params, createHandlerFactory(*this, config, async_metrics, "HTTPHandler-factory"), ProfileEvents::InterfaceHTTPReceiveBytes, ProfileEvents::InterfaceHTTPSendBytes)
            );
        if (type == "prometheus")
            return TCPServerConnectionFactory::Ptr(
                new HTTPServerConnectionFactory(httpContext(), http_params, createHandlerFactory(*this, config, async_metrics, "PrometheusHandler-factory"), ProfileEvents::InterfacePrometheusReceiveBytes, ProfileEvents::InterfacePrometheusSendBytes)
            );
        if (type == "interserver")
            return TCPServerConnectionFactory::Ptr(
                new HTTPServerConnectionFactory(httpContext(), http_params, createHandlerFactory(*this, config, async_metrics, "InterserverIOHTTPHandler-factory"), ProfileEvents::InterfaceInterserverReceiveBytes, ProfileEvents::InterfaceInterserverSendBytes)
            );

        throw Exception(ErrorCodes::INVALID_CONFIG_PARAMETER, "Protocol configuration error, unknown protocol name '{}'", type);
    };

    std::string conf_name = "protocols." + protocol;
    std::string prefix = conf_name + ".";
    std::unordered_set<std::string> pset {conf_name};

    auto stack = std::make_unique<TCPProtocolStackFactory>(*this, conf_name);

    while (true)
    {
        // if there is no "type" - it's a reference to another protocol and this is just an endpoint
        if (config.has(prefix + "type"))
        {
            std::string type = config.getString(prefix + "type");
            if (type == "tls")
            {
                if (is_secure)
                    throw Exception(ErrorCodes::INVALID_CONFIG_PARAMETER, "Protocol '{}' contains more than one TLS layer", protocol);
                is_secure = true;
            }

            stack->append(create_factory(type, conf_name));
        }

        if (!config.has(prefix + "impl"))
            break;

        conf_name = "protocols." + config.getString(prefix + "impl");
        prefix = conf_name + ".";

        if (!pset.insert(conf_name).second)
            throw Exception(ErrorCodes::INVALID_CONFIG_PARAMETER, "Protocol '{}' configuration contains a loop on '{}'", protocol, conf_name);
    }

    return stack;
}

HTTPContextPtr Server::httpContext() const
{
    return std::make_shared<HTTPContext>(context());
}

void Server::createServers(
    Poco::Util::AbstractConfiguration & config,
    const Strings & listen_hosts,
    bool listen_try,
    Poco::ThreadPool & server_pool,
    AsynchronousMetrics & async_metrics,
    std::vector<ProtocolServerAdapter> & servers,
    bool start_servers,
    const ServerType & server_type)
{
    const Settings & settings = global_context->getSettingsRef();

    Poco::Net::HTTPServerParams::Ptr http_params = new Poco::Net::HTTPServerParams;
    http_params->setTimeout(settings[Setting::http_receive_timeout]);
    http_params->setKeepAliveTimeout(global_context->getServerSettings()[ServerSetting::keep_alive_timeout]);
    http_params->setMaxKeepAliveRequests(static_cast<int>(global_context->getServerSettings()[ServerSetting::max_keep_alive_requests]));

    Poco::Util::AbstractConfiguration::Keys protocols;
    config.keys("protocols", protocols);

    for (const auto & protocol : protocols)
    {
        if (!server_type.shouldStart(ServerType::Type::CUSTOM, protocol))
            continue;

        std::string prefix = "protocols." + protocol + ".";
        std::string port_name = prefix + "port";
        std::string description {"<undefined> protocol"};
        if (config.has(prefix + "description"))
            description = config.getString(prefix + "description");

        if (!config.has(prefix + "port"))
            continue;

        std::vector<std::string> hosts;
        if (config.has(prefix + "host"))
            hosts.push_back(config.getString(prefix + "host"));
        else
            hosts = listen_hosts;

        for (const auto & host : hosts)
        {
            bool is_secure = false;
            auto stack = buildProtocolStackFromConfig(config, protocol, http_params, async_metrics, is_secure);

            if (stack->empty())
                throw Exception(ErrorCodes::INVALID_CONFIG_PARAMETER, "Protocol '{}' stack empty", protocol);

            createServer(config, host, port_name.c_str(), listen_try, start_servers, servers, [&](UInt16 port) -> ProtocolServerAdapter
            {
                Poco::Net::ServerSocket socket;
                auto address = socketBindListen(config, socket, host, port, is_secure);
                socket.setReceiveTimeout(settings[Setting::receive_timeout]);
                socket.setSendTimeout(settings[Setting::send_timeout]);

                return ProtocolServerAdapter(
                    host,
                    port_name.c_str(),
                    description + ": " + address.toString(),
                    std::make_unique<TCPServer>(
                        stack.release(),
                        server_pool,
                        socket,
                        new Poco::Net::TCPServerParams));
            });
        }
    }

    for (const auto & listen_host : listen_hosts)
    {
        const char * port_name;

        if (server_type.shouldStart(ServerType::Type::HTTP))
        {
            /// HTTP
            port_name = "http_port";
            createServer(config, listen_host, port_name, listen_try, start_servers, servers, [&](UInt16 port) -> ProtocolServerAdapter
            {
                Poco::Net::ServerSocket socket;
                auto address = socketBindListen(config, socket, listen_host, port);
                socket.setReceiveTimeout(settings[Setting::http_receive_timeout]);
                socket.setSendTimeout(settings[Setting::http_send_timeout]);

                return ProtocolServerAdapter(
                    listen_host,
                    port_name,
                    "http://" + address.toString(),
                    std::make_unique<HTTPServer>(
                        httpContext(), createHandlerFactory(*this, config, async_metrics, "HTTPHandler-factory"), server_pool, socket, http_params, ProfileEvents::InterfaceHTTPReceiveBytes, ProfileEvents::InterfaceHTTPSendBytes));
            });
        }

        if (server_type.shouldStart(ServerType::Type::HTTPS))
        {
            /// HTTPS
            port_name = "https_port";
            createServer(config, listen_host, port_name, listen_try, start_servers, servers, [&](UInt16 port) -> ProtocolServerAdapter
            {
#if USE_SSL
                Poco::Net::SecureServerSocket socket;
                auto address = socketBindListen(config, socket, listen_host, port, /* secure = */ true);
                socket.setReceiveTimeout(settings[Setting::http_receive_timeout]);
                socket.setSendTimeout(settings[Setting::http_send_timeout]);
                return ProtocolServerAdapter(
                    listen_host,
                    port_name,
                    "https://" + address.toString(),
                    std::make_unique<HTTPServer>(
                        httpContext(), createHandlerFactory(*this, config, async_metrics, "HTTPSHandler-factory"), server_pool, socket, http_params, ProfileEvents::InterfaceHTTPReceiveBytes, ProfileEvents::InterfaceHTTPSendBytes));
#else
                UNUSED(port);
                throw Exception(ErrorCodes::SUPPORT_IS_DISABLED, "HTTPS protocol is disabled because Poco library was built without NetSSL support.");
#endif
            });
        }

        if (server_type.shouldStart(ServerType::Type::TCP))
        {
            /// TCP
            port_name = "tcp_port";
            createServer(config, listen_host, port_name, listen_try, start_servers, servers, [&](UInt16 port) -> ProtocolServerAdapter
            {
                Poco::Net::ServerSocket socket;
                auto address = socketBindListen(config, socket, listen_host, port);
                socket.setReceiveTimeout(settings[Setting::receive_timeout]);
                socket.setSendTimeout(settings[Setting::send_timeout]);
                return ProtocolServerAdapter(
                    listen_host,
                    port_name,
                    "native protocol (tcp): " + address.toString(),
                    std::make_unique<TCPServer>(
                        new TCPHandlerFactory(*this, /* secure */ false, /* proxy protocol */ false, ProfileEvents::InterfaceNativeReceiveBytes, ProfileEvents::InterfaceNativeSendBytes),
                        server_pool,
                        socket,
                        new Poco::Net::TCPServerParams));
            });
        }

        if (server_type.shouldStart(ServerType::Type::TCP_WITH_PROXY))
        {
            /// TCP with PROXY protocol, see https://github.com/wolfeidau/proxyv2/blob/master/docs/proxy-protocol.txt
            port_name = "tcp_with_proxy_port";
            createServer(config, listen_host, port_name, listen_try, start_servers, servers, [&](UInt16 port) -> ProtocolServerAdapter
            {
                Poco::Net::ServerSocket socket;
                auto address = socketBindListen(config, socket, listen_host, port);
                socket.setReceiveTimeout(settings[Setting::receive_timeout]);
                socket.setSendTimeout(settings[Setting::send_timeout]);
                return ProtocolServerAdapter(
                    listen_host,
                    port_name,
                    "native protocol (tcp) with PROXY: " + address.toString(),
                    std::make_unique<TCPServer>(
                        new TCPHandlerFactory(*this, /* secure */ false, /* proxy protocol */ true, ProfileEvents::InterfaceNativeReceiveBytes, ProfileEvents::InterfaceNativeSendBytes),
                        server_pool,
                        socket,
                        new Poco::Net::TCPServerParams));
            });
        }

        if (server_type.shouldStart(ServerType::Type::TCP_SECURE))
        {
            /// TCP with SSL
            port_name = "tcp_port_secure";
            createServer(config, listen_host, port_name, listen_try, start_servers, servers, [&](UInt16 port) -> ProtocolServerAdapter
            {
    #if USE_SSL
                Poco::Net::SecureServerSocket socket;
                auto address = socketBindListen(config, socket, listen_host, port, /* secure = */ true);
                socket.setReceiveTimeout(settings[Setting::receive_timeout]);
                socket.setSendTimeout(settings[Setting::send_timeout]);
                return ProtocolServerAdapter(
                    listen_host,
                    port_name,
                    "secure native protocol (tcp_secure): " + address.toString(),
                    std::make_unique<TCPServer>(
                        new TCPHandlerFactory(*this, /* secure */ true, /* proxy protocol */ false, ProfileEvents::InterfaceNativeReceiveBytes, ProfileEvents::InterfaceNativeSendBytes),
                        server_pool,
                        socket,
                        new Poco::Net::TCPServerParams));
    #else
                UNUSED(port);
                throw Exception(ErrorCodes::SUPPORT_IS_DISABLED, "SSL support for TCP protocol is disabled because Poco library was built without NetSSL support.");
    #endif
            });
        }

        if (server_type.shouldStart(ServerType::Type::TCP_SSH))
        {
            port_name = "tcp_ssh_port";
            createServer(
                config,
                listen_host,
                port_name,
                listen_try,
                start_servers,
                servers,
                [&](UInt16 port) -> ProtocolServerAdapter
                {
#if 0 && USE_SSH && defined(OS_LINUX) /// SSH server is insecure until and it is disabled until all special cases are fixed.
                    Poco::Net::ServerSocket socket;
                    auto address = socketBindListen(config, socket, listen_host, port, /* secure = */ false);
                    return ProtocolServerAdapter(
                        listen_host,
                        port_name,
                        "SSH PTY: " + address.toString(),
                        std::make_unique<TCPServer>(
                            new SSHPtyHandlerFactory(*this, config),
                            server_pool,
                            socket,
                            new Poco::Net::TCPServerParams));
#else
                UNUSED(port);
                throw Exception(ErrorCodes::SUPPORT_IS_DISABLED, "SSH protocol is disabled for ClickHouse, as it has been either built without libssh or not for Linux");
#endif
                });
        }

        if (server_type.shouldStart(ServerType::Type::MYSQL))
        {
            port_name = "mysql_port";
            createServer(config, listen_host, port_name, listen_try, start_servers, servers, [&](UInt16 port) -> ProtocolServerAdapter
            {
                Poco::Net::ServerSocket socket;
                auto address = socketBindListen(config, socket, listen_host, port, /* secure = */ true);
                socket.setReceiveTimeout(Poco::Timespan());
                socket.setSendTimeout(settings[Setting::send_timeout]);
                return ProtocolServerAdapter(
                    listen_host,
                    port_name,
                    "MySQL compatibility protocol: " + address.toString(),
                    std::make_unique<TCPServer>(new MySQLHandlerFactory(*this, ProfileEvents::InterfaceMySQLReceiveBytes, ProfileEvents::InterfaceMySQLSendBytes), server_pool, socket, new Poco::Net::TCPServerParams));
            });
        }

        if (server_type.shouldStart(ServerType::Type::POSTGRESQL))
        {
            port_name = "postgresql_port";
            createServer(config, listen_host, port_name, listen_try, start_servers, servers, [&](UInt16 port) -> ProtocolServerAdapter
            {
                Poco::Net::ServerSocket socket;
                auto address = socketBindListen(config, socket, listen_host, port, /* secure = */ true);
                socket.setReceiveTimeout(Poco::Timespan());
                socket.setSendTimeout(settings[Setting::send_timeout]);
                return ProtocolServerAdapter(
                    listen_host,
                    port_name,
                    "PostgreSQL compatibility protocol: " + address.toString(),
#if USE_SSL
                    std::make_unique<TCPServer>(new PostgreSQLHandlerFactory(*this, Poco::Net::SSLManager::CFG_SERVER_PREFIX, ProfileEvents::InterfacePostgreSQLReceiveBytes, ProfileEvents::InterfacePostgreSQLSendBytes), server_pool, socket, new Poco::Net::TCPServerParams));
#else
                    std::make_unique<TCPServer>(new PostgreSQLHandlerFactory(*this, ProfileEvents::InterfacePostgreSQLReceiveBytes, ProfileEvents::InterfacePostgreSQLSendBytes), server_pool, socket, new Poco::Net::TCPServerParams));
#endif
            });
        }

#if USE_GRPC
        if (server_type.shouldStart(ServerType::Type::GRPC))
        {
            port_name = "grpc_port";
            createServer(config, listen_host, port_name, listen_try, start_servers, servers, [&](UInt16 port) -> ProtocolServerAdapter
            {
                Poco::Net::SocketAddress server_address(listen_host, port);
                return ProtocolServerAdapter(
                    listen_host,
                    port_name,
                    "gRPC protocol: " + server_address.toString(),
                    std::make_unique<GRPCServer>(*this, makeSocketAddress(listen_host, port, &logger())));
            });
        }
#endif
        if (server_type.shouldStart(ServerType::Type::PROMETHEUS))
        {
            /// Prometheus (if defined and not setup yet with http_port)
            port_name = "prometheus.port";
            createServer(config, listen_host, port_name, listen_try, start_servers, servers, [&](UInt16 port) -> ProtocolServerAdapter
            {
                Poco::Net::ServerSocket socket;
                auto address = socketBindListen(config, socket, listen_host, port);
                socket.setReceiveTimeout(settings[Setting::http_receive_timeout]);
                socket.setSendTimeout(settings[Setting::http_send_timeout]);
                return ProtocolServerAdapter(
                    listen_host,
                    port_name,
                    "Prometheus: http://" + address.toString(),
                    std::make_unique<HTTPServer>(
                        httpContext(), createHandlerFactory(*this, config, async_metrics, "PrometheusHandler-factory"), server_pool, socket, http_params, ProfileEvents::InterfacePrometheusReceiveBytes, ProfileEvents::InterfacePrometheusSendBytes));
            });
        }
    }
}

void Server::createInterserverServers(
    Poco::Util::AbstractConfiguration & config,
    const Strings & interserver_listen_hosts,
    bool listen_try,
    Poco::ThreadPool & server_pool,
    AsynchronousMetrics & async_metrics,
    std::vector<ProtocolServerAdapter> & servers,
    bool start_servers,
    const ServerType & server_type)
{
    const Settings & settings = global_context->getSettingsRef();

    Poco::Net::HTTPServerParams::Ptr http_params = new Poco::Net::HTTPServerParams;
    http_params->setTimeout(settings[Setting::http_receive_timeout]);
    http_params->setKeepAliveTimeout(global_context->getServerSettings()[ServerSetting::keep_alive_timeout]);

    /// Now iterate over interserver_listen_hosts
    for (const auto & interserver_listen_host : interserver_listen_hosts)
    {
        const char * port_name;

        if (server_type.shouldStart(ServerType::Type::INTERSERVER_HTTP))
        {
            /// Interserver IO HTTP
            port_name = "interserver_http_port";
            createServer(config, interserver_listen_host, port_name, listen_try, start_servers, servers, [&](UInt16 port) -> ProtocolServerAdapter
            {
                Poco::Net::ServerSocket socket;
                auto address = socketBindListen(config, socket, interserver_listen_host, port);
                socket.setReceiveTimeout(settings[Setting::http_receive_timeout]);
                socket.setSendTimeout(settings[Setting::http_send_timeout]);
                return ProtocolServerAdapter(
                    interserver_listen_host,
                    port_name,
                    "replica communication (interserver): http://" + address.toString(),
                    std::make_unique<HTTPServer>(
                        httpContext(),
                        createHandlerFactory(*this, config, async_metrics, "InterserverIOHTTPHandler-factory"),
                        server_pool,
                        socket,
                        http_params,
                        ProfileEvents::InterfaceInterserverReceiveBytes,
                        ProfileEvents::InterfaceInterserverSendBytes));
            });
        }

        if (server_type.shouldStart(ServerType::Type::INTERSERVER_HTTPS))
        {
            port_name = "interserver_https_port";
            createServer(config, interserver_listen_host, port_name, listen_try, start_servers, servers, [&](UInt16 port) -> ProtocolServerAdapter
            {
#if USE_SSL
                Poco::Net::SecureServerSocket socket;
                auto address = socketBindListen(config, socket, interserver_listen_host, port, /* secure = */ true);
                socket.setReceiveTimeout(settings[Setting::http_receive_timeout]);
                socket.setSendTimeout(settings[Setting::http_send_timeout]);
                return ProtocolServerAdapter(
                    interserver_listen_host,
                    port_name,
                    "secure replica communication (interserver): https://" + address.toString(),
                    std::make_unique<HTTPServer>(
                        httpContext(),
                        createHandlerFactory(*this, config, async_metrics, "InterserverIOHTTPSHandler-factory"),
                        server_pool,
                        socket,
                        http_params,
                        ProfileEvents::InterfaceInterserverReceiveBytes,
                        ProfileEvents::InterfaceInterserverSendBytes));
#else
                UNUSED(port);
                throw Exception(ErrorCodes::SUPPORT_IS_DISABLED, "SSL support for TCP protocol is disabled because Poco library was built without NetSSL support.");
#endif
            });
        }
    }
}

void Server::stopServers(
    std::vector<ProtocolServerAdapter> & servers,
    const ServerType & server_type) const
{
    LoggerRawPtr log = &logger();

    /// Remove servers once all their connections are closed
    auto check_server = [&log](const char prefix[], auto & server)
    {
        if (!server.isStopping())
            return false;
        size_t current_connections = server.currentConnections();
        LOG_DEBUG(log, "Server {}{}: {} ({} connections)",
            server.getDescription(),
            prefix,
            !current_connections ? "finished" : "waiting",
            current_connections);
        return !current_connections;
    };

    std::erase_if(servers, std::bind_front(check_server, " (from one of previous remove)"));

    for (auto & server : servers)
    {
        if (!server.isStopping())
        {
            const std::string server_port_name = server.getPortName();

            if (server_type.shouldStop(server_port_name))
                server.stop();
        }
    }

    std::erase_if(servers, std::bind_front(check_server, ""));
}

void Server::updateServers(
    Poco::Util::AbstractConfiguration & config,
    Poco::ThreadPool & server_pool,
    AsynchronousMetrics & async_metrics,
    std::vector<ProtocolServerAdapter> & servers,
    std::vector<ProtocolServerAdapter> & servers_to_start_before_tables)
{
    LoggerRawPtr log = &logger();

    const auto listen_hosts = getListenHosts(config);
    const auto interserver_listen_hosts = getInterserverListenHosts(config);
    const auto listen_try = getListenTry(config);

    /// Remove servers once all their connections are closed
    auto check_server = [&log](const char prefix[], auto & server)
    {
        if (!server.isStopping())
            return false;
        size_t current_connections = server.currentConnections();
        LOG_DEBUG(log, "Server {}{}: {} ({} connections)",
            server.getDescription(),
            prefix,
            !current_connections ? "finished" : "waiting",
            current_connections);
        return !current_connections;
    };

    std::erase_if(servers, std::bind_front(check_server, " (from one of previous reload)"));

    Poco::Util::AbstractConfiguration & previous_config = latest_config ? *latest_config : this->config();

    std::vector<ProtocolServerAdapter *> all_servers;
    all_servers.reserve(servers.size() + servers_to_start_before_tables.size());
    for (auto & server : servers)
        all_servers.push_back(&server);

    for (auto & server : servers_to_start_before_tables)
        all_servers.push_back(&server);

    for (auto * server : all_servers)
    {
        if (server->supportsRuntimeReconfiguration() && !server->isStopping())
        {
            std::string port_name = server->getPortName();
            bool has_host = false;
            bool is_http = false;
            if (port_name.starts_with("protocols."))
            {
                std::string protocol = port_name.substr(0, port_name.find_last_of('.'));
                has_host = config.has(protocol + ".host");

                std::string conf_name = protocol;
                std::string prefix = protocol + ".";
                std::unordered_set<std::string> pset {conf_name};
                while (true)
                {
                    if (config.has(prefix + "type"))
                    {
                        std::string type = config.getString(prefix + "type");
                        if (type == "http")
                        {
                            is_http = true;
                            break;
                        }
                    }

                    if (!config.has(prefix + "impl"))
                        break;

                    conf_name = "protocols." + config.getString(prefix + "impl");
                    prefix = conf_name + ".";

                    if (!pset.insert(conf_name).second)
                        throw Exception(ErrorCodes::INVALID_CONFIG_PARAMETER, "Protocol '{}' configuration contains a loop on '{}'", protocol, conf_name);
                }
            }
            else
            {
                /// NOTE: better to compare using getPortName() over using
                /// dynamic_cast<> since HTTPServer is also used for prometheus and
                /// internal replication communications.
                is_http = server->getPortName() == "http_port" || server->getPortName() == "https_port";
            }

            if (!has_host)
                has_host = std::find(listen_hosts.begin(), listen_hosts.end(), server->getListenHost()) != listen_hosts.end();
            bool has_port = !config.getString(port_name, "").empty();
            bool force_restart = is_http && !isSameConfiguration(previous_config, config, "http_handlers");
            if (force_restart)
                LOG_TRACE(log, "<http_handlers> had been changed, will reload {}", server->getDescription());

            if (!has_host || !has_port || config.getInt(server->getPortName()) != server->portNumber() || force_restart)
            {
                server->stop();
                LOG_INFO(log, "Stopped listening for {}", server->getDescription());
            }
        }
    }

    createServers(config, listen_hosts, listen_try, server_pool, async_metrics, servers, /* start_servers= */ true);
    createInterserverServers(config, interserver_listen_hosts, listen_try, server_pool, async_metrics, servers_to_start_before_tables, /* start_servers= */ true);

    std::erase_if(servers, std::bind_front(check_server, ""));
    std::erase_if(servers_to_start_before_tables, std::bind_front(check_server, ""));
}

}<|MERGE_RESOLUTION|>--- conflicted
+++ resolved
@@ -266,11 +266,8 @@
     extern const ServerSettingsUInt64 max_view_num_to_warn;
     extern const ServerSettingsUInt64 max_waiting_queries;
     extern const ServerSettingsUInt64 memory_worker_period_ms;
-<<<<<<< HEAD
+    extern const ServerSettingsBool memory_worker_correct_memory_tracker;
     extern const ServerSettingsBool memory_worker_use_cgroup;
-=======
-    extern const ServerSettingsBool memory_worker_correct_memory_tracker;
->>>>>>> 1ac5c4a6
     extern const ServerSettingsUInt64 merges_mutations_memory_usage_soft_limit;
     extern const ServerSettingsDouble merges_mutations_memory_usage_to_ram_ratio;
     extern const ServerSettingsString merge_workload;
@@ -302,7 +299,9 @@
     extern const ServerSettingsBool use_legacy_mongodb_integration;
     extern const ServerSettingsBool dictionaries_lazy_load;
     extern const ServerSettingsBool wait_dictionaries_load_at_startup;
-<<<<<<< HEAD
+    extern const ServerSettingsUInt64 max_prefixes_deserialization_thread_pool_size;
+    extern const ServerSettingsUInt64 max_prefixes_deserialization_thread_pool_free_size;
+    extern const ServerSettingsUInt64 prefixes_deserialization_thread_pool_thread_pool_queue_size;
     extern const ServerSettingsUInt64 page_cache_block_size;
     extern const ServerSettingsUInt64 page_cache_history_window_ms;
     extern const ServerSettingsString page_cache_policy;
@@ -311,11 +310,6 @@
     extern const ServerSettingsUInt64 page_cache_max_size;
     extern const ServerSettingsDouble page_cache_free_memory_ratio;
     extern const ServerSettingsUInt64 page_cache_lookahead_blocks;
-=======
-    extern const ServerSettingsUInt64 max_prefixes_deserialization_thread_pool_size;
-    extern const ServerSettingsUInt64 max_prefixes_deserialization_thread_pool_free_size;
-    extern const ServerSettingsUInt64 prefixes_deserialization_thread_pool_thread_pool_queue_size;
->>>>>>> 1ac5c4a6
 }
 
 }
@@ -1119,7 +1113,6 @@
         LOG_INFO(log, "Background threads finished in {} ms", watch.elapsedMilliseconds());
     });
 
-<<<<<<< HEAD
     if (server_settings[ServerSetting::page_cache_max_size] != 0)
     {
         global_context->setPageCache(
@@ -1130,11 +1123,8 @@
         total_memory_tracker.setPageCache(global_context->getPageCache().get());
     }
 
-    MemoryWorker memory_worker(global_context->getServerSettings()[ServerSetting::memory_worker_period_ms], global_context->getServerSettings()[ServerSetting::memory_worker_use_cgroup], global_context->getPageCache());
-=======
     MemoryWorker memory_worker(
-        server_settings[ServerSetting::memory_worker_period_ms], server_settings[ServerSetting::memory_worker_correct_memory_tracker]);
->>>>>>> 1ac5c4a6
+        server_settings[ServerSetting::memory_worker_period_ms], server_settings[ServerSetting::memory_worker_correct_memory_tracker], global_context->getServerSettings()[ServerSetting::memory_worker_use_cgroup], global_context->getPageCache());
 
     /// This object will periodically calculate some metrics.
     ServerAsynchronousMetrics async_metrics(
