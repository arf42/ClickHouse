#include <cstdlib>
#include <fcntl.h>
#include <map>
#include <iostream>
#include <iomanip>
#include <memory>
#include <optional>
#include <Common/ThreadStatus.h>
#include <boost/program_options.hpp>
#include <boost/algorithm/string/replace.hpp>
#include <filesystem>
#include <string>
#include "Client.h"
#include "Client/ConnectionString.h"
#include "Core/Protocol.h"
#include "Parsers/formatAST.h"

#include <Access/AccessControl.h>

#include <Common/Config/ConfigProcessor.h>
#include <Common/Config/getClientConfigPath.h>
#include <Common/CurrentThread.h>
#include <Common/Exception.h>
#include <Common/TerminalSize.h>
#include <Common/config_version.h>
#include <Common/formatReadable.h>
#include <Core/Settings.h>
#include <Columns/ColumnString.h>

#include <IO/ReadBufferFromString.h>
#include <IO/ReadHelpers.h>
#include <IO/UseSSL.h>
#include <IO/WriteBufferFromOStream.h>
#include <IO/WriteHelpers.h>
#include <IO/copyData.h>

#include <Parsers/ASTCreateQuery.h>
#include <Parsers/ASTDropQuery.h>
#include <Parsers/ASTSetQuery.h>
#include <Parsers/ASTUseQuery.h>
#include <Parsers/ASTInsertQuery.h>
#include <Parsers/ASTSelectQuery.h>

#include <Processors/Transforms/getSourceFromASTInsertQuery.h>

#include <Functions/registerFunctions.h>
#include <AggregateFunctions/registerAggregateFunctions.h>
#include <Formats/registerFormats.h>
#include <Formats/FormatFactory.h>

#include <Poco/Util/Application.h>

#include "config.h"

namespace fs = std::filesystem;
using namespace std::literals;


namespace DB
{
namespace Setting
{
    extern const SettingsDialect dialect;
    extern const SettingsBool use_client_time_zone;
}

namespace ErrorCodes
{
    extern const int BAD_ARGUMENTS;
    extern const int UNKNOWN_PACKET_FROM_SERVER;
    extern const int SYNTAX_ERROR;
    extern const int TOO_DEEP_RECURSION;
    extern const int NETWORK_ERROR;
    extern const int AUTHENTICATION_FAILED;
    extern const int REQUIRED_PASSWORD;
    extern const int NO_ELEMENTS_IN_CONFIG;
    extern const int USER_EXPIRED;
}


void Client::processError(const String & query) const
{
    if (server_exception)
    {
        fmt::print(stderr, "Received exception from server (version {}):\n{}\n",
                server_version,
                getExceptionMessage(*server_exception, print_stack_trace, true));

        if (server_exception->code() == ErrorCodes::USER_EXPIRED)
        {
            server_exception->rethrow();
        }

        if (is_interactive)
        {
            fmt::print(stderr, "\n");
        }
        else
        {
            fmt::print(stderr, "(query: {})\n", query);
        }
    }

    if (client_exception)
    {
        fmt::print(stderr, "Error on processing query: {}\n", client_exception->message());

        if (is_interactive)
        {
            fmt::print(stderr, "\n");
        }
        else
        {
            fmt::print(stderr, "(query: {})\n", query);
        }
    }

    // A debug check -- at least some exception must be set, if the error
    // flag is set, and vice versa.
    assert(have_error == (client_exception || server_exception));
}


void Client::showWarnings()
{
    try
    {
        std::vector<String> messages = loadWarningMessages();
        if (!messages.empty())
        {
            std::cout << "Warnings:" << std::endl;
            for (const auto & message : messages)
                std::cout << " * " << message << std::endl;
            std::cout << std::endl;
        }
    }
    catch (...) // NOLINT(bugprone-empty-catch)
    {
        /// Ignore exception
    }
}

void Client::parseConnectionsCredentials(Poco::Util::AbstractConfiguration & config, const std::string & connection_name)
{
    std::optional<String> default_connection_name;
    if (hosts_and_ports.empty())
    {
        if (config.has("host"))
            default_connection_name = config.getString("host");
    }
    else
    {
        default_connection_name = hosts_and_ports.front().host;
    }

    String connection;
    if (!connection_name.empty())
        connection = connection_name;
    else
        connection = default_connection_name.value_or("localhost");

    Strings keys;
    config.keys("connections_credentials", keys);
    bool connection_found = false;
    for (const auto & key : keys)
    {
        const String & prefix = "connections_credentials." + key;

        const String & name = config.getString(prefix + ".name", "");
        if (name != connection)
            continue;
        connection_found = true;

        String connection_hostname;
        if (config.has(prefix + ".hostname"))
            connection_hostname = config.getString(prefix + ".hostname");
        else
            connection_hostname = name;

        config.setString("host", connection_hostname);
        if (config.has(prefix + ".port"))
            config.setInt("port", config.getInt(prefix + ".port"));
        if (config.has(prefix + ".secure"))
            config.setBool("secure", config.getBool(prefix + ".secure"));
        if (config.has(prefix + ".user"))
            config.setString("user", config.getString(prefix + ".user"));
        if (config.has(prefix + ".password"))
            config.setString("password", config.getString(prefix + ".password"));
        if (config.has(prefix + ".database"))
            config.setString("database", config.getString(prefix + ".database"));
        if (config.has(prefix + ".history_file"))
        {
            String history_file = config.getString(prefix + ".history_file");
            if (history_file.starts_with("~") && !home_path.empty())
                history_file = home_path + "/" + history_file.substr(1);
            config.setString("history_file", history_file);
        }
        if (config.has(prefix + ".history_max_entries"))
        {
            config.setUInt("history_max_entries", history_max_entries);
        }
        if (config.has(prefix + ".accept-invalid-certificate"))
            config.setBool("accept-invalid-certificate", config.getBool(prefix + ".accept-invalid-certificate"));
    }

    if (!connection_name.empty() && !connection_found)
        throw Exception(ErrorCodes::NO_ELEMENTS_IN_CONFIG, "No such connection '{}' in connections_credentials", connection);
}

/// Make query to get all server warnings
std::vector<String> Client::loadWarningMessages()
{
    /// Older server versions cannot execute the query loading warnings.
    constexpr UInt64 min_server_revision_to_load_warnings = DBMS_MIN_PROTOCOL_VERSION_WITH_VIEW_IF_PERMITTED;

    if (server_revision < min_server_revision_to_load_warnings)
        return {};

    std::vector<String> messages;
    auto client_info_copy = global_context->getClientInfo();
    client_info_copy.is_generated = true;
    connection->sendQuery(connection_parameters.timeouts,
                          "SELECT * FROM viewIfPermitted(SELECT message FROM system.warnings ELSE null('message String'))",
                          {} /* query_parameters */,
                          "" /* query_id */,
                          QueryProcessingStage::Complete,
                          &client_context->getSettingsRef(),
<<<<<<< HEAD
                          &client_info_copy, false, {});
=======
                          &client_context->getClientInfo(), false, {}, {});
>>>>>>> 3dce279c
    while (true)
    {
        Packet packet = connection->receivePacket();
        switch (packet.type)
        {
            case Protocol::Server::Data:
                if (packet.block)
                {
                    const ColumnString & column = typeid_cast<const ColumnString &>(*packet.block.getByPosition(0).column);

                    size_t rows = packet.block.rows();
                    for (size_t i = 0; i < rows; ++i)
                        messages.emplace_back(column[i].safeGet<String>());
                }
                continue;

            case Protocol::Server::Progress:
            case Protocol::Server::ProfileInfo:
            case Protocol::Server::Totals:
            case Protocol::Server::Extremes:
            case Protocol::Server::Log:
                continue;

            case Protocol::Server::Exception:
                packet.exception->rethrow();
                return messages;

            case Protocol::Server::EndOfStream:
                return messages;

            case Protocol::Server::ProfileEvents:
                continue;

            default:
                throw Exception(ErrorCodes::UNKNOWN_PACKET_FROM_SERVER, "Unknown packet {} from server {}",
                    packet.type, connection->getDescription());
        }
    }
}

Poco::Util::LayeredConfiguration & Client::getClientConfiguration()
{
    return config();
}

void Client::initialize(Poco::Util::Application & self)
{
    Poco::Util::Application::initialize(self);

    const char * home_path_cstr = getenv("HOME"); // NOLINT(concurrency-mt-unsafe)
    if (home_path_cstr)
        home_path = home_path_cstr;

    std::optional<std::string> config_path;
    if (config().has("config-file"))
        config_path.emplace(config().getString("config-file"));
    else
        config_path = getClientConfigPath(home_path);
    if (config_path.has_value())
    {
        ConfigProcessor config_processor(*config_path);
        auto loaded_config = config_processor.loadConfig();
        parseConnectionsCredentials(*loaded_config.configuration, config().getString("connection", ""));
        config().add(loaded_config.configuration);
    }
    else if (config().has("connection"))
        throw Exception(ErrorCodes::BAD_ARGUMENTS, "--connection was specified, but config does not exist");

    if (config().has("accept-invalid-certificate"))
    {
        config().setString("openSSL.client.invalidCertificateHandler.name", "AcceptCertificateHandler");
        config().setString("openSSL.client.verificationMode", "none");
    }

    /** getenv is thread-safe in Linux glibc and in all sane libc implementations.
      * But the standard does not guarantee that subsequent calls will not rewrite the value by returned pointer.
      *
      * man getenv:
      *
      * As typically implemented, getenv() returns a pointer to a string within the environment list.
      * The caller must take care not to modify this string, since that would change the environment of
      * the process.
      *
      * The implementation of getenv() is not required to be reentrant. The string pointed to by the return value of getenv()
      * may be statically allocated, and can be modified by a subsequent call to getenv(), putenv(3), setenv(3), or unsetenv(3).
      */

    const char * env_user = getenv("CLICKHOUSE_USER"); // NOLINT(concurrency-mt-unsafe)
    if (env_user && !config().has("user"))
        config().setString("user", env_user);

    const char * env_password = getenv("CLICKHOUSE_PASSWORD"); // NOLINT(concurrency-mt-unsafe)
    if (env_password && !config().has("password"))
        config().setString("password", env_password);

    /// settings and limits could be specified in config file, but passed settings has higher priority
    for (const auto & setting : global_context->getSettingsRef().getUnchangedNames())
    {
        String name{setting};
        if (config().has(name))
            global_context->setSetting(name, config().getString(name));
    }

    /// Set path for format schema files
    if (config().has("format_schema_path"))
        global_context->setFormatSchemaPath(fs::weakly_canonical(config().getString("format_schema_path")));

    /// Set the path for google proto files
    if (config().has("google_protos_path"))
        global_context->setGoogleProtosPath(fs::weakly_canonical(config().getString("google_protos_path")));
}


int Client::main(const std::vector<std::string> & /*args*/)
try
{
    UseSSL use_ssl;
    auto & thread_status = MainThreadStatus::getInstance();
    setupSignalHandler();

    std::cout << std::fixed << std::setprecision(3);
    std::cerr << std::fixed << std::setprecision(3);

    registerFormats();
    registerFunctions();
    registerAggregateFunctions();

    processConfig();
    adjustSettings();
    initTTYBuffer(toProgressOption(config().getString("progress", "default")),
        toProgressOption(config().getString("progress-table", "default")));
    initKeystrokeInterceptor();
    ASTAlterCommand::setFormatAlterCommandsWithParentheses(true);

    {
        // All that just to set DB::CurrentThread::get().getGlobalContext()
        // which is required for client timezone (pushed from server) to work.
        auto thread_group = std::make_shared<ThreadGroup>();
        const_cast<ContextWeakPtr&>(thread_group->global_context) = global_context;
        thread_status.attachToGroup(thread_group, false);
    }

    /// Includes delayed_interactive.
    if (is_interactive)
    {
        clearTerminal();
        showClientVersion();
    }

    try
    {
        connect();
    }
    catch (const Exception & e)
    {
        if ((e.code() != ErrorCodes::AUTHENTICATION_FAILED && e.code() != ErrorCodes::REQUIRED_PASSWORD) ||
            config().has("password") ||
            config().getBool("ask-password", false) ||
            !is_interactive)
            throw;

        config().setBool("ask-password", true);
        connect();
    }

    /// Show warnings at the beginning of connection.
    if (is_interactive && !config().has("no-warnings"))
        showWarnings();

    /// Set user password complexity rules
    auto & access_control = client_context->getAccessControl();
    access_control.setPasswordComplexityRules(connection->getPasswordComplexityRules());

    if (is_interactive && !delayed_interactive)
    {
        runInteractive();
    }
    else
    {
        connection->setDefaultDatabase(connection_parameters.default_database);

        runNonInteractive();

        // If exception code isn't zero, we should return non-zero return
        // code anyway.
        const auto * exception = server_exception ? server_exception.get() : client_exception.get();

        if (exception)
        {
            return exception->code() != 0 ? exception->code() : -1;
        }

        if (have_error)
        {
            // Shouldn't be set without an exception, but check it just in
            // case so that at least we don't lose an error.
            return -1;
        }

        if (delayed_interactive)
            runInteractive();
    }

    return 0;
}
catch (const Exception & e)
{
    bool need_print_stack_trace = config().getBool("stacktrace", false) && e.code() != ErrorCodes::NETWORK_ERROR;
    std::cerr << getExceptionMessage(e, need_print_stack_trace, true) << std::endl << std::endl;
    /// If exception code isn't zero, we should return non-zero return code anyway.
    return static_cast<UInt8>(e.code()) ? e.code() : -1;
}
catch (...)
{
    std::cerr << getCurrentExceptionMessage(false) << std::endl;
    return getCurrentExceptionCode();
}


void Client::connect()
{
    String server_name;
    UInt64 server_version_major = 0;
    UInt64 server_version_minor = 0;
    UInt64 server_version_patch = 0;

    if (hosts_and_ports.empty())
    {
        String host = config().getString("host", "localhost");
        UInt16 port = ConnectionParameters::getPortFromConfig(config(), host);
        hosts_and_ports.emplace_back(HostAndPort{host, port});
    }

    for (size_t attempted_address_index = 0; attempted_address_index < hosts_and_ports.size(); ++attempted_address_index)
    {
        try
        {
            connection_parameters = ConnectionParameters(
                config(), hosts_and_ports[attempted_address_index].host, hosts_and_ports[attempted_address_index].port);

            if (is_interactive)
                std::cout << "Connecting to "
                          << (!connection_parameters.default_database.empty() ? "database " + connection_parameters.default_database + " at "
                                                                              : "")
                          << connection_parameters.host << ":" << connection_parameters.port
                          << (!connection_parameters.user.empty() ? " as user " + connection_parameters.user : "") << "." << std::endl;

            connection = Connection::createConnection(connection_parameters, client_context);

            if (max_client_network_bandwidth)
            {
                ThrottlerPtr throttler = std::make_shared<Throttler>(max_client_network_bandwidth, 0, "");
                connection->setThrottler(throttler);
            }

            connection->getServerVersion(
                connection_parameters.timeouts, server_name, server_version_major, server_version_minor, server_version_patch, server_revision);
            config().setString("host", connection_parameters.host);
            config().setInt("port", connection_parameters.port);

            /// Apply setting changes received from server, but with lower priority than settings
            /// changed from command line.
            SettingsChanges settings_from_server = assert_cast<Connection &>(*connection).settingsFromServer();
            const Settings & settings = global_context->getSettingsRef();
            std::erase_if(settings_from_server, [&](const SettingChange & change)
            {
                return settings.isChanged(change.name);
            });
            global_context->applySettingsChanges(settings_from_server);

            break;
        }
        catch (const Exception & e)
        {
            /// This problem can't be fixed with reconnection so it is not attempted
            if (e.code() == ErrorCodes::AUTHENTICATION_FAILED || e.code() == ErrorCodes::REQUIRED_PASSWORD)
                throw;

            if (attempted_address_index == hosts_and_ports.size() - 1)
                throw;

            if (is_interactive)
            {
                std::cerr << "Connection attempt to database at "
                          << connection_parameters.host << ":" << connection_parameters.port
                          << " resulted in failure"
                          << std::endl
                          << getExceptionMessage(e, false)
                          << std::endl
                          << "Attempting connection to the next provided address"
                          << std::endl;
            }
        }
    }

    server_version = toString(server_version_major) + "." + toString(server_version_minor) + "." + toString(server_version_patch);
    load_suggestions = is_interactive && (server_revision >= Suggest::MIN_SERVER_REVISION) && !config().getBool("disable_suggestion", false);
    wait_for_suggestions_to_load = config().getBool("wait_for_suggestions_to_load", false);

    /// TODO: add here MIN_REVISION for autocomplete + wait_for_autocomplete_to_load_history
    load_autocomplete = is_interactive && (server_revision >= Suggest::MIN_SERVER_REVISION) && !config().getBool("disable_autocomplete", false);

    if (server_display_name = connection->getServerDisplayName(connection_parameters.timeouts); server_display_name.empty())
        server_display_name = config().getString("host", "localhost");

    if (is_interactive)
    {
        std::cout << "Connected to " << server_name << " server version " << server_version << "." << std::endl << std::endl;

#if not CLICKHOUSE_CLOUD
        auto client_version_tuple = std::make_tuple(VERSION_MAJOR, VERSION_MINOR, VERSION_PATCH);
        auto server_version_tuple = std::make_tuple(server_version_major, server_version_minor, server_version_patch);

        if (client_version_tuple < server_version_tuple)
        {
            std::cout << "ClickHouse client version is older than ClickHouse server. "
                        << "It may lack support for new features." << std::endl
                        << std::endl;
        }
        else if (client_version_tuple > server_version_tuple && server_display_name != "clickhouse-cloud")
        {
            std::cout << "ClickHouse server version is older than ClickHouse client. "
                        << "It may indicate that the server is out of date and can be upgraded." << std::endl
                        << std::endl;
        }
#endif
    }

    if (!client_context->getSettingsRef()[Setting::use_client_time_zone])
    {
        const auto & time_zone = connection->getServerTimezone(connection_parameters.timeouts);
        if (!time_zone.empty())
        {
            try
            {
                DateLUT::setDefaultTimezone(time_zone);
            }
            catch (...)
            {
                std::cerr << "Warning: could not switch to server time zone: " << time_zone
                            << ", reason: " << getCurrentExceptionMessage(/* with_stacktrace = */ false) << std::endl
                            << "Proceeding with local time zone." << std::endl
                            << std::endl;
            }
        }
        else
        {
            std::cerr << "Warning: could not determine server time zone. "
                        << "Proceeding with local time zone." << std::endl
                        << std::endl;
        }
    }

    prompt_by_server_display_name = config().getRawString("prompt_by_server_display_name.default", "{display_name} :) ");

    Strings keys;
    config().keys("prompt_by_server_display_name", keys);
    for (const String & key : keys)
    {
        if (key != "default" && server_display_name.find(key) != std::string::npos)
        {
            prompt_by_server_display_name = config().getRawString("prompt_by_server_display_name." + key);
            break;
        }
    }

    /// Prompt may contain escape sequences including \e[ or \x1b[ sequences to set terminal color.
    {
        String unescaped_prompt_by_server_display_name;
        ReadBufferFromString in(prompt_by_server_display_name);
        readEscapedString(unescaped_prompt_by_server_display_name, in);
        prompt_by_server_display_name = std::move(unescaped_prompt_by_server_display_name);
    }

    /// Prompt may contain the following substitutions in a form of {name}.
    std::map<String, String> prompt_substitutions{
        {"host", connection_parameters.host},
        {"port", toString(connection_parameters.port)},
        {"user", connection_parameters.user},
        {"display_name", server_display_name},
    };

    /// Quite suboptimal.
    for (const auto & [key, value] : prompt_substitutions)
        boost::replace_all(prompt_by_server_display_name, "{" + key + "}", value);
}


// Prints changed settings to stderr. Useful for debugging fuzzing failures.
void Client::printChangedSettings() const
{
    auto print_changes = [](const auto & changes, std::string_view settings_name)
    {
        if (!changes.empty())
        {
            fmt::print(stderr, "Changed {}: ", settings_name);
            for (size_t i = 0; i < changes.size(); ++i)
            {
                if (i)
                    fmt::print(stderr, ", ");
                fmt::print(stderr, "{} = '{}'", changes[i].name, toString(changes[i].value));
            }

            fmt::print(stderr, "\n");
        }
        else
        {
            fmt::print(stderr, "No changed {}.\n", settings_name);
        }
    };

    print_changes(client_context->getSettingsRef().changes(), "settings");
    print_changes(cmd_merge_tree_settings.changes(), "MergeTree settings");
}


static bool queryHasWithClause(const IAST & ast)
{
    if (const auto * select = dynamic_cast<const ASTSelectQuery *>(&ast); select && select->with())
    {
        return true;
    }

    // This full recursive walk is somewhat excessive, because most of the
    // children are not queries, but on the other hand it will let us to avoid
    // breakage when the AST structure changes and some new variant of query
    // nesting is added. This function is used in fuzzer, so it's better to be
    // defensive and avoid weird unexpected errors.
    for (const auto & child : ast.children)
    {
        if (queryHasWithClause(*child))
        {
            return true;
        }
    }

    return false;
}

std::optional<bool> Client::processFuzzingStep(const String & query_to_execute, const ASTPtr & parsed_query)
{
    processParsedSingleQuery(query_to_execute, query_to_execute, parsed_query);

    const auto * exception = server_exception ? server_exception.get() : client_exception.get();
    // Sometimes you may get TOO_DEEP_RECURSION from the server,
    // and TOO_DEEP_RECURSION should not fail the fuzzer check.
    if (have_error && exception->code() == ErrorCodes::TOO_DEEP_RECURSION)
    {
        have_error = false;
        server_exception.reset();
        client_exception.reset();
        return true;
    }

    if (have_error)
    {
        fmt::print(stderr, "Error on processing query '{}': {}\n", parsed_query->formatForErrorMessage(), exception->message());

        // Try to reconnect after errors, for two reasons:
        // 1. We might not have realized that the server died, e.g. if
        //    it sent us a <Fatal> trace and closed connection properly.
        // 2. The connection might have gotten into a wrong state and
        //    the next query will get false positive about
        //    "Unknown packet from server".
        try
        {
            connection->forceConnected(connection_parameters.timeouts);
        }
        catch (...)
        {
            // Just report it, we'll terminate below.
            fmt::print(stderr,
                "Error while reconnecting to the server: {}\n",
                getCurrentExceptionMessage(true));

            // The reconnection might fail, but we'll still be connected
            // in the sense of `connection->isConnected() = true`,
            // in case when the requested database doesn't exist.
            // Disconnect manually now, so that the following code doesn't
            // have any doubts, and the connection state is predictable.
            connection->disconnect();
        }
    }

    if (!connection->isConnected())
    {
        // Probably the server is dead because we found an assertion
        // failure. Fail fast.
        fmt::print(stderr, "Lost connection to the server.\n");

        // Print the changed settings because they might be needed to
        // reproduce the error.
        printChangedSettings();

        return false;
    }

    return std::nullopt;
}

/// Returns false when server is not available.
bool Client::processWithFuzzing(const String & full_query)
{
    ASTPtr orig_ast;

    try
    {
        const char * begin = full_query.data();
        orig_ast = parseQuery(begin, begin + full_query.size(),
            client_context->getSettingsRef(),
            /*allow_multi_statements=*/ true);
    }
    catch (const Exception & e)
    {
        if (e.code() != ErrorCodes::SYNTAX_ERROR &&
            e.code() != ErrorCodes::TOO_DEEP_RECURSION)
            throw;
    }

    if (!orig_ast)
    {
        // Can't continue after a parsing error
        return true;
    }

    // `USE db` should not be executed
    // since this will break every query after `DROP db`
    if (orig_ast->as<ASTUseQuery>())
    {
        return true;
    }

    // Kusto is not a subject for fuzzing (yet)
    if (client_context->getSettingsRef()[Setting::dialect] == DB::Dialect::kusto)
    {
        return true;
    }
    if (auto *q = orig_ast->as<ASTSetQuery>())
    {
        if (auto *set_dialect = q->changes.tryGet("dialect"); set_dialect && set_dialect->safeGet<String>() == "kusto")
            return true;
    }

    // Don't repeat:
    // - INSERT -- Because the tables may grow too big.
    // - CREATE -- Because first we run the unmodified query, it will succeed,
    //             and the subsequent queries will fail.
    //             When we run out of fuzzer errors, it may be interesting to
    //             add fuzzing of create queries that wraps columns into
    //             LowCardinality or Nullable.
    //             Also there are other kinds of create queries such as CREATE
    //             DICTIONARY, we could fuzz them as well.
    // - DROP   -- No point in this (by the same reasons).
    // - SET    -- The time to fuzz the settings has not yet come
    //             (see comments in Client/QueryFuzzer.cpp)
    size_t this_query_runs = query_fuzzer_runs;
    ASTs queries_for_fuzzed_tables;

    if (orig_ast->as<ASTSetQuery>())
    {
        this_query_runs = 1;
    }
    else if (const auto * create = orig_ast->as<ASTCreateQuery>())
    {
        if (QueryFuzzer::isSuitableForFuzzing(*create))
            this_query_runs = create_query_fuzzer_runs;
        else
            this_query_runs = 1;
    }
    else if (const auto * /*insert*/ _ = orig_ast->as<ASTInsertQuery>())
    {
        this_query_runs = 1;
        queries_for_fuzzed_tables = fuzzer.getInsertQueriesForFuzzedTables(full_query);
    }
    else if (const auto * drop = orig_ast->as<ASTDropQuery>())
    {
        this_query_runs = 1;
        queries_for_fuzzed_tables = fuzzer.getDropQueriesForFuzzedTables(*drop);
    }

    String query_to_execute;
    ASTPtr fuzz_base = orig_ast;

    for (size_t fuzz_step = 0; fuzz_step < this_query_runs; ++fuzz_step)
    {
        fmt::print(stderr, "Fuzzing step {} out of {}\n", fuzz_step, this_query_runs);

        ASTPtr ast_to_process;
        try
        {
            WriteBufferFromOwnString dump_before_fuzz;
            fuzz_base->dumpTree(dump_before_fuzz);
            auto base_before_fuzz = fuzz_base->formatForErrorMessage();

            ast_to_process = fuzz_base->clone();

            WriteBufferFromOwnString dump_of_cloned_ast;
            ast_to_process->dumpTree(dump_of_cloned_ast);

            // Run the original query as well.
            if (fuzz_step > 0)
            {
                fuzzer.fuzzMain(ast_to_process);
            }

            auto base_after_fuzz = fuzz_base->formatForErrorMessage();

            // Check that the source AST didn't change after fuzzing. This
            // helps debug AST cloning errors, where the cloned AST doesn't
            // clone all its children, and erroneously points to some source
            // child elements.
            if (base_before_fuzz != base_after_fuzz)
            {
                printChangedSettings();

                fmt::print(
                    stderr,
                    "Base before fuzz: {}\n"
                    "Base after fuzz: {}\n",
                    base_before_fuzz,
                    base_after_fuzz);
                fmt::print(stderr, "Dump before fuzz:\n{}\n", dump_before_fuzz.str());
                fmt::print(stderr, "Dump of cloned AST:\n{}\n", dump_of_cloned_ast.str());
                fmt::print(stderr, "Dump after fuzz:\n");

                WriteBufferFromOStream cerr_buf(std::cerr, 4096);
                fuzz_base->dumpTree(cerr_buf);
                cerr_buf.finalize();

                fmt::print(
                    stderr,
                    "Found error: IAST::clone() is broken for some AST node. This is a bug. The original AST ('dump before fuzz') and its cloned copy ('dump of cloned AST') refer to the same nodes, which must never happen. This means that their parent node doesn't implement clone() correctly.");

                _exit(1);
            }

            auto fuzzed_text = ast_to_process->formatForErrorMessage();
            if (fuzz_step > 0 && fuzzed_text == base_before_fuzz)
            {
                fmt::print(stderr, "Got boring AST\n");
                continue;
            }

            query_to_execute = ast_to_process->formatForErrorMessage();
            if (auto res = processFuzzingStep(query_to_execute, ast_to_process))
                return *res;
        }
        catch (...)
        {
            if (!ast_to_process)
                fmt::print(stderr,
                    "Error while forming new query: {}\n",
                    getCurrentExceptionMessage(true));

            // Some functions (e.g. protocol parsers) don't throw, but
            // set last_exception instead, so we'll also do it here for
            // uniformity.
            // Surprisingly, this is a client exception, because we get the
            // server exception w/o throwing (see onReceiveException()).
            client_exception = std::make_unique<Exception>(getCurrentExceptionMessageAndPattern(print_stack_trace), getCurrentExceptionCode());
            have_error = true;
        }

        // The server is still alive, so we're going to continue fuzzing.
        // Determine what we're going to use as the starting AST.
        if (have_error)
        {
            // Query completed with error, keep the previous starting AST.
            // Also discard the exception that we now know to be non-fatal,
            // so that it doesn't influence the exit code.
            server_exception.reset();
            client_exception.reset();
            fuzzer.notifyQueryFailed(ast_to_process);
            have_error = false;
        }
        else if (ast_to_process->formatForErrorMessage().size() > 500)
        {
            // ast too long, start from original ast
            fmt::print(stderr, "Current AST is too long, discarding it and using the original AST as a start\n");
            fuzz_base = orig_ast;
        }
        else
        {
            // fuzz starting from this successful query
            fmt::print(stderr, "Query succeeded, using this AST as a start\n");
            fuzz_base = ast_to_process;
        }
    }

    for (const auto & query : queries_for_fuzzed_tables)
    {
        std::cout << std::endl;
        WriteBufferFromOStream ast_buf(std::cout, 4096);
        formatAST(*query, ast_buf, false /*highlight*/);
        ast_buf.finalize();
        if (const auto * insert = query->as<ASTInsertQuery>())
        {
            /// For inserts with data it's really useful to have the data itself available in the logs, as formatAST doesn't print it
            if (insert->hasInlinedData())
            {
                String bytes;
                {
                    auto read_buf = getReadBufferFromASTInsertQuery(query);
                    WriteBufferFromString write_buf(bytes);
                    copyData(*read_buf, write_buf);
                }
                std::cout << std::endl << bytes;
            }
        }
        std::cout << std::endl << std::endl;

        try
        {
            query_to_execute = query->formatForErrorMessage();
            if (auto res = processFuzzingStep(query_to_execute, query))
                return *res;
        }
        catch (...)
        {
            client_exception = std::make_unique<Exception>(getCurrentExceptionMessageAndPattern(print_stack_trace), getCurrentExceptionCode());
            have_error = true;
        }

        if (have_error)
        {
            server_exception.reset();
            client_exception.reset();
            fuzzer.notifyQueryFailed(query);
            have_error = false;
        }
    }

    return true;
}


void Client::printHelpMessage(const OptionsDescription & options_description, bool verbose)
{
    std::cout << options_description.main_description.value() << "\n";
    std::cout << options_description.external_description.value() << "\n";
    std::cout << options_description.hosts_and_ports_description.value() << "\n";
    if (verbose)
        std::cout << "All settings are documented at https://clickhouse.com/docs/en/operations/settings/settings.\n\n";
    std::cout << "In addition, --param_name=value can be specified for substitution of parameters for parametrized queries.\n";
    std::cout << "\nSee also: https://clickhouse.com/docs/en/integrations/sql-clients/cli\n";
}


void Client::addOptions(OptionsDescription & options_description)
{
    /// Main commandline options related to client functionality and all parameters from Settings.
    options_description.main_description->add_options()
        ("config,c", po::value<std::string>(), "config-file path (another shorthand)")
        ("connection", po::value<std::string>(), "connection to use (from the client config), by default connection name is hostname")
        ("secure,s", "Use TLS connection")
        ("no-secure", "Don't use TLS connection")
        ("user,u", po::value<std::string>()->default_value("default"), "user")
        ("password", po::value<std::string>(), "password")
        ("ask-password", "ask-password")
        ("ssh-key-file", po::value<std::string>(), "File containing the SSH private key for authenticate with the server.")
        ("ssh-key-passphrase", po::value<std::string>(), "Passphrase for the SSH private key specified by --ssh-key-file.")
        ("quota_key", po::value<std::string>(), "A string to differentiate quotas when the user have keyed quotas configured on server")
        ("jwt", po::value<std::string>(), "Use JWT for authentication")

        ("max_client_network_bandwidth", po::value<int>(), "the maximum speed of data exchange over the network for the client in bytes per second.")
        ("compression", po::value<bool>(), "enable or disable compression (enabled by default for remote communication and disabled for localhost communication).")

        ("query-fuzzer-runs", po::value<int>()->default_value(0), "After executing every SELECT query, do random mutations in it and run again specified number of times. This is used for testing to discover unexpected corner cases.")
        ("create-query-fuzzer-runs", po::value<int>()->default_value(0), "")
        ("interleave-queries-file", po::value<std::vector<std::string>>()->multitoken(),
            "file path with queries to execute before every file from 'queries-file'; multiple files can be specified (--queries-file file1 file2...); this is needed to enable more aggressive fuzzing of newly added tests (see 'query-fuzzer-runs' option)")

        ("opentelemetry-traceparent", po::value<std::string>(), "OpenTelemetry traceparent header as described by W3C Trace Context recommendation")
        ("opentelemetry-tracestate", po::value<std::string>(), "OpenTelemetry tracestate header as described by W3C Trace Context recommendation")

        ("no-warnings", "disable warnings when client connects to server")
        /// TODO: Left for compatibility as it's used in upgrade check, remove after next release and use server setting ignore_drop_queries_probability
        ("fake-drop", "Ignore all DROP queries, should be used only for testing")
        ("accept-invalid-certificate", "Ignore certificate verification errors, equal to config parameters openSSL.client.invalidCertificateHandler.name=AcceptCertificateHandler and openSSL.client.verificationMode=none")
    ;

    /// Commandline options related to external tables.

    options_description.external_description.emplace(createOptionsDescription("External tables options", terminal_width));
    options_description.external_description->add_options()
    (
        "file", po::value<std::string>(), "data file or - for stdin"
    )
    (
        "name", po::value<std::string>()->default_value("_data"), "name of the table"
    )
    (
        "format", po::value<std::string>()->default_value("TabSeparated"), "data format"
    )
    (
        "structure", po::value<std::string>(), "structure"
    )
    (
        "types", po::value<std::string>(), "types"
    );

    /// Commandline options related to hosts and ports.
    options_description.hosts_and_ports_description.emplace(createOptionsDescription("Hosts and ports options", terminal_width));
    options_description.hosts_and_ports_description->add_options()
        ("host,h", po::value<String>()->default_value("localhost"),
         "Server hostname. Multiple hosts can be passed via multiple arguments"
         "Example of usage: '--host host1 --host host2 --port port2 --host host3 ...'"
         "Each '--port port' will be attached to the last seen host that doesn't have a port yet,"
         "if there is no such host, the port will be attached to the next first host or to default host.")
         ("port", po::value<UInt16>(), "server ports")
    ;
}


void Client::processOptions(const OptionsDescription & options_description,
                            const CommandLineOptions & options,
                            const std::vector<Arguments> & external_tables_arguments,
                            const std::vector<Arguments> & hosts_and_ports_arguments)
{
    namespace po = boost::program_options;

    size_t number_of_external_tables_with_stdin_source = 0;
    for (size_t i = 0; i < external_tables_arguments.size(); ++i)
    {
        /// Parse commandline options related to external tables.
        po::parsed_options parsed_tables = po::command_line_parser(external_tables_arguments[i]).options(
            options_description.external_description.value()).run();
        po::variables_map external_options;
        po::store(parsed_tables, external_options);

        try
        {
            external_tables.emplace_back(external_options);
            if (external_tables.back().file == "-")
                ++number_of_external_tables_with_stdin_source;
            if (number_of_external_tables_with_stdin_source > 1)
                throw Exception(ErrorCodes::BAD_ARGUMENTS, "Two or more external tables has stdin (-) set as --file field");
        }
        catch (const Exception & e)
        {
            std::cerr << getExceptionMessage(e, false) << std::endl;
            std::cerr << "Table №" << i << std::endl << std::endl;
            /// Avoid the case when error exit code can possibly overflow to normal (zero).
            auto exit_code = e.code() % 256;
            if (exit_code == 0)
                exit_code = 255;
            _exit(exit_code);
        }
    }

    for (const auto & hosts_and_ports_argument : hosts_and_ports_arguments)
    {
        /// Parse commandline options related to external tables.
        po::parsed_options parsed_hosts_and_ports
            = po::command_line_parser(hosts_and_ports_argument).options(options_description.hosts_and_ports_description.value()).run();
        po::variables_map host_and_port_options;
        po::store(parsed_hosts_and_ports, host_and_port_options);
        std::string host = host_and_port_options["host"].as<std::string>();
        std::optional<UInt16> port = !host_and_port_options["port"].empty()
                                     ? std::make_optional(host_and_port_options["port"].as<UInt16>())
                                     : std::nullopt;
        hosts_and_ports.emplace_back(HostAndPort{host, port});
    }

    send_external_tables = true;

    shared_context = Context::createShared();
    global_context = Context::createGlobal(shared_context.get());

    global_context->makeGlobalContext();
    global_context->setApplicationType(Context::ApplicationType::CLIENT);

    global_context->setSettings(cmd_settings);

    /// Copy settings-related program options to config.
    /// TODO: Is this code necessary?
    global_context->getSettingsRef().addToClientOptions(config(), options, allow_repeated_settings);

    if (options.count("config-file") && options.count("config"))
        throw Exception(ErrorCodes::BAD_ARGUMENTS, "Two or more configuration files referenced in arguments");

    if (options.count("config"))
        config().setString("config-file", options["config"].as<std::string>());
    if (options.count("connection"))
        config().setString("connection", options["connection"].as<std::string>());
    if (options.count("interleave-queries-file"))
        interleave_queries_files = options["interleave-queries-file"].as<std::vector<std::string>>();
    if (options.count("secure"))
        config().setBool("secure", true);
    if (options.count("no-secure"))
        config().setBool("no-secure", true);
    if (options.count("user") && !options["user"].defaulted())
        config().setString("user", options["user"].as<std::string>());
    if (options.count("password"))
        config().setString("password", options["password"].as<std::string>());
    if (options.count("ask-password"))
        config().setBool("ask-password", true);
    if (options.count("ssh-key-file"))
        config().setString("ssh-key-file", options["ssh-key-file"].as<std::string>());
    if (options.count("ssh-key-passphrase"))
        config().setString("ssh-key-passphrase", options["ssh-key-passphrase"].as<std::string>());
    if (options.count("quota_key"))
        config().setString("quota_key", options["quota_key"].as<std::string>());
    if (options.count("max_client_network_bandwidth"))
        max_client_network_bandwidth = options["max_client_network_bandwidth"].as<int>();
    if (options.count("compression"))
        config().setBool("compression", options["compression"].as<bool>());
    if (options.count("no-warnings"))
        config().setBool("no-warnings", true);
    if (options.count("fake-drop"))
        config().setString("ignore_drop_queries_probability", "1");
    if (options.count("jwt"))
    {
        if (!options["user"].defaulted())
            throw Exception(ErrorCodes::BAD_ARGUMENTS, "User and JWT flags can't be specified together");
        config().setString("jwt", options["jwt"].as<std::string>());
        config().setString("user", "");
    }
    if (options.count("accept-invalid-certificate"))
    {
        config().setString("openSSL.client.invalidCertificateHandler.name", "AcceptCertificateHandler");
        config().setString("openSSL.client.verificationMode", "none");
    }
    else
        config().setString("openSSL.client.invalidCertificateHandler.name", "RejectCertificateHandler");

    if ((query_fuzzer_runs = options["query-fuzzer-runs"].as<int>()))
    {
        // Ignore errors in parsing queries.
        config().setBool("ignore-error", true);
        ignore_error = true;
    }

    if ((create_query_fuzzer_runs = options["create-query-fuzzer-runs"].as<int>()))
    {
        // Ignore errors in parsing queries.
        config().setBool("ignore-error", true);

        global_context->setSetting("allow_suspicious_low_cardinality_types", true);
        ignore_error = true;
    }

    if (options.count("opentelemetry-traceparent"))
    {
        String traceparent = options["opentelemetry-traceparent"].as<std::string>();
        String error;
        if (!global_context->getClientTraceContext().parseTraceparentHeader(traceparent, error))
            throw Exception(ErrorCodes::BAD_ARGUMENTS, "Cannot parse OpenTelemetry traceparent '{}': {}", traceparent, error);
    }

    if (options.count("opentelemetry-tracestate"))
        global_context->getClientTraceContext().tracestate = options["opentelemetry-tracestate"].as<std::string>();

    /// In case of clickhouse-client the `client_context` can be just an alias for the `global_context`.
    /// (There is no need to copy the context because clickhouse-client has no background tasks so it won't use that context in parallel.)
    client_context = global_context;
    initClientContext();

    /// Allow to pass-through unknown settings to the server.
    client_context->getAccessControl().allowAllSettings();
}


void Client::processConfig()
{
    if (!queries.empty() && config().has("queries-file"))
        throw Exception(ErrorCodes::BAD_ARGUMENTS, "Options '--query' and '--queries-file' cannot be specified at the same time");

    /// Batch mode is enabled if one of the following is true:
    /// - -q (--query) command line option is present.
    ///   The value of the option is used as the text of query (or of multiple queries).
    ///   If stdin is not a terminal, INSERT data for the first query is read from it.
    /// - stdin is not a terminal. In this case queries are read from it.
    /// - --queries-file command line option is present.
    ///   The value of the option is used as file with query (or of multiple queries) to execute.

    delayed_interactive = config().has("interactive") && (!queries.empty() || config().has("queries-file"));
    if (stdin_is_a_tty
        && (delayed_interactive || (queries.empty() && queries_files.empty())))
    {
        is_interactive = true;
    }
    else
    {
        echo_queries = config().getBool("echo", false);
        ignore_error = config().getBool("ignore-error", false);

        auto query_id = config().getString("query_id", "");
        if (!query_id.empty())
            global_context->setCurrentQueryId(query_id);
    }
    print_stack_trace = config().getBool("stacktrace", false);

    pager = config().getString("pager", "");

    setDefaultFormatsAndCompressionFromConfiguration();
}


void Client::readArguments(
    int argc,
    char ** argv,
    Arguments & common_arguments,
    std::vector<Arguments> & external_tables_arguments,
    std::vector<Arguments> & hosts_and_ports_arguments)
{
    bool has_connection_string = argc >= 2 && tryParseConnectionString(std::string_view(argv[1]), common_arguments, hosts_and_ports_arguments);
    int start_argument_index = has_connection_string ? 2 : 1;

    /** We allow different groups of arguments:
        * - common arguments;
        * - arguments for any number of external tables each in form "--external args...",
        *   where possible args are file, name, format, structure, types;
        * - param arguments for prepared statements.
        * Split these groups before processing.
        */
    bool in_external_group = false;

    std::string prev_host_arg;
    std::string prev_port_arg;

    for (int arg_num = start_argument_index; arg_num < argc; ++arg_num)
    {
        std::string_view arg = argv[arg_num];

        if (has_connection_string)
            checkIfCmdLineOptionCanBeUsedWithConnectionString(arg);

        if (arg == "--external")
        {
            in_external_group = true;
            external_tables_arguments.emplace_back(Arguments{""});
        }
        /// Options with value after equal sign.
        else if (
            in_external_group
            && (arg.starts_with("--file=") || arg.starts_with("--name=") || arg.starts_with("--format=") || arg.starts_with("--structure=")
                || arg.starts_with("--types=")))
        {
            external_tables_arguments.back().emplace_back(arg);
        }
        /// Options with value after whitespace.
        else if (in_external_group && (arg == "--file" || arg == "--name" || arg == "--format" || arg == "--structure" || arg == "--types"))
        {
            if (arg_num + 1 < argc)
            {
                external_tables_arguments.back().emplace_back(arg);
                ++arg_num;
                arg = argv[arg_num];
                external_tables_arguments.back().emplace_back(arg);
            }
            else
                break;
        }
        else
        {
            in_external_group = false;
            if (arg == "--file"sv || arg == "--name"sv || arg == "--structure"sv || arg == "--types"sv)
                throw Exception(ErrorCodes::BAD_ARGUMENTS, "Parameter must be in external group, try add --external before {}", arg);

            /// Parameter arg after underline.
            if (arg.starts_with("--param_"))
            {
                auto param_continuation = arg.substr(strlen("--param_"));
                auto equal_pos = param_continuation.find_first_of('=');

                if (equal_pos == std::string::npos)
                {
                    /// param_name value
                    ++arg_num;
                    if (arg_num >= argc)
                        throw Exception(ErrorCodes::BAD_ARGUMENTS, "Parameter requires value");
                    arg = argv[arg_num];
                    query_parameters.emplace(String(param_continuation), String(arg));
                }
                else
                {
                    if (equal_pos == 0)
                        throw Exception(ErrorCodes::BAD_ARGUMENTS, "Parameter name cannot be empty");

                    /// param_name=value
                    query_parameters.emplace(param_continuation.substr(0, equal_pos), param_continuation.substr(equal_pos + 1));
                }
            }
            else if (arg.starts_with("--host") || arg.starts_with("-h"))
            {
                std::string host_arg;
                /// --host host
                if (arg == "--host" || arg == "-h")
                {
                    ++arg_num;
                    if (arg_num >= argc)
                        throw Exception(ErrorCodes::BAD_ARGUMENTS, "Host argument requires value");
                    arg = argv[arg_num];
                    host_arg = "--host=";
                    host_arg.append(arg);
                }
                else
                    host_arg = arg;

                /// --port port1 --host host1
                if (!prev_port_arg.empty())
                {
                    hosts_and_ports_arguments.push_back({host_arg, prev_port_arg});
                    prev_port_arg.clear();
                }
                else
                {
                    /// --host host1 --host host2
                    if (!prev_host_arg.empty())
                        hosts_and_ports_arguments.push_back({prev_host_arg});

                    prev_host_arg = host_arg;
                }
            }
            else if (arg.starts_with("--port"))
            {
                auto port_arg = String{arg};
                /// --port port
                if (arg == "--port")
                {
                    port_arg.push_back('=');
                    ++arg_num;
                    if (arg_num >= argc)
                        throw Exception(ErrorCodes::BAD_ARGUMENTS, "Port argument requires value");
                    arg = argv[arg_num];
                    port_arg.append(arg);
                }

                /// --host host1 --port port1
                if (!prev_host_arg.empty())
                {
                    hosts_and_ports_arguments.push_back({port_arg, prev_host_arg});
                    prev_host_arg.clear();
                }
                else
                {
                    /// --port port1 --port port2
                    if (!prev_port_arg.empty())
                        hosts_and_ports_arguments.push_back({prev_port_arg});

                    prev_port_arg = port_arg;
                }
            }
            else if (arg == "--allow_repeated_settings")
                allow_repeated_settings = true;
            else if (arg == "--allow_merge_tree_settings")
                allow_merge_tree_settings = true;
            else if (arg == "--password" && ((arg_num + 1) >= argc || std::string_view(argv[arg_num + 1]).starts_with('-')))
            {
                common_arguments.emplace_back(arg);
                /// if the value of --password is omitted, the password will be asked before
                /// connection start
                common_arguments.emplace_back(ConnectionParameters::ASK_PASSWORD);
            }
            else
                common_arguments.emplace_back(arg);
        }
    }
    if (!prev_host_arg.empty())
        hosts_and_ports_arguments.push_back({prev_host_arg});
    if (!prev_port_arg.empty())
        hosts_and_ports_arguments.push_back({prev_port_arg});
}

}


#pragma clang diagnostic ignored "-Wunused-function"
#pragma clang diagnostic ignored "-Wmissing-declarations"

int mainEntryClickHouseClient(int argc, char ** argv)
{
    try
    {
        DB::Client client;
        // Initialize command line options
        client.init(argc, argv);
        return client.run();
    }
    catch (const DB::Exception & e)
    {
        std::cerr << DB::getExceptionMessage(e, false) << std::endl;
        auto code = DB::getCurrentExceptionCode();
        return static_cast<UInt8>(code) ? code : 1;
    }
    catch (const boost::program_options::error & e)
    {
        std::cerr << "Bad arguments: " << e.what() << std::endl;
        return DB::ErrorCodes::BAD_ARGUMENTS;
    }
    catch (...)
    {
        std::cerr << DB::getCurrentExceptionMessage(true) << '\n';
        auto code = DB::getCurrentExceptionCode();
        return static_cast<UInt8>(code) ? code : 1;
    }
}<|MERGE_RESOLUTION|>--- conflicted
+++ resolved
@@ -225,11 +225,7 @@
                           "" /* query_id */,
                           QueryProcessingStage::Complete,
                           &client_context->getSettingsRef(),
-<<<<<<< HEAD
-                          &client_info_copy, false, {});
-=======
-                          &client_context->getClientInfo(), false, {}, {});
->>>>>>> 3dce279c
+                          &client_info_copy, false, {}, {});
     while (true)
     {
         Packet packet = connection->receivePacket();
