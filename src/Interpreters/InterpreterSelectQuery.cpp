--- conflicted
+++ resolved
@@ -780,16 +780,15 @@
         result_header = getSampleBlockImpl();
     };
 
-<<<<<<< HEAD
+
     /// This is a hack to make sure we reanalyze if GlobalSubqueriesVisitor changed allow_experimental_parallel_reading_from_replicas
     /// inside the query context (because it doesn't have write access to the main context)
     UInt64 parallel_replicas_before_analysis
         = context->hasQueryContext() ? context->getQueryContext()->getSettingsRef().allow_experimental_parallel_reading_from_replicas : 0;
-    analyze(shouldMoveToPrewhere());
-=======
+
     /// Conditionally support AST-based PREWHERE optimization.
     analyze(shouldMoveToPrewhere() && (!settings.query_plan_optimize_prewhere || !settings.query_plan_enable_optimizations));
->>>>>>> 63b44579
+
 
     bool need_analyze_again = false;
     bool can_analyze_again = false;
