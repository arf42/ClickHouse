--- conflicted
+++ resolved
@@ -1088,78 +1088,8 @@
         }
         else
         {
-<<<<<<< HEAD
-            const ASTQueryWithOutput * ast_query_with_output = dynamic_cast<const ASTQueryWithOutput *>(ast.get());
-
-            WriteBuffer * out_buf = &ostr;
-            std::unique_ptr<WriteBuffer> compressed_buffer;
-            if (ast_query_with_output && ast_query_with_output->out_file)
-            {
-                if (!allow_into_outfile)
-                    throw Exception("INTO OUTFILE is not allowed", ErrorCodes::INTO_OUTFILE_NOT_ALLOWED);
-
-                const auto & out_file = typeid_cast<const ASTLiteral &>(*ast_query_with_output->out_file).value.safeGet<std::string>();
-
-                std::string compression_method;
-                if (ast_query_with_output->compression)
-                {
-                    const auto & compression_method_node = ast_query_with_output->compression->as<ASTLiteral &>();
-                    compression_method = compression_method_node.value.safeGet<std::string>();
-                }
-
-                compressed_buffer = wrapWriteBufferWithCompressionMethod(
-                    std::make_unique<WriteBufferFromFile>(out_file, DBMS_DEFAULT_BUFFER_SIZE, O_WRONLY | O_EXCL | O_CREAT),
-                    chooseCompressionMethod(out_file, compression_method),
-                    /* compression level = */ 3
-                );
-            }
-
-            String format_name = ast_query_with_output && (ast_query_with_output->format != nullptr)
-                                 ? getIdentifierName(ast_query_with_output->format)
-                                 : context->getDefaultFormat();
-
-            if (!pipeline.isCompleted())
-            {
-                pipeline.addSimpleTransform([](const Block & header)
-                {
-                    return std::make_shared<MaterializingTransform>(header);
-                });
-
-                auto out = FormatFactory::instance().getOutputFormatParallelIfPossible(
-                    format_name,
-                    compressed_buffer ? *compressed_buffer : *out_buf,
-                    pipeline.getHeader(),
-                    context,
-                    {},
-                    output_format_settings);
-
-                out->setAutoFlush();
-
-                /// Save previous progress callback if any. TODO Do it more conveniently.
-                auto previous_progress_callback = context->getProgressCallback();
-
-                /// NOTE Progress callback takes shared ownership of 'out'.
-                pipeline.setProgressCallback([out, previous_progress_callback] (const Progress & progress)
-                {
-                    if (previous_progress_callback)
-                        previous_progress_callback(progress);
-                    out->onProgress(progress);
-                });
-
-                if (set_result_details)
-                    set_result_details(
-                        context->getClientInfo().current_query_id, out->getContentType(), format_name, DateLUT::instance().getTimeZone());
-
-                pipeline.setOutputFormat(std::move(out));
-            }
-            else
-            {
-                pipeline.setProgressCallback(context->getProgressCallback());
-            }
-=======
             pipeline.setProgressCallback(context->getProgressCallback());
         }
->>>>>>> 365296ee
 
         if (pipeline.initialized())
         {
