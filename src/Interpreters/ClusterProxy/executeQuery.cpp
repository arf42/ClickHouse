--- conflicted
+++ resolved
@@ -653,17 +653,10 @@
         auto remote_plan = std::make_unique<QueryPlan>();
         remote_plan->addStep(std::move(read_from_remote));
 
-<<<<<<< HEAD
-        DataStreams input_streams;
-        input_streams.reserve(2);
-        input_streams.emplace_back(remote_plan->getCurrentDataStream());
-        input_streams.emplace_back(local_plan->getCurrentDataStream());
-=======
         Headers input_headers;
         input_headers.reserve(2);
         input_headers.emplace_back(local_plan->getCurrentHeader());
         input_headers.emplace_back(remote_plan->getCurrentHeader());
->>>>>>> 21204a68
 
         std::vector<QueryPlanPtr> plans;
         plans.emplace_back(std::move(remote_plan));
