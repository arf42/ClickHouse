--- conflicted
+++ resolved
@@ -188,19 +188,10 @@
 
         auto actions = ExpressionAnalyzer(ast, syntax_result, context).getConstActionsDAG();
 
-<<<<<<< HEAD
         ColumnPtr result_column;
         DataTypePtr result_type;
         String result_name = ast->getColumnName();
-        for (const auto & action_node : actions->getOutputs())
-=======
-    ColumnPtr result_column;
-    DataTypePtr result_type;
-    String result_name = ast->getColumnName();
-    for (const auto & action_node : actions.getOutputs())
-    {
-        if ((action_node->result_name == result_name) && action_node->column)
->>>>>>> 94a62b1d
+        for (const auto & action_node : actions.getOutputs())
         {
             if ((action_node->result_name == result_name) && action_node->column)
             {
