--- conflicted
+++ resolved
@@ -184,31 +184,7 @@
     KeyNotFoundPolicy key_not_found_policy,
     bool is_initial_load)
 {
-<<<<<<< HEAD
     auto key_metadata = getKeyMetadata(key, key_not_found_policy, is_initial_load);
-=======
-    KeyMetadataPtr key_metadata;
-    {
-        auto lock = lockMetadata();
-
-        auto it = find(key);
-        if (it == end())
-        {
-            if (key_not_found_policy == KeyNotFoundPolicy::THROW)
-                throw Exception(ErrorCodes::BAD_ARGUMENTS, "No such key `{}` in cache", key);
-            else if (key_not_found_policy == KeyNotFoundPolicy::THROW_LOGICAL)
-                throw Exception(ErrorCodes::LOGICAL_ERROR, "No such key `{}` in cache", key);
-            else if (key_not_found_policy == KeyNotFoundPolicy::RETURN_NULL)
-                return nullptr;
-
-            it = emplace(
-                key, std::make_shared<KeyMetadata>(
-                    key, getPathForKey(key), *cleanup_queue, *download_queue, log, is_initial_load)).first;
-        }
-
-        key_metadata = it->second;
-    }
->>>>>>> a8821d6a
 
     {
         LockedKeyPtr locked_metadata;
