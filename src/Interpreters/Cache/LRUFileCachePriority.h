#pragma once

#include <list>
#include <Interpreters/Cache/IFileCachePriority.h>
#include <Interpreters/Cache/FileCacheKey.h>
#include <Common/logger_useful.h>
#include "Interpreters/Cache/Guards.h"

namespace DB
{

/// Based on the LRU algorithm implementation, the record with the lowest priority is stored at
/// the head of the queue, and the record with the highest priority is stored at the tail.
class LRUFileCachePriority final : public IFileCachePriority
{
protected:
    struct State
    {
        std::atomic<size_t> current_size = 0;
        std::atomic<size_t> current_elements_num = 0;
    };
    using StatePtr = std::shared_ptr<State>;

public:
    LRUFileCachePriority(
        size_t max_size_,
        size_t max_elements_,
        StatePtr state_ = nullptr,
        const std::string & description_ = "none");

    size_t getSize(const CachePriorityGuard::Lock &) const override { return state->current_size; }

    size_t getElementsCount(const CachePriorityGuard::Lock &) const override { return state->current_elements_num; }

    size_t getSizeApprox() const override { return state->current_size; }

    size_t getElementsCountApprox() const override { return state->current_elements_num; }

    std::string getStateInfoForLog(const CachePriorityGuard::Lock & lock) const override;

    bool canFit( /// NOLINT
        size_t size,
        size_t elements,
        const CachePriorityGuard::Lock &,
        IteratorPtr reservee = nullptr,
        bool best_effort = false) const override;

    IteratorPtr add( /// NOLINT
        KeyMetadataPtr key_metadata,
        size_t offset,
        size_t size,
        const UserInfo & user,
        const CachePriorityGuard::Lock &,
        bool best_effort = false) override;

    bool collectCandidatesForEviction(
        size_t size,
        size_t elements,
        FileCacheReserveStat & stat,
        EvictionCandidates & res,
        IFileCachePriority::IteratorPtr reservee,
        const UserID & user_id,
        const CachePriorityGuard::Lock &) override;

    EvictionCandidates collectCandidatesForEviction(
        size_t desired_size,
        size_t desired_elements_count,
        size_t max_candidates_to_evict,
        FileCacheReserveStat & stat,
        const CachePriorityGuard::Lock &) override;

    void shuffle(const CachePriorityGuard::Lock &) override;

    struct LRUPriorityDump : public IPriorityDump
    {
        std::vector<FileSegmentInfo> infos;
        explicit LRUPriorityDump(const std::vector<FileSegmentInfo> & infos_) : infos(infos_) {}
        void merge(const LRUPriorityDump & other) { infos.insert(infos.end(), other.infos.begin(), other.infos.end()); }
    };
    PriorityDumpPtr dump(const CachePriorityGuard::Lock &) override;

    void pop(const CachePriorityGuard::Lock & lock) { remove(queue.begin(), lock); }

    bool modifySizeLimits(size_t max_size_, size_t max_elements_, double size_ratio_, const CachePriorityGuard::Lock &) override;

private:
    class LRUIterator;
    using LRUQueue = std::list<EntryPtr>;
    friend class SLRUFileCachePriority;

    LRUQueue queue;
    const std::string description;
    LoggerPtr log;
    StatePtr state;

    void updateElementsCount(int64_t num);
    void updateSize(int64_t size);

    bool canFit(
        size_t size,
        size_t elements,
        size_t released_size_assumption,
        size_t released_elements_assumption,
<<<<<<< HEAD
        const CachePriorityGuard::Lock &,
        const size_t * max_size_ = nullptr,
        const size_t * max_elements_ = nullptr) const;
=======
        const CachePriorityGuard::Lock &) const;
>>>>>>> 0244e085

    LRUQueue::iterator remove(LRUQueue::iterator it, const CachePriorityGuard::Lock &);

    enum class IterationResult
    {
        BREAK,
        CONTINUE,
        REMOVE_AND_CONTINUE,
    };
    using IterateFunc = std::function<IterationResult(LockedKey &, const FileSegmentMetadataPtr &)>;
    void iterate(IterateFunc && func, const CachePriorityGuard::Lock &);

    LRUIterator move(LRUIterator & it, LRUFileCachePriority & other, const CachePriorityGuard::Lock &);
    LRUIterator add(EntryPtr entry, const CachePriorityGuard::Lock &);

<<<<<<< HEAD
    using StopConditionFunc = std::function<bool()>;
    void iterateForEviction(
        EvictionCandidates & res,
        FileCacheReserveStat & stat,
        StopConditionFunc stop_condition,
        const CachePriorityGuard::Lock &);
=======
    void holdImpl(
        size_t size,
        size_t elements,
        const CachePriorityGuard::Lock & lock) override;

    void releaseImpl(size_t size, size_t elements) override;
>>>>>>> 0244e085
};

class LRUFileCachePriority::LRUIterator : public IFileCachePriority::Iterator
{
    friend class LRUFileCachePriority;
    friend class SLRUFileCachePriority;

public:
    LRUIterator(LRUFileCachePriority * cache_priority_, LRUQueue::iterator iterator_);

    LRUIterator(const LRUIterator & other);
    LRUIterator & operator =(const LRUIterator & other);
    bool operator ==(const LRUIterator & other) const;

    EntryPtr getEntry() const override { return *iterator; }

    size_t increasePriority(const CachePriorityGuard::Lock &) override;

    void remove(const CachePriorityGuard::Lock &) override;

    void invalidate() override;

    void incrementSize(size_t size, const CachePriorityGuard::Lock &) override;

    void decrementSize(size_t size) override;

    QueueEntryType getType() const override { return QueueEntryType::LRU; }

private:
    void assertValid() const;

    LRUFileCachePriority * cache_priority;
    mutable LRUQueue::iterator iterator;
};

}<|MERGE_RESOLUTION|>--- conflicted
+++ resolved
@@ -101,13 +101,9 @@
         size_t elements,
         size_t released_size_assumption,
         size_t released_elements_assumption,
-<<<<<<< HEAD
         const CachePriorityGuard::Lock &,
         const size_t * max_size_ = nullptr,
         const size_t * max_elements_ = nullptr) const;
-=======
-        const CachePriorityGuard::Lock &) const;
->>>>>>> 0244e085
 
     LRUQueue::iterator remove(LRUQueue::iterator it, const CachePriorityGuard::Lock &);
 
@@ -123,21 +119,19 @@
     LRUIterator move(LRUIterator & it, LRUFileCachePriority & other, const CachePriorityGuard::Lock &);
     LRUIterator add(EntryPtr entry, const CachePriorityGuard::Lock &);
 
-<<<<<<< HEAD
     using StopConditionFunc = std::function<bool()>;
     void iterateForEviction(
         EvictionCandidates & res,
         FileCacheReserveStat & stat,
         StopConditionFunc stop_condition,
         const CachePriorityGuard::Lock &);
-=======
+
     void holdImpl(
         size_t size,
         size_t elements,
         const CachePriorityGuard::Lock & lock) override;
 
     void releaseImpl(size_t size, size_t elements) override;
->>>>>>> 0244e085
 };
 
 class LRUFileCachePriority::LRUIterator : public IFileCachePriority::Iterator
