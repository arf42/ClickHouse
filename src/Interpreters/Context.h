#pragma once

#include <Core/Block.h>
#include <Core/NamesAndTypes.h>
#include <Core/Settings.h>
#include <common/types.h>
#include <Core/UUID.h>
#include <DataStreams/IBlockStream_fwd.h>
#include <Interpreters/ClientInfo.h>
#include <Interpreters/DatabaseCatalog.h>
#include <Parsers/IAST_fwd.h>
#include <Access/RowPolicy.h>
#include <Common/MultiVersion.h>
#include <Common/ThreadPool.h>
#include <Common/OpenTelemetryTraceContext.h>
#include <Storages/IStorage_fwd.h>
#include <atomic>
#include <chrono>
#include <condition_variable>
#include <functional>
#include <memory>
#include <mutex>
#include <optional>
#include <thread>
#include <Common/RemoteHostFilter.h>

#if !defined(ARCADIA_BUILD)
#    include "config_core.h"
#endif


namespace Poco
{
    namespace Net
    {
        class IPAddress;
    }
}

namespace zkutil
{
    class ZooKeeper;
}


namespace DB
{

struct ContextShared;
class Context;
class ContextAccess;
struct User;
using UserPtr = std::shared_ptr<const User>;
struct EnabledRolesInfo;
class EnabledRowPolicies;
class EnabledQuota;
struct QuotaUsage;
class AccessFlags;
struct AccessRightsElement;
class AccessRightsElements;
class EmbeddedDictionaries;
class ExternalDictionariesLoader;
class ExternalModelsLoader;
class BaseInterserverCredentials;
class InterserverIOHandler;
class BackgroundSchedulePool;
class MergeList;
class ReplicatedFetchList;
class Cluster;
class Compiler;
class MarkCache;
class MMappedFileCache;
class UncompressedCache;
class ProcessList;
class QueryStatus;
class Macros;
struct Progress;
class Clusters;
class QueryLog;
class QueryThreadLog;
class PartLog;
class TextLog;
class TraceLog;
class MetricLog;
class AsynchronousMetricLog;
class OpenTelemetrySpanLog;
struct MergeTreeSettings;
class StorageS3Settings;
class IDatabase;
class DDLWorker;
class ITableFunction;
class Block;
class ActionLocksManager;
using ActionLocksManagerPtr = std::shared_ptr<ActionLocksManager>;
class ShellCommand;
class ICompressionCodec;
class AccessControlManager;
class Credentials;
class GSSAcceptorContext;
class SettingsConstraints;
class RemoteHostFilter;
struct StorageID;
class IDisk;
using DiskPtr = std::shared_ptr<IDisk>;
class DiskSelector;
using DiskSelectorPtr = std::shared_ptr<const DiskSelector>;
using DisksMap = std::map<String, DiskPtr>;
class IStoragePolicy;
using StoragePolicyPtr = std::shared_ptr<const IStoragePolicy>;
using StoragePoliciesMap = std::map<String, StoragePolicyPtr>;
class StoragePolicySelector;
using StoragePolicySelectorPtr = std::shared_ptr<const StoragePolicySelector>;
struct PartUUIDs;
using PartUUIDsPtr = std::shared_ptr<PartUUIDs>;
class KeeperStorageDispatcher;

class IOutputFormat;
using OutputFormatPtr = std::shared_ptr<IOutputFormat>;
class IVolume;
using VolumePtr = std::shared_ptr<IVolume>;
struct NamedSession;
struct BackgroundTaskSchedulingSettings;

class ZooKeeperMetadataTransaction;
using ZooKeeperMetadataTransactionPtr = std::shared_ptr<ZooKeeperMetadataTransaction>;

#if USE_EMBEDDED_COMPILER
class CompiledExpressionCache;
#endif

/// Callback for external tables initializer
using ExternalTablesInitializer = std::function<void(Context &)>;

/// Callback for initialize input()
using InputInitializer = std::function<void(Context &, const StoragePtr &)>;
/// Callback for reading blocks of data from client for function input()
using InputBlocksReader = std::function<Block(Context &)>;

/// Scalar results of sub queries
using Scalars = std::map<String, Block>;

/// An empty interface for an arbitrary object that may be attached by a shared pointer
/// to query context, when using ClickHouse as a library.
struct IHostContext
{
    virtual ~IHostContext() = default;
};

using IHostContextPtr = std::shared_ptr<IHostContext>;

/// A small class which owns ContextShared.
/// We don't use something like unique_ptr directly to allow ContextShared type to be incomplete.
struct SharedContextHolder
{
    ~SharedContextHolder();
    SharedContextHolder();
    SharedContextHolder(std::unique_ptr<ContextShared> shared_context);
    SharedContextHolder(SharedContextHolder &&) noexcept;

    SharedContextHolder & operator=(SharedContextHolder &&);

    ContextShared * get() const { return shared.get(); }
    void reset();
private:
    std::unique_ptr<ContextShared> shared;
};

/** A set of known objects that can be used in the query.
  * Consists of a shared part (always common to all sessions and queries)
  *  and copied part (which can be its own for each session or query).
  *
  * Everything is encapsulated for all sorts of checks and locks.
  */
class Context
{
private:
    ContextShared * shared;

    ClientInfo client_info;
    ExternalTablesInitializer external_tables_initializer_callback;

    InputInitializer input_initializer_callback;
    InputBlocksReader input_blocks_reader;

    std::optional<UUID> user_id;
    std::vector<UUID> current_roles;
    bool use_default_roles = false;
    std::shared_ptr<const ContextAccess> access;
    std::shared_ptr<const EnabledRowPolicies> initial_row_policy;
    String current_database;
    Settings settings;                                  /// Setting for query execution.
    using ProgressCallback = std::function<void(const Progress & progress)>;
    ProgressCallback progress_callback;                 /// Callback for tracking progress of query execution.
    QueryStatus * process_list_elem = nullptr;   /// For tracking total resource usage for query.
    StorageID insertion_table = StorageID::createEmpty();  /// Saved insertion table in query context

    String default_format;  /// Format, used when server formats data by itself and if query does not have FORMAT specification.
                            /// Thus, used in HTTP interface. If not specified - then some globally default format is used.
    TemporaryTablesMapping external_tables_mapping;
    Scalars scalars;

    /// Record entities accessed by current query, and store this information in system.query_log.
    struct QueryAccessInfo
    {
        QueryAccessInfo() = default;

        QueryAccessInfo(const QueryAccessInfo & rhs)
        {
            std::lock_guard<std::mutex> lock(rhs.mutex);
            databases = rhs.databases;
            tables = rhs.tables;
            columns = rhs.columns;
        }

        QueryAccessInfo(QueryAccessInfo && rhs) = delete;

        QueryAccessInfo & operator=(QueryAccessInfo rhs)
        {
            swap(rhs);
            return *this;
        }

        void swap(QueryAccessInfo & rhs)
        {
            std::swap(databases, rhs.databases);
            std::swap(tables, rhs.tables);
            std::swap(columns, rhs.columns);
        }

        /// To prevent a race between copy-constructor and other uses of this structure.
        mutable std::mutex mutex{};
        std::set<std::string> databases{};
        std::set<std::string> tables{};
        std::set<std::string> columns{};
    };

    QueryAccessInfo query_access_info;

    /// Record names of created objects of factories (for testing, etc)
    struct QueryFactoriesInfo
    {
        std::unordered_set<std::string> aggregate_functions;
        std::unordered_set<std::string> aggregate_function_combinators;
        std::unordered_set<std::string> database_engines;
        std::unordered_set<std::string> data_type_families;
        std::unordered_set<std::string> dictionaries;
        std::unordered_set<std::string> formats;
        std::unordered_set<std::string> functions;
        std::unordered_set<std::string> storages;
        std::unordered_set<std::string> table_functions;
    };

    /// Needs to be chandged while having const context in factories methods
    mutable QueryFactoriesInfo query_factories_info;

    //TODO maybe replace with temporary tables?
    StoragePtr view_source;                 /// Temporary StorageValues used to generate alias columns for materialized views
    Tables table_function_results;          /// Temporary tables obtained by execution of table functions. Keyed by AST tree id.

    Context * query_context = nullptr;
    Context * session_context = nullptr;    /// Session context or nullptr. Could be equal to this.
    Context * global_context = nullptr;     /// Global context. Could be equal to this.
    std::shared_ptr<Context> buffer_context;/// Buffer context. Could be equal to this.

public:
    // Top-level OpenTelemetry trace context for the query. Makes sense only for
    // a query context.
    OpenTelemetryTraceContext query_trace_context;

private:
    friend class NamedSessions;

    using SampleBlockCache = std::unordered_map<std::string, Block>;
    mutable SampleBlockCache sample_block_cache;

    PartUUIDsPtr part_uuids; /// set of parts' uuids, is used for query parts deduplication
    PartUUIDsPtr ignored_part_uuids; /// set of parts' uuids are meant to be excluded from query processing

    NameToNameMap query_parameters;   /// Dictionary with query parameters for prepared statements.
                                                     /// (key=name, value)

    IHostContextPtr host_context;  /// Arbitrary object that may used to attach some host specific information to query context,
                                   /// when using ClickHouse as a library in some project. For example, it may contain host
                                   /// logger, some query identification information, profiling guards, etc. This field is
                                   /// to be customized in HTTP and TCP servers by overloading the customizeContext(DB::Context&)
                                   /// methods.

    ZooKeeperMetadataTransactionPtr metadata_transaction;    /// Distributed DDL context. I'm not sure if it's a suitable place for this,
                                                    /// but it's the easiest way to pass this through the whole stack from executeQuery(...)
                                                    /// to DatabaseOnDisk::commitCreateTable(...) or IStorage::alter(...) without changing
                                                    /// thousands of signatures.
                                                    /// And I hope it will be replaced with more common Transaction sometime.

    /// Use copy constructor or createGlobal() instead
    Context();

public:
    /// Create initial Context with ContextShared and etc.
    static Context createGlobal(ContextShared * shared);
    static SharedContextHolder createShared();

    Context(const Context &);
    Context & operator=(const Context &);
    ~Context();

    String getPath() const;
    String getFlagsPath() const;
    String getUserFilesPath() const;
    String getDictionariesLibPath() const;

    VolumePtr getTemporaryVolume() const;

    void setPath(const String & path);
    void setFlagsPath(const String & path);
    void setUserFilesPath(const String & path);
    void setDictionariesLibPath(const String & path);

    VolumePtr setTemporaryStorage(const String & path, const String & policy_name = "");

    using ConfigurationPtr = Poco::AutoPtr<Poco::Util::AbstractConfiguration>;

    /// Global application configuration settings.
    void setConfig(const ConfigurationPtr & config);
    const Poco::Util::AbstractConfiguration & getConfigRef() const;

    AccessControlManager & getAccessControlManager();
    const AccessControlManager & getAccessControlManager() const;

    /// Sets external authenticators config (LDAP, Kerberos).
    void setExternalAuthenticatorsConfig(const Poco::Util::AbstractConfiguration & config);

    /// Creates GSSAcceptorContext instance based on external authenticator params.
    std::unique_ptr<GSSAcceptorContext> makeGSSAcceptorContext() const;

    /** Take the list of users, quotas and configuration profiles from this config.
      * The list of users is completely replaced.
      * The accumulated quota values are not reset if the quota is not deleted.
      */
    void setUsersConfig(const ConfigurationPtr & config);
    ConfigurationPtr getUsersConfig();

    /// Sets the current user, checks the credentials and that the specified host is allowed.
    /// Must be called before getClientInfo() can be called.
    void setUser(const Credentials & credentials, const Poco::Net::SocketAddress & address);
    void setUser(const String & name, const String & password, const Poco::Net::SocketAddress & address);

    /// Sets the current user, *does not check the password/credentials and that the specified host is allowed*.
    /// Must be called before getClientInfo.
    ///
    /// (Used only internally in cluster, if the secret matches)
    void setUserWithoutCheckingPassword(const String & name, const Poco::Net::SocketAddress & address);

    void setQuotaKey(String quota_key_);

    UserPtr getUser() const;
    String getUserName() const;
    std::optional<UUID> getUserID() const;

    void setCurrentRoles(const std::vector<UUID> & current_roles_);
    void setCurrentRolesDefault();
    boost::container::flat_set<UUID> getCurrentRoles() const;
    boost::container::flat_set<UUID> getEnabledRoles() const;
    std::shared_ptr<const EnabledRolesInfo> getRolesInfo() const;

    /// Checks access rights.
    /// Empty database means the current database.
    void checkAccess(const AccessFlags & flags) const;
    void checkAccess(const AccessFlags & flags, const std::string_view & database) const;
    void checkAccess(const AccessFlags & flags, const std::string_view & database, const std::string_view & table) const;
    void checkAccess(const AccessFlags & flags, const std::string_view & database, const std::string_view & table, const std::string_view & column) const;
    void checkAccess(const AccessFlags & flags, const std::string_view & database, const std::string_view & table, const std::vector<std::string_view> & columns) const;
    void checkAccess(const AccessFlags & flags, const std::string_view & database, const std::string_view & table, const Strings & columns) const;
    void checkAccess(const AccessFlags & flags, const StorageID & table_id) const;
    void checkAccess(const AccessFlags & flags, const StorageID & table_id, const std::string_view & column) const;
    void checkAccess(const AccessFlags & flags, const StorageID & table_id, const std::vector<std::string_view> & columns) const;
    void checkAccess(const AccessFlags & flags, const StorageID & table_id, const Strings & columns) const;
    void checkAccess(const AccessRightsElement & element) const;
    void checkAccess(const AccessRightsElements & elements) const;

    std::shared_ptr<const ContextAccess> getAccess() const;

    ASTPtr getRowPolicyCondition(const String & database, const String & table_name, RowPolicy::ConditionType type) const;

    /// Sets an extra row policy based on `client_info.initial_user`, if it exists.
    /// TODO: we need a better solution here. It seems we should pass the initial row policy
    /// because a shard is allowed to don't have the initial user or it may be another user with the same name.
    void setInitialRowPolicy();

    std::shared_ptr<const EnabledQuota> getQuota() const;
    std::optional<QuotaUsage> getQuotaUsage() const;

    /// We have to copy external tables inside executeQuery() to track limits. Therefore, set callback for it. Must set once.
    void setExternalTablesInitializer(ExternalTablesInitializer && initializer);
    /// This method is called in executeQuery() and will call the external tables initializer.
    void initializeExternalTablesIfSet();

    /// When input() is present we have to send columns structure to client
    void setInputInitializer(InputInitializer && initializer);
    /// This method is called in StorageInput::read while executing query
    void initializeInput(const StoragePtr & input_storage);

    /// Callback for read data blocks from client one by one for function input()
    void setInputBlocksReaderCallback(InputBlocksReader && reader);
    /// Get callback for reading data for input()
    InputBlocksReader getInputBlocksReaderCallback() const;
    void resetInputCallbacks();

    ClientInfo & getClientInfo() { return client_info; }
    const ClientInfo & getClientInfo() const { return client_info; }

    enum StorageNamespace
    {
         ResolveGlobal = 1u,                                           /// Database name must be specified
         ResolveCurrentDatabase = 2u,                                  /// Use current database
         ResolveOrdinary = ResolveGlobal | ResolveCurrentDatabase,     /// If database name is not specified, use current database
         ResolveExternal = 4u,                                         /// Try get external table
         ResolveAll = ResolveExternal | ResolveOrdinary                /// If database name is not specified, try get external table,
                                                                       ///    if external table not found use current database.
    };

    String resolveDatabase(const String & database_name) const;
    StorageID resolveStorageID(StorageID storage_id, StorageNamespace where = StorageNamespace::ResolveAll) const;
    StorageID tryResolveStorageID(StorageID storage_id, StorageNamespace where = StorageNamespace::ResolveAll) const;
    StorageID resolveStorageIDImpl(StorageID storage_id, StorageNamespace where, std::optional<Exception> * exception) const;

    Tables getExternalTables() const;
    void addExternalTable(const String & table_name, TemporaryTableHolder && temporary_table);
    std::shared_ptr<TemporaryTableHolder> removeExternalTable(const String & table_name);

    const Scalars & getScalars() const;
    const Block & getScalar(const String & name) const;
    void addScalar(const String & name, const Block & block);
    bool hasScalar(const String & name) const;

    const QueryAccessInfo & getQueryAccessInfo() const { return query_access_info; }
    void addQueryAccessInfo(const String & quoted_database_name, const String & full_quoted_table_name, const Names & column_names);

    /// Supported factories for records in query_log
    enum class QueryLogFactories
    {
        AggregateFunction,
        AggregateFunctionCombinator,
        Database,
        DataType,
        Dictionary,
        Format,
        Function,
        Storage,
        TableFunction
    };

    const QueryFactoriesInfo & getQueryFactoriesInfo() const { return query_factories_info; }
    void addQueryFactoriesInfo(QueryLogFactories factory_type, const String & created_object) const;

    StoragePtr executeTableFunction(const ASTPtr & table_expression);

    void addViewSource(const StoragePtr & storage);
    StoragePtr getViewSource();

    String getCurrentDatabase() const;
    String getCurrentQueryId() const { return client_info.current_query_id; }

    /// Id of initiating query for distributed queries; or current query id if it's not a distributed query.
    String getInitialQueryId() const;

    void setCurrentDatabase(const String & name);
    /// Set current_database for global context. We don't validate that database
    /// exists because it should be set before databases loading.
    void setCurrentDatabaseNameInGlobalContext(const String & name);
    void setCurrentQueryId(const String & query_id);

    void killCurrentQuery();

    void setInsertionTable(StorageID db_and_table) { insertion_table = std::move(db_and_table); }
    const StorageID & getInsertionTable() const { return insertion_table; }

    String getDefaultFormat() const;    /// If default_format is not specified, some global default format is returned.
    void setDefaultFormat(const String & name);

    MultiVersion<Macros>::Version getMacros() const;
    void setMacros(std::unique_ptr<Macros> && macros);

    Settings getSettings() const;
    void setSettings(const Settings & settings_);

    /// Set settings by name.
    void setSetting(const StringRef & name, const String & value);
    void setSetting(const StringRef & name, const Field & value);
    void applySettingChange(const SettingChange & change);
    void applySettingsChanges(const SettingsChanges & changes);

    /// Checks the constraints.
    void checkSettingsConstraints(const SettingChange & change) const;
    void checkSettingsConstraints(const SettingsChanges & changes) const;
    void checkSettingsConstraints(SettingsChanges & changes) const;
    void clampToSettingsConstraints(SettingsChanges & changes) const;

    /// Returns the current constraints (can return null).
    std::shared_ptr<const SettingsConstraints> getSettingsConstraints() const;

    const EmbeddedDictionaries & getEmbeddedDictionaries() const;
    const ExternalDictionariesLoader & getExternalDictionariesLoader() const;
    const ExternalModelsLoader & getExternalModelsLoader() const;
    EmbeddedDictionaries & getEmbeddedDictionaries();
    ExternalDictionariesLoader & getExternalDictionariesLoader();
    ExternalModelsLoader & getExternalModelsLoader();
    void tryCreateEmbeddedDictionaries() const;

    /// I/O formats.
    BlockInputStreamPtr getInputFormat(const String & name, ReadBuffer & buf, const Block & sample, UInt64 max_block_size) const;

    /// Don't use streams. Better look at getOutputFormat...
    BlockOutputStreamPtr getOutputStreamParallelIfPossible(const String & name, WriteBuffer & buf, const Block & sample) const;
    BlockOutputStreamPtr getOutputStream(const String & name, WriteBuffer & buf, const Block & sample) const;

    OutputFormatPtr getOutputFormatParallelIfPossible(const String & name, WriteBuffer & buf, const Block & sample) const;
    OutputFormatPtr getOutputFormat(const String & name, WriteBuffer & buf, const Block & sample) const;

    InterserverIOHandler & getInterserverIOHandler();

    /// How other servers can access this for downloading replicated data.
    void setInterserverIOAddress(const String & host, UInt16 port);
    std::pair<String, UInt16> getInterserverIOAddress() const;

    /// Credentials which server will use to communicate with others
    void updateInterserverCredentials(const Poco::Util::AbstractConfiguration & config);
    std::shared_ptr<BaseInterserverCredentials> getInterserverCredential();
    std::pair<String, String> getInterserverCredentials() const;

    /// Interserver requests scheme (http or https)
    void setInterserverScheme(const String & scheme);
    String getInterserverScheme() const;

    /// Storage of allowed hosts from config.xml
    void setRemoteHostFilter(const Poco::Util::AbstractConfiguration & config);
    const RemoteHostFilter & getRemoteHostFilter() const;

    /// The port that the server listens for executing SQL queries.
    UInt16 getTCPPort() const;

    std::optional<UInt16> getTCPPortSecure() const;

    /// Allow to use named sessions. The thread will be run to cleanup sessions after timeout has expired.
    /// The method must be called at the server startup.
    void enableNamedSessions();

    std::shared_ptr<NamedSession> acquireNamedSession(const String & session_id, std::chrono::steady_clock::duration timeout, bool session_check);

    /// For methods below you may need to acquire the context lock by yourself.

    const Context & getQueryContext() const;
    Context & getQueryContext();
    bool hasQueryContext() const { return query_context != nullptr; }
    bool isInternalSubquery() const { return hasQueryContext() && query_context != this; }

    const Context & getSessionContext() const;
    Context & getSessionContext();
    bool hasSessionContext() const { return session_context != nullptr; }

    const Context & getGlobalContext() const;
    Context & getGlobalContext();
    bool hasGlobalContext() const { return global_context != nullptr; }

    const Context & getBufferContext() const;

    void setQueryContext(Context & context_) { query_context = &context_; }
    void setSessionContext(Context & context_) { session_context = &context_; }

    void makeQueryContext() { query_context = this; }
    void makeSessionContext() { session_context = this; }
    void makeGlobalContext() { initGlobal(); global_context = this; }

    const Settings & getSettingsRef() const { return settings; }

    void setProgressCallback(ProgressCallback callback);
    /// Used in InterpreterSelectQuery to pass it to the IBlockInputStream.
    ProgressCallback getProgressCallback() const;

    /** Set in executeQuery and InterpreterSelectQuery. Then it is used in IBlockInputStream,
      *  to update and monitor information about the total number of resources spent for the query.
      */
    void setProcessListElement(QueryStatus * elem);
    /// Can return nullptr if the query was not inserted into the ProcessList.
    QueryStatus * getProcessListElement() const;

    /// List all queries.
    ProcessList & getProcessList();
    const ProcessList & getProcessList() const;

    MergeList & getMergeList();
    const MergeList & getMergeList() const;

    ReplicatedFetchList & getReplicatedFetchList();
    const ReplicatedFetchList & getReplicatedFetchList() const;

    /// If the current session is expired at the time of the call, synchronously creates and returns a new session with the startNewSession() call.
    /// If no ZooKeeper configured, throws an exception.
    std::shared_ptr<zkutil::ZooKeeper> getZooKeeper() const;
    /// Same as above but return a zookeeper connection from auxiliary_zookeepers configuration entry.
    std::shared_ptr<zkutil::ZooKeeper> getAuxiliaryZooKeeper(const String & name) const;

#if USE_NURAFT
    std::shared_ptr<KeeperStorageDispatcher> & getKeeperStorageDispatcher() const;
#endif
    void initializeKeeperStorageDispatcher() const;
    void shutdownKeeperStorageDispatcher() const;

    /// Set auxiliary zookeepers configuration at server starting or configuration reloading.
    void reloadAuxiliaryZooKeepersConfigIfChanged(const ConfigurationPtr & config);
    /// Has ready or expired ZooKeeper
    bool hasZooKeeper() const;
    /// Has ready or expired auxiliary ZooKeeper
    bool hasAuxiliaryZooKeeper(const String & name) const;
    /// Reset current zookeeper session. Do not create a new one.
    void resetZooKeeper() const;
    // Reload Zookeeper
    void reloadZooKeeperIfChanged(const ConfigurationPtr & config) const;

    /// Create a cache of uncompressed blocks of specified size. This can be done only once.
    void setUncompressedCache(size_t max_size_in_bytes);
    std::shared_ptr<UncompressedCache> getUncompressedCache() const;
    void dropUncompressedCache() const;

    /// Create a cache of marks of specified size. This can be done only once.
    void setMarkCache(size_t cache_size_in_bytes);
    std::shared_ptr<MarkCache> getMarkCache() const;
    void dropMarkCache() const;

    /// Create a cache of mapped files to avoid frequent open/map/unmap/close and to reuse from several threads.
    void setMMappedFileCache(size_t cache_size_in_num_entries);
    std::shared_ptr<MMappedFileCache> getMMappedFileCache() const;
    void dropMMappedFileCache() const;

    /** Clear the caches of the uncompressed blocks and marks.
      * This is usually done when renaming tables, changing the type of columns, deleting a table.
      *  - since caches are linked to file names, and become incorrect.
      *  (when deleting a table - it is necessary, since in its place another can appear)
      * const - because the change in the cache is not considered significant.
      */
    void dropCaches() const;

    /// Settings for MergeTree background tasks stored in config.xml
    BackgroundTaskSchedulingSettings getBackgroundProcessingTaskSchedulingSettings() const;
    BackgroundTaskSchedulingSettings getBackgroundMoveTaskSchedulingSettings() const;

    BackgroundSchedulePool & getBufferFlushSchedulePool() const;
    BackgroundSchedulePool & getSchedulePool() const;
    BackgroundSchedulePool & getMessageBrokerSchedulePool() const;
    BackgroundSchedulePool & getDistributedSchedulePool() const;

    /// Has distributed_ddl configuration or not.
    bool hasDistributedDDL() const;
    void setDDLWorker(std::unique_ptr<DDLWorker> ddl_worker);
    DDLWorker & getDDLWorker() const;

    Clusters & getClusters() const;
    std::shared_ptr<Cluster> getCluster(const std::string & cluster_name) const;
    std::shared_ptr<Cluster> tryGetCluster(const std::string & cluster_name) const;
    void setClustersConfig(const ConfigurationPtr & config, const String & config_name = "remote_servers");
    /// Sets custom cluster, but doesn't update configuration
    void setCluster(const String & cluster_name, const std::shared_ptr<Cluster> & cluster);
    void reloadClusterConfig();

    Compiler & getCompiler();

    /// Call after initialization before using system logs. Call for global context.
    void initializeSystemLogs();

    /// Call after initialization before using trace collector.
    void initializeTraceCollector();

    bool hasTraceCollector() const;

    /// Nullptr if the query log is not ready for this moment.
    std::shared_ptr<QueryLog> getQueryLog();
    std::shared_ptr<QueryThreadLog> getQueryThreadLog();
    std::shared_ptr<TraceLog> getTraceLog();
    std::shared_ptr<TextLog> getTextLog();
    std::shared_ptr<MetricLog> getMetricLog();
    std::shared_ptr<AsynchronousMetricLog> getAsynchronousMetricLog();
    std::shared_ptr<OpenTelemetrySpanLog> getOpenTelemetrySpanLog();

    /// Returns an object used to log operations with parts if it possible.
    /// Provide table name to make required checks.
    std::shared_ptr<PartLog> getPartLog(const String & part_database);

    const MergeTreeSettings & getMergeTreeSettings() const;
    const MergeTreeSettings & getReplicatedMergeTreeSettings() const;
    const StorageS3Settings & getStorageS3Settings() const;

    /// Prevents DROP TABLE if its size is greater than max_size (50GB by default, max_size=0 turn off this check)
    void setMaxTableSizeToDrop(size_t max_size);
    void checkTableCanBeDropped(const String & database, const String & table, const size_t & table_size) const;

    /// Prevents DROP PARTITION if its size is greater than max_size (50GB by default, max_size=0 turn off this check)
    void setMaxPartitionSizeToDrop(size_t max_size);
    void checkPartitionCanBeDropped(const String & database, const String & table, const size_t & partition_size) const;

    /// Lets you select the compression codec according to the conditions described in the configuration file.
    std::shared_ptr<ICompressionCodec> chooseCompressionCodec(size_t part_size, double part_size_ratio) const;


    /// Provides storage disks
    DiskPtr getDisk(const String & name) const;

    StoragePoliciesMap getPoliciesMap() const;
    DisksMap getDisksMap() const;
    void updateStorageConfiguration(const Poco::Util::AbstractConfiguration & config);

    /// Provides storage politics schemes
    StoragePolicyPtr getStoragePolicy(const String & name) const;

    /// Get the server uptime in seconds.
    time_t getUptimeSeconds() const;

    using ConfigReloadCallback = std::function<void()>;
    void setConfigReloadCallback(ConfigReloadCallback && callback);
    void reloadConfig() const;

    void shutdown();

    ActionLocksManagerPtr getActionLocksManager();

    enum class ApplicationType
    {
        SERVER,         /// The program is run as clickhouse-server daemon (default behavior)
        CLIENT,         /// clickhouse-client
        LOCAL           /// clickhouse-local
    };

    ApplicationType getApplicationType() const;
    void setApplicationType(ApplicationType type);

    /// Sets default_profile and system_profile, must be called once during the initialization
    void setDefaultProfiles(const Poco::Util::AbstractConfiguration & config);
    String getDefaultProfileName() const;
    String getSystemProfileName() const;

    /// Base path for format schemas
    String getFormatSchemaPath() const;
    void setFormatSchemaPath(const String & path);

    SampleBlockCache & getSampleBlockCache() const;

    /// Query parameters for prepared statements.
    bool hasQueryParameters() const;
    const NameToNameMap & getQueryParameters() const;
    void setQueryParameter(const String & name, const String & value);
    void setQueryParameters(const NameToNameMap & parameters) { query_parameters = parameters; }

    /// Add started bridge command. It will be killed after context destruction
    void addBridgeCommand(std::unique_ptr<ShellCommand> cmd) const;

    IHostContextPtr & getHostContext();
    const IHostContextPtr & getHostContext() const;

    /// Initialize context of distributed DDL query with Replicated database.
    void initZooKeeperMetadataTransaction(ZooKeeperMetadataTransactionPtr txn, bool attach_existing = false);
    /// Returns context of current distributed DDL query or nullptr.
    ZooKeeperMetadataTransactionPtr getZooKeeperMetadataTransaction() const;

    struct MySQLWireContext
    {
        uint8_t sequence_id = 0;
        uint32_t client_capabilities = 0;
        size_t max_packet_size = 0;
    };

    MySQLWireContext mysql;

    PartUUIDsPtr getPartUUIDs();
    PartUUIDsPtr getIgnoredPartUUIDs();
private:
    std::unique_lock<std::recursive_mutex> getLock() const;

    void initGlobal();

    /// Compute and set actual user settings, client_info.current_user should be set
    void calculateAccessRights();

    template <typename... Args>
    void checkAccessImpl(const Args &... args) const;

    void setProfile(const String & profile);

    EmbeddedDictionaries & getEmbeddedDictionariesImpl(bool throw_on_error) const;

    void checkCanBeDropped(const String & database, const String & table, const size_t & size, const size_t & max_size_to_drop) const;

    StoragePolicySelectorPtr getStoragePolicySelector(std::lock_guard<std::mutex> & lock) const;

    DiskSelectorPtr getDiskSelector(std::lock_guard<std::mutex> & /* lock */) const;
<<<<<<< HEAD

    /// If the password is not set, the password will not be checked
    void setUserImpl(const String & name, const std::optional<String> & password, const Poco::Net::SocketAddress & address);

    void setInterserverCredentials(std::shared_ptr<BaseInterserverCredentials> credentials);
=======
>>>>>>> ad854671
};


class NamedSessions;

/// User name and session identifier. Named sessions are local to users.
using NamedSessionKey = std::pair<String, String>;

/// Named sessions. The user could specify session identifier to reuse settings and temporary tables in subsequent requests.
struct NamedSession
{
    NamedSessionKey key;
    UInt64 close_cycle = 0;
    Context context;
    std::chrono::steady_clock::duration timeout;
    NamedSessions & parent;

    NamedSession(NamedSessionKey key_, Context & context_, std::chrono::steady_clock::duration timeout_, NamedSessions & parent_)
        : key(key_), context(context_), timeout(timeout_), parent(parent_)
    {
    }

    void release();
};

}<|MERGE_RESOLUTION|>--- conflicted
+++ resolved
@@ -790,14 +790,11 @@
     StoragePolicySelectorPtr getStoragePolicySelector(std::lock_guard<std::mutex> & lock) const;
 
     DiskSelectorPtr getDiskSelector(std::lock_guard<std::mutex> & /* lock */) const;
-<<<<<<< HEAD
 
     /// If the password is not set, the password will not be checked
     void setUserImpl(const String & name, const std::optional<String> & password, const Poco::Net::SocketAddress & address);
 
     void setInterserverCredentials(std::shared_ptr<BaseInterserverCredentials> credentials);
-=======
->>>>>>> ad854671
 };
 
 
