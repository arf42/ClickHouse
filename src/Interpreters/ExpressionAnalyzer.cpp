--- conflicted
+++ resolved
@@ -215,11 +215,7 @@
 
     auto array_join = addMultipleArrayJoinAction(actions, is_array_join_left);
     auto sample_columns = actions.getResultColumns();
-<<<<<<< HEAD
-    ArrayJoinAction::prepare(array_join->columns, sample_columns);
-=======
     ArrayJoinAction::prepare(array_join.columns, sample_columns);
->>>>>>> 0369aaea
     actions = ActionsDAG(sample_columns);
 
     NamesAndTypesList new_columns_after_array_join;
@@ -911,12 +907,7 @@
         result_columns.push_back(result_source.first);
     }
 
-<<<<<<< HEAD
-    const auto & query_settings = getContext()->getSettingsRef();
-    return std::make_shared<ArrayJoinAction>(result_columns, array_join_is_left, query_settings.enable_unaligned_array_join, query_settings.max_block_size);
-=======
     return {std::move(result_columns), array_join_is_left};
->>>>>>> 0369aaea
 }
 
 std::optional<ArrayJoin> SelectQueryExpressionAnalyzer::appendArrayJoin(ExpressionActionsChain & chain, ActionsAndProjectInputsFlagPtr & before_array_join, bool only_types)
