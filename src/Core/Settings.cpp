--- conflicted
+++ resolved
@@ -5915,11 +5915,10 @@
     DECLARE(Bool, use_hive_partitioning, true, R"(
 When enabled, ClickHouse will detect Hive-style partitioning in path (`/name=value/`) in file-like table engines [File](../../engines/table-engines/special/file.md/#hive-style-partitioning)/[S3](../../engines/table-engines/integrations/s3.md/#hive-style-partitioning)/[URL](../../engines/table-engines/special/url.md/#hive-style-partitioning)/[HDFS](../../engines/table-engines/integrations/hdfs.md/#hive-style-partitioning)/[AzureBlobStorage](../../engines/table-engines/integrations/azureBlobStorage.md/#hive-style-partitioning) and will allow to use partition columns as virtual columns in the query. These virtual columns will have the same names as in the partitioned path, but starting with `_`.
 )", 0) \
-<<<<<<< HEAD
     DECLARE(UInt64, parallel_hash_join_threshold, 100'000, R"(
 When hash-based join algorithm is applied, this threshold helps to decide between using `hash` and `parallel_hash` (only if estimations of left and right table sizes are available).
 The latter is used when the right table size is above the threshold.
-=======
+)", 0) \
     DECLARE(Bool, apply_settings_from_server, true, R"(
 Whether the client should accept settings from server.
 
@@ -5928,7 +5927,6 @@
 Normally this setting should be set in user profile (users.xml or queries like `ALTER USER`), not through the client (client command line arguments, `SET` query, or `SETTINGS` section of `SELECT` query). Through the client it can be changed to false, but can't be changed to true (because the server won't send the settings if user profile has `apply_settings_from_server = false`).
 
 Note that initially (24.12) there was a server setting (`send_settings_to_client`), but latter it got replaced with this client setting, for better usability.
->>>>>>> cbb6afd4
 )", 0) \
     \
     /* ####################################################### */ \
