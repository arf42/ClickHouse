#include <Core/SettingsChangesHistory.h>
#include <Core/Defines.h>
#include <IO/ReadBufferFromString.h>
#include <IO/ReadHelpers.h>
#include <boost/algorithm/string.hpp>

namespace DB
{

namespace ErrorCodes
{
    extern const int BAD_ARGUMENTS;
    extern const int LOGICAL_ERROR;
}

ClickHouseVersion::ClickHouseVersion(const String & version)
{
    Strings split;
    boost::split(split, version, [](char c){ return c == '.'; });
    components.reserve(split.size());
    if (split.empty())
        throw Exception{ErrorCodes::BAD_ARGUMENTS, "Cannot parse ClickHouse version here: {}", version};

    for (const auto & split_element : split)
    {
        size_t component;
        ReadBufferFromString buf(split_element);
        if (!tryReadIntText(component, buf) || !buf.eof())
            throw Exception{ErrorCodes::BAD_ARGUMENTS, "Cannot parse ClickHouse version here: {}", version};
        components.push_back(component);
    }
}

ClickHouseVersion::ClickHouseVersion(const char * version)
    : ClickHouseVersion(String(version))
{
}

String ClickHouseVersion::toString() const
{
    String version = std::to_string(components[0]);
    for (size_t i = 1; i < components.size(); ++i)
        version += "." + std::to_string(components[i]);

    return version;
}

// clang-format off
/// History of settings changes that controls some backward incompatible changes
/// across all ClickHouse versions. It maps ClickHouse version to settings changes that were done
/// in this version. This history contains both changes to existing settings and newly added settings.
/// Settings changes is a vector of structs
///     {setting_name, previous_value, new_value, reason}.
/// For newly added setting choose the most appropriate previous_value (for example, if new setting
/// controls new feature and it's 'true' by default, use 'false' as previous_value).
/// It's used to implement `compatibility` setting (see https://github.com/ClickHouse/ClickHouse/issues/35972)
/// Note: please check if the key already exists to prevent duplicate entries.
static std::initializer_list<std::pair<ClickHouseVersion, SettingsChangesHistory::SettingsChanges>> settings_changes_history_initializer =
{
    {"24.12",
        {
        }
    },
    {"24.11",
        {
        }
    },
    {"24.10",
        {
        }
    },
    {"24.9",
        {
        }
    },
    {"24.8",
        {
            {"input_format_json_max_depth", 1000000, 1000, "It was unlimited in previous versions, but that was unsafe."},
            {"merge_tree_min_bytes_per_task_for_remote_reading", 4194304, 2097152, "Value is unified with `filesystem_prefetch_min_bytes_for_single_read_task`"},
<<<<<<< HEAD
            {"use_hive_partitioning", false, false, "Allows to use hive partitioning for File, URL, S3, AzureBlobStorage and HDFS engines."}
=======
            {"allow_archive_path_syntax", true, true, "Added new setting to allow disabling archive path syntax."},
>>>>>>> 7551c260
        }
    },
    {"24.7",
        {
            {"output_format_parquet_write_page_index", false, true, "Add a possibility to write page index into parquet files."},
            {"output_format_binary_encode_types_in_binary_format", false, false, "Added new setting to allow to write type names in binary format in RowBinaryWithNamesAndTypes output format"},
            {"input_format_binary_decode_types_in_binary_format", false, false, "Added new setting to allow to read type names in binary format in RowBinaryWithNamesAndTypes input format"},
            {"output_format_native_encode_types_in_binary_format", false, false, "Added new setting to allow to write type names in binary format in Native output format"},
            {"input_format_native_decode_types_in_binary_format", false, false, "Added new setting to allow to read type names in binary format in Native output format"},
            {"read_in_order_use_buffering", false, true, "Use buffering before merging while reading in order of primary key"},
            {"enable_named_columns_in_function_tuple", false, true, "Generate named tuples in function tuple() when all names are unique and can be treated as unquoted identifiers."},
            {"input_format_json_case_insensitive_column_matching", false, false, "Ignore case when matching JSON keys with CH columns."},
            {"optimize_trivial_insert_select", true, false, "The optimization does not make sense in many cases."},
            {"dictionary_validate_primary_key_type", false, false, "Validate primary key type for dictionaries. By default id type for simple layouts will be implicitly converted to UInt64."},
            {"collect_hash_table_stats_during_joins", false, true, "New setting."},
            {"max_size_to_preallocate_for_joins", 0, 100'000'000, "New setting."},
            {"input_format_orc_reader_time_zone_name", "GMT", "GMT", "The time zone name for ORC row reader, the default ORC row reader's time zone is GMT."},            {"lightweight_mutation_projection_mode", "throw", "throw", "When lightweight delete happens on a table with projection(s), the possible operations include throw the exception as projection exists, or drop all projection related to this table then do lightweight delete."},
            {"database_replicated_allow_heavy_create", true, false, "Long-running DDL queries (CREATE AS SELECT and POPULATE) for Replicated database engine was forbidden"},
            {"query_plan_merge_filters", false, false, "Allow to merge filters in the query plan"},
            {"azure_sdk_max_retries", 10, 10, "Maximum number of retries in azure sdk"},
            {"azure_sdk_retry_initial_backoff_ms", 10, 10, "Minimal backoff between retries in azure sdk"},
            {"azure_sdk_retry_max_backoff_ms", 1000, 1000, "Maximal backoff between retries in azure sdk"},
            {"ignore_on_cluster_for_replicated_named_collections_queries", false, false, "Ignore ON CLUSTER clause for replicated named collections management queries."},
            {"backup_restore_s3_retry_attempts", 1000,1000, "Setting for Aws::Client::RetryStrategy, Aws::Client does retries itself, 0 means no retries. It takes place only for backup/restore."},
            {"postgresql_connection_attempt_timeout", 2, 2, "Allow to control 'connect_timeout' parameter of PostgreSQL connection."},
            {"postgresql_connection_pool_retries", 2, 2, "Allow to control the number of retries in PostgreSQL connection pool."}
        }
    },
    {"24.6",
        {
            {"materialize_skip_indexes_on_insert", true, true, "Added new setting to allow to disable materialization of skip indexes on insert"},
            {"materialize_statistics_on_insert", true, true, "Added new setting to allow to disable materialization of statistics on insert"},
            {"input_format_parquet_use_native_reader", false, false, "When reading Parquet files, to use native reader instead of arrow reader."},
            {"hdfs_throw_on_zero_files_match", false, false, "Allow to throw an error when ListObjects request cannot match any files in HDFS engine instead of empty query result"},
            {"azure_throw_on_zero_files_match", false, false, "Allow to throw an error when ListObjects request cannot match any files in AzureBlobStorage engine instead of empty query result"},
            {"s3_validate_request_settings", true, true, "Allow to disable S3 request settings validation"},
            {"allow_experimental_full_text_index", false, false, "Enable experimental full-text index"},
            {"azure_skip_empty_files", false, false, "Allow to skip empty files in azure table engine"},
            {"hdfs_ignore_file_doesnt_exist", false, false, "Allow to return 0 rows when the requested files don't exist instead of throwing an exception in HDFS table engine"},
            {"azure_ignore_file_doesnt_exist", false, false, "Allow to return 0 rows when the requested files don't exist instead of throwing an exception in AzureBlobStorage table engine"},
            {"s3_ignore_file_doesnt_exist", false, false, "Allow to return 0 rows when the requested files don't exist instead of throwing an exception in S3 table engine"},
            {"s3_max_part_number", 10000, 10000, "Maximum part number number for s3 upload part"},
            {"s3_max_single_operation_copy_size", 32 * 1024 * 1024, 32 * 1024 * 1024, "Maximum size for a single copy operation in s3"},
            {"input_format_parquet_max_block_size", 8192, DEFAULT_BLOCK_SIZE, "Increase block size for parquet reader."},
            {"input_format_parquet_prefer_block_bytes", 0, DEFAULT_BLOCK_SIZE * 256, "Average block bytes output by parquet reader."},
            {"enable_blob_storage_log", true, true, "Write information about blob storage operations to system.blob_storage_log table"},
            {"allow_deprecated_snowflake_conversion_functions", true, false, "Disabled deprecated functions snowflakeToDateTime[64] and dateTime[64]ToSnowflake."},
            {"allow_statistic_optimize", false, false, "Old setting which popped up here being renamed."},
            {"allow_experimental_statistic", false, false, "Old setting which popped up here being renamed."},
            {"allow_statistics_optimize", false, false, "The setting was renamed. The previous name is `allow_statistic_optimize`."},
            {"allow_experimental_statistics", false, false, "The setting was renamed. The previous name is `allow_experimental_statistic`."},
            {"enable_vertical_final", false, true, "Enable vertical final by default again after fixing bug"},
            {"parallel_replicas_custom_key_range_lower", 0, 0, "Add settings to control the range filter when using parallel replicas with dynamic shards"},
            {"parallel_replicas_custom_key_range_upper", 0, 0, "Add settings to control the range filter when using parallel replicas with dynamic shards. A value of 0 disables the upper limit"},
            {"output_format_pretty_display_footer_column_names", 0, 1, "Add a setting to display column names in the footer if there are many rows. Threshold value is controlled by output_format_pretty_display_footer_column_names_min_rows."},
            {"output_format_pretty_display_footer_column_names_min_rows", 0, 50, "Add a setting to control the threshold value for setting output_format_pretty_display_footer_column_names_min_rows. Default 50."},
            {"output_format_csv_serialize_tuple_into_separate_columns", true, true, "A new way of how interpret tuples in CSV format was added."},
            {"input_format_csv_deserialize_separate_columns_into_tuple", true, true, "A new way of how interpret tuples in CSV format was added."},
            {"input_format_csv_try_infer_strings_from_quoted_tuples", true, true, "A new way of how interpret tuples in CSV format was added."},
        }
    },
    {"24.5",
        {
            {"allow_deprecated_error_prone_window_functions", true, false, "Allow usage of deprecated error prone window functions (neighbor, runningAccumulate, runningDifferenceStartingWithFirstValue, runningDifference)"},
            {"allow_experimental_join_condition", false, false, "Support join with inequal conditions which involve columns from both left and right table. e.g. t1.y < t2.y."},
            {"input_format_tsv_crlf_end_of_line", false, false, "Enables reading of CRLF line endings with TSV formats"},
            {"output_format_parquet_use_custom_encoder", false, true, "Enable custom Parquet encoder."},
            {"cross_join_min_rows_to_compress", 0, 10000000, "Minimal count of rows to compress block in CROSS JOIN. Zero value means - disable this threshold. This block is compressed when any of the two thresholds (by rows or by bytes) are reached."},
            {"cross_join_min_bytes_to_compress", 0, 1_GiB, "Minimal size of block to compress in CROSS JOIN. Zero value means - disable this threshold. This block is compressed when any of the two thresholds (by rows or by bytes) are reached."},
            {"http_max_chunk_size", 0, 0, "Internal limitation"},
            {"prefer_external_sort_block_bytes", 0, DEFAULT_BLOCK_SIZE * 256, "Prefer maximum block bytes for external sort, reduce the memory usage during merging."},
            {"input_format_force_null_for_omitted_fields", false, false, "Disable type-defaults for omitted fields when needed"},
            {"cast_string_to_dynamic_use_inference", false, false, "Add setting to allow converting String to Dynamic through parsing"},
            {"allow_experimental_dynamic_type", false, false, "Add new experimental Dynamic type"},
            {"azure_max_blocks_in_multipart_upload", 50000, 50000, "Maximum number of blocks in multipart upload for Azure."},
            {"allow_archive_path_syntax", false, true, "Added new setting to allow disabling archive path syntax."},
        }
    },
    {"24.4",
        {
            {"input_format_json_throw_on_bad_escape_sequence", true, true, "Allow to save JSON strings with bad escape sequences"},
            {"max_parsing_threads", 0, 0, "Add a separate setting to control number of threads in parallel parsing from files"},
            {"ignore_drop_queries_probability", 0, 0, "Allow to ignore drop queries in server with specified probability for testing purposes"},
            {"lightweight_deletes_sync", 2, 2, "The same as 'mutation_sync', but controls only execution of lightweight deletes"},
            {"query_cache_system_table_handling", "save", "throw", "The query cache no longer caches results of queries against system tables"},
            {"input_format_json_ignore_unnecessary_fields", false, true, "Ignore unnecessary fields and not parse them. Enabling this may not throw exceptions on json strings of invalid format or with duplicated fields"},
            {"input_format_hive_text_allow_variable_number_of_columns", false, true, "Ignore extra columns in Hive Text input (if file has more columns than expected) and treat missing fields in Hive Text input as default values."},
            {"allow_experimental_database_replicated", false, true, "Database engine Replicated is now in Beta stage"},
            {"temporary_data_in_cache_reserve_space_wait_lock_timeout_milliseconds", (10 * 60 * 1000), (10 * 60 * 1000), "Wait time to lock cache for sapce reservation in temporary data in filesystem cache"},
            {"optimize_rewrite_sum_if_to_count_if", false, true, "Only available for the analyzer, where it works correctly"},
            {"azure_allow_parallel_part_upload", "true", "true", "Use multiple threads for azure multipart upload."},
            {"max_recursive_cte_evaluation_depth", DBMS_RECURSIVE_CTE_MAX_EVALUATION_DEPTH, DBMS_RECURSIVE_CTE_MAX_EVALUATION_DEPTH, "Maximum limit on recursive CTE evaluation depth"},
            {"query_plan_convert_outer_join_to_inner_join", false, true, "Allow to convert OUTER JOIN to INNER JOIN if filter after JOIN always filters default values"},
        }
    },
    {"24.3",
        {
            {"s3_connect_timeout_ms", 1000, 1000, "Introduce new dedicated setting for s3 connection timeout"},
            {"allow_experimental_shared_merge_tree", false, true, "The setting is obsolete"},
            {"use_page_cache_for_disks_without_file_cache", false, false, "Added userspace page cache"},
            {"read_from_page_cache_if_exists_otherwise_bypass_cache", false, false, "Added userspace page cache"},
            {"page_cache_inject_eviction", false, false, "Added userspace page cache"},
            {"default_table_engine", "None", "MergeTree", "Set default table engine to MergeTree for better usability"},
            {"input_format_json_use_string_type_for_ambiguous_paths_in_named_tuples_inference_from_objects", false, false, "Allow to use String type for ambiguous paths during named tuple inference from JSON objects"},
            {"traverse_shadow_remote_data_paths", false, false, "Traverse shadow directory when query system.remote_data_paths."},
            {"throw_if_deduplication_in_dependent_materialized_views_enabled_with_async_insert", false, true, "Deduplication in dependent materialized view cannot work together with async inserts."},
            {"parallel_replicas_allow_in_with_subquery", false, true, "If true, subquery for IN will be executed on every follower replica"},
            {"log_processors_profiles", false, true, "Enable by default"},
            {"function_locate_has_mysql_compatible_argument_order", false, true, "Increase compatibility with MySQL's locate function."},
            {"allow_suspicious_primary_key", true, false, "Forbid suspicious PRIMARY KEY/ORDER BY for MergeTree (i.e. SimpleAggregateFunction)"},
            {"filesystem_cache_reserve_space_wait_lock_timeout_milliseconds", 1000, 1000, "Wait time to lock cache for sapce reservation in filesystem cache"},
            {"max_parser_backtracks", 0, 1000000, "Limiting the complexity of parsing"},
            {"analyzer_compatibility_join_using_top_level_identifier", false, false, "Force to resolve identifier in JOIN USING from projection"},
            {"distributed_insert_skip_read_only_replicas", false, false, "If true, INSERT into Distributed will skip read-only replicas"},
            {"keeper_max_retries", 10, 10, "Max retries for general keeper operations"},
            {"keeper_retry_initial_backoff_ms", 100, 100, "Initial backoff timeout for general keeper operations"},
            {"keeper_retry_max_backoff_ms", 5000, 5000, "Max backoff timeout for general keeper operations"},
            {"s3queue_allow_experimental_sharded_mode", false, false, "Enable experimental sharded mode of S3Queue table engine. It is experimental because it will be rewritten"},
            {"allow_experimental_analyzer", false, true, "Enable analyzer and planner by default."},
            {"merge_tree_read_split_ranges_into_intersecting_and_non_intersecting_injection_probability", 0.0, 0.0, "For testing of `PartsSplitter` - split read ranges into intersecting and non intersecting every time you read from MergeTree with the specified probability."},
            {"allow_get_client_http_header", false, false, "Introduced a new function."},
            {"output_format_pretty_row_numbers", false, true, "It is better for usability."},
            {"output_format_pretty_max_value_width_apply_for_single_value", true, false, "Single values in Pretty formats won't be cut."},
            {"output_format_parquet_string_as_string", false, true, "ClickHouse allows arbitrary binary data in the String data type, which is typically UTF-8. Parquet/ORC/Arrow Strings only support UTF-8. That's why you can choose which Arrow's data type to use for the ClickHouse String data type - String or Binary. While Binary would be more correct and compatible, using String by default will correspond to user expectations in most cases."},
            {"output_format_orc_string_as_string", false, true, "ClickHouse allows arbitrary binary data in the String data type, which is typically UTF-8. Parquet/ORC/Arrow Strings only support UTF-8. That's why you can choose which Arrow's data type to use for the ClickHouse String data type - String or Binary. While Binary would be more correct and compatible, using String by default will correspond to user expectations in most cases."},
            {"output_format_arrow_string_as_string", false, true, "ClickHouse allows arbitrary binary data in the String data type, which is typically UTF-8. Parquet/ORC/Arrow Strings only support UTF-8. That's why you can choose which Arrow's data type to use for the ClickHouse String data type - String or Binary. While Binary would be more correct and compatible, using String by default will correspond to user expectations in most cases."},
            {"output_format_parquet_compression_method", "lz4", "zstd", "Parquet/ORC/Arrow support many compression methods, including lz4 and zstd. ClickHouse supports each and every compression method. Some inferior tools, such as 'duckdb', lack support for the faster `lz4` compression method, that's why we set zstd by default."},
            {"output_format_orc_compression_method", "lz4", "zstd", "Parquet/ORC/Arrow support many compression methods, including lz4 and zstd. ClickHouse supports each and every compression method. Some inferior tools, such as 'duckdb', lack support for the faster `lz4` compression method, that's why we set zstd by default."},
            {"output_format_pretty_highlight_digit_groups", false, true, "If enabled and if output is a terminal, highlight every digit corresponding to the number of thousands, millions, etc. with underline."},
            {"geo_distance_returns_float64_on_float64_arguments", false, true, "Increase the default precision."},
            {"azure_max_inflight_parts_for_one_file", 20, 20, "The maximum number of a concurrent loaded parts in multipart upload request. 0 means unlimited."},
            {"azure_strict_upload_part_size", 0, 0, "The exact size of part to upload during multipart upload to Azure blob storage."},
            {"azure_min_upload_part_size", 16*1024*1024, 16*1024*1024, "The minimum size of part to upload during multipart upload to Azure blob storage."},
            {"azure_max_upload_part_size", 5ull*1024*1024*1024, 5ull*1024*1024*1024, "The maximum size of part to upload during multipart upload to Azure blob storage."},
            {"azure_upload_part_size_multiply_factor", 2, 2, "Multiply azure_min_upload_part_size by this factor each time azure_multiply_parts_count_threshold parts were uploaded from a single write to Azure blob storage."},
            {"azure_upload_part_size_multiply_parts_count_threshold", 500, 500, "Each time this number of parts was uploaded to Azure blob storage, azure_min_upload_part_size is multiplied by azure_upload_part_size_multiply_factor."},
            {"output_format_csv_serialize_tuple_into_separate_columns", true, true, "A new way of how interpret tuples in CSV format was added."},
            {"input_format_csv_deserialize_separate_columns_into_tuple", true, true, "A new way of how interpret tuples in CSV format was added."},
            {"input_format_csv_try_infer_strings_from_quoted_tuples", true, true, "A new way of how interpret tuples in CSV format was added."},
        }
    },
    {"24.2",
        {
            {"allow_suspicious_variant_types", true, false, "Don't allow creating Variant type with suspicious variants by default"},
            {"validate_experimental_and_suspicious_types_inside_nested_types", false, true, "Validate usage of experimental and suspicious types inside nested types"},
            {"output_format_values_escape_quote_with_quote", false, false, "If true escape ' with '', otherwise quoted with \\'"},
            {"output_format_pretty_single_large_number_tip_threshold", 0, 1'000'000, "Print a readable number tip on the right side of the table if the block consists of a single number which exceeds this value (except 0)"},
            {"input_format_try_infer_exponent_floats", true, false, "Don't infer floats in exponential notation by default"},
            {"query_plan_optimize_prewhere", true, true, "Allow to push down filter to PREWHERE expression for supported storages"},
            {"async_insert_max_data_size", 1000000, 10485760, "The previous value appeared to be too small."},
            {"async_insert_poll_timeout_ms", 10, 10, "Timeout in milliseconds for polling data from asynchronous insert queue"},
            {"async_insert_use_adaptive_busy_timeout", false, true, "Use adaptive asynchronous insert timeout"},
            {"async_insert_busy_timeout_min_ms", 50, 50, "The minimum value of the asynchronous insert timeout in milliseconds; it also serves as the initial value, which may be increased later by the adaptive algorithm"},
            {"async_insert_busy_timeout_max_ms", 200, 200, "The minimum value of the asynchronous insert timeout in milliseconds; async_insert_busy_timeout_ms is aliased to async_insert_busy_timeout_max_ms"},
            {"async_insert_busy_timeout_increase_rate", 0.2, 0.2, "The exponential growth rate at which the adaptive asynchronous insert timeout increases"},
            {"async_insert_busy_timeout_decrease_rate", 0.2, 0.2, "The exponential growth rate at which the adaptive asynchronous insert timeout decreases"},
            {"format_template_row_format", "", "", "Template row format string can be set directly in query"},
            {"format_template_resultset_format", "", "", "Template result set format string can be set in query"},
            {"split_parts_ranges_into_intersecting_and_non_intersecting_final", true, true, "Allow to split parts ranges into intersecting and non intersecting during FINAL optimization"},
            {"split_intersecting_parts_ranges_into_layers_final", true, true, "Allow to split intersecting parts ranges into layers during FINAL optimization"},
            {"azure_max_single_part_copy_size", 256*1024*1024, 256*1024*1024, "The maximum size of object to copy using single part copy to Azure blob storage."},
            {"min_external_table_block_size_rows", DEFAULT_INSERT_BLOCK_SIZE, DEFAULT_INSERT_BLOCK_SIZE, "Squash blocks passed to external table to specified size in rows, if blocks are not big enough"},
            {"min_external_table_block_size_bytes", DEFAULT_INSERT_BLOCK_SIZE * 256, DEFAULT_INSERT_BLOCK_SIZE * 256, "Squash blocks passed to external table to specified size in bytes, if blocks are not big enough."},
            {"parallel_replicas_prefer_local_join", true, true, "If true, and JOIN can be executed with parallel replicas algorithm, and all storages of right JOIN part are *MergeTree, local JOIN will be used instead of GLOBAL JOIN."},
            {"optimize_time_filter_with_preimage", true, true, "Optimize Date and DateTime predicates by converting functions into equivalent comparisons without conversions (e.g. toYear(col) = 2023 -> col >= '2023-01-01' AND col <= '2023-12-31')"},
            {"extract_key_value_pairs_max_pairs_per_row", 0, 0, "Max number of pairs that can be produced by the `extractKeyValuePairs` function. Used as a safeguard against consuming too much memory."},
            {"default_view_definer", "CURRENT_USER", "CURRENT_USER", "Allows to set default `DEFINER` option while creating a view"},
            {"default_materialized_view_sql_security", "DEFINER", "DEFINER", "Allows to set a default value for SQL SECURITY option when creating a materialized view"},
            {"default_normal_view_sql_security", "INVOKER", "INVOKER", "Allows to set default `SQL SECURITY` option while creating a normal view"},
            {"mysql_map_string_to_text_in_show_columns", false, true, "Reduce the configuration effort to connect ClickHouse with BI tools."},
            {"mysql_map_fixed_string_to_text_in_show_columns", false, true, "Reduce the configuration effort to connect ClickHouse with BI tools."},
        }
    },
    {"24.1",
        {
            {"print_pretty_type_names", false, true, "Better user experience."},
            {"input_format_json_read_bools_as_strings", false, true, "Allow to read bools as strings in JSON formats by default"},
            {"output_format_arrow_use_signed_indexes_for_dictionary", false, true, "Use signed indexes type for Arrow dictionaries by default as it's recommended"},
            {"allow_experimental_variant_type", false, false, "Add new experimental Variant type"},
            {"use_variant_as_common_type", false, false, "Allow to use Variant in if/multiIf if there is no common type"},
            {"output_format_arrow_use_64_bit_indexes_for_dictionary", false, false, "Allow to use 64 bit indexes type in Arrow dictionaries"},
            {"parallel_replicas_mark_segment_size", 128, 128, "Add new setting to control segment size in new parallel replicas coordinator implementation"},
            {"ignore_materialized_views_with_dropped_target_table", false, false, "Add new setting to allow to ignore materialized views with dropped target table"},
            {"output_format_compression_level", 3, 3, "Allow to change compression level in the query output"},
            {"output_format_compression_zstd_window_log", 0, 0, "Allow to change zstd window log in the query output when zstd compression is used"},
            {"enable_zstd_qat_codec", false, false, "Add new ZSTD_QAT codec"},
            {"enable_vertical_final", false, true, "Use vertical final by default"},
            {"output_format_arrow_use_64_bit_indexes_for_dictionary", false, false, "Allow to use 64 bit indexes type in Arrow dictionaries"},
            {"max_rows_in_set_to_optimize_join", 100000, 0, "Disable join optimization as it prevents from read in order optimization"},
            {"output_format_pretty_color", true, "auto", "Setting is changed to allow also for auto value, disabling ANSI escapes if output is not a tty"},
            {"function_visible_width_behavior", 0, 1, "We changed the default behavior of `visibleWidth` to be more precise"},
            {"max_estimated_execution_time", 0, 0, "Separate max_execution_time and max_estimated_execution_time"},
            {"iceberg_engine_ignore_schema_evolution", false, false, "Allow to ignore schema evolution in Iceberg table engine"},
            {"optimize_injective_functions_in_group_by", false, true, "Replace injective functions by it's arguments in GROUP BY section in analyzer"},
            {"update_insert_deduplication_token_in_dependent_materialized_views", false, false, "Allow to update insert deduplication token with table identifier during insert in dependent materialized views"},
            {"azure_max_unexpected_write_error_retries", 4, 4, "The maximum number of retries in case of unexpected errors during Azure blob storage write"},
            {"split_parts_ranges_into_intersecting_and_non_intersecting_final", false, true, "Allow to split parts ranges into intersecting and non intersecting during FINAL optimization"},
            {"split_intersecting_parts_ranges_into_layers_final", true, true, "Allow to split intersecting parts ranges into layers during FINAL optimization"}
        }
    },
    {"23.12",
        {
            {"allow_suspicious_ttl_expressions", true, false, "It is a new setting, and in previous versions the behavior was equivalent to allowing."},
            {"input_format_parquet_allow_missing_columns", false, true, "Allow missing columns in Parquet files by default"},
            {"input_format_orc_allow_missing_columns", false, true, "Allow missing columns in ORC files by default"},
            {"input_format_arrow_allow_missing_columns", false, true, "Allow missing columns in Arrow files by default"}
        }
    },
    {"23.11",
        {
            {"parsedatetime_parse_without_leading_zeros", false, true, "Improved compatibility with MySQL DATE_FORMAT/STR_TO_DATE"}
        }
    },
    {"23.9",
        {
            {"optimize_group_by_constant_keys", false, true, "Optimize group by constant keys by default"},
            {"input_format_json_try_infer_named_tuples_from_objects", false, true, "Try to infer named Tuples from JSON objects by default"},
            {"input_format_json_read_numbers_as_strings", false, true, "Allow to read numbers as strings in JSON formats by default"},
            {"input_format_json_read_arrays_as_strings", false, true, "Allow to read arrays as strings in JSON formats by default"},
            {"input_format_json_infer_incomplete_types_as_strings", false, true, "Allow to infer incomplete types as Strings in JSON formats by default"},
            {"input_format_json_try_infer_numbers_from_strings", true, false, "Don't infer numbers from strings in JSON formats by default to prevent possible parsing errors"},
            {"http_write_exception_in_output_format", false, true, "Output valid JSON/XML on exception in HTTP streaming."}
        }
    },
    {"23.8",
        {
            {"rewrite_count_distinct_if_with_count_distinct_implementation", false, true, "Rewrite countDistinctIf with count_distinct_implementation configuration"}
        }
    },
    {"23.7",
        {
            {"function_sleep_max_microseconds_per_block", 0, 3000000, "In previous versions, the maximum sleep time of 3 seconds was applied only for `sleep`, but not for `sleepEachRow` function. In the new version, we introduce this setting. If you set compatibility with the previous versions, we will disable the limit altogether."}
        }
    },
    {"23.6",
        {
            {"http_send_timeout", 180, 30, "3 minutes seems crazy long. Note that this is timeout for a single network write call, not for the whole upload operation."},
            {"http_receive_timeout", 180, 30, "See http_send_timeout."}
        }
    },
    {"23.5",
        {
            {"input_format_parquet_preserve_order", true, false, "Allow Parquet reader to reorder rows for better parallelism."},
            {"parallelize_output_from_storages", false, true, "Allow parallelism when executing queries that read from file/url/s3/etc. This may reorder rows."},
            {"use_with_fill_by_sorting_prefix", false, true, "Columns preceding WITH FILL columns in ORDER BY clause form sorting prefix. Rows with different values in sorting prefix are filled independently"},
            {"output_format_parquet_compliant_nested_types", false, true, "Change an internal field name in output Parquet file schema."}
        }
    },
    {"23.4",
        {
            {"allow_suspicious_indices", true, false, "If true, index can defined with identical expressions"},
            {"allow_nonconst_timezone_arguments", true, false, "Allow non-const timezone arguments in certain time-related functions like toTimeZone(), fromUnixTimestamp*(), snowflakeToDateTime*()."},
            {"connect_timeout_with_failover_ms", 50, 1000, "Increase default connect timeout because of async connect"},
            {"connect_timeout_with_failover_secure_ms", 100, 1000, "Increase default secure connect timeout because of async connect"},
            {"hedged_connection_timeout_ms", 100, 50, "Start new connection in hedged requests after 50 ms instead of 100 to correspond with previous connect timeout"},
            {"formatdatetime_f_prints_single_zero", true, false, "Improved compatibility with MySQL DATE_FORMAT()/STR_TO_DATE()"},
            {"formatdatetime_parsedatetime_m_is_month_name", false, true, "Improved compatibility with MySQL DATE_FORMAT/STR_TO_DATE"}
        }
    },
    {"23.3",
        {
            {"output_format_parquet_version", "1.0", "2.latest", "Use latest Parquet format version for output format"},
            {"input_format_json_ignore_unknown_keys_in_named_tuple", false, true, "Improve parsing JSON objects as named tuples"},
            {"input_format_native_allow_types_conversion", false, true, "Allow types conversion in Native input forma"},
            {"output_format_arrow_compression_method", "none", "lz4_frame", "Use lz4 compression in Arrow output format by default"},
            {"output_format_parquet_compression_method", "snappy", "lz4", "Use lz4 compression in Parquet output format by default"},
            {"output_format_orc_compression_method", "none", "lz4_frame", "Use lz4 compression in ORC output format by default"},
            {"async_query_sending_for_remote", false, true, "Create connections and send query async across shards"}
        }
    },
    {"23.2",
        {
            {"output_format_parquet_fixed_string_as_fixed_byte_array", false, true, "Use Parquet FIXED_LENGTH_BYTE_ARRAY type for FixedString by default"},
            {"output_format_arrow_fixed_string_as_fixed_byte_array", false, true, "Use Arrow FIXED_SIZE_BINARY type for FixedString by default"},
            {"query_plan_remove_redundant_distinct", false, true, "Remove redundant Distinct step in query plan"},
            {"optimize_duplicate_order_by_and_distinct", true, false, "Remove duplicate ORDER BY and DISTINCT if it's possible"},
            {"insert_keeper_max_retries", 0, 20, "Enable reconnections to Keeper on INSERT, improve reliability"}
        }
    },
    {"23.1",
        {
            {"input_format_json_read_objects_as_strings", 0, 1, "Enable reading nested json objects as strings while object type is experimental"},
            {"input_format_json_defaults_for_missing_elements_in_named_tuple", false, true, "Allow missing elements in JSON objects while reading named tuples by default"},
            {"input_format_csv_detect_header", false, true, "Detect header in CSV format by default"},
            {"input_format_tsv_detect_header", false, true, "Detect header in TSV format by default"},
            {"input_format_custom_detect_header", false, true, "Detect header in CustomSeparated format by default"},
            {"query_plan_remove_redundant_sorting", false, true, "Remove redundant sorting in query plan. For example, sorting steps related to ORDER BY clauses in subqueries"}
        }
    },
    {"22.12",
        {
            {"max_size_to_preallocate_for_aggregation", 10'000'000, 100'000'000, "This optimizes performance"},
            {"query_plan_aggregation_in_order", 0, 1, "Enable some refactoring around query plan"},
            {"format_binary_max_string_size", 0, 1_GiB, "Prevent allocating large amount of memory"}
        }
    },
    {"22.11",
        {
            {"use_structure_from_insertion_table_in_table_functions", 0, 2, "Improve using structure from insertion table in table functions"}
        }
    },
    {"22.9",
        {
            {"force_grouping_standard_compatibility", false, true, "Make GROUPING function output the same as in SQL standard and other DBMS"}
        }
    },
    {"22.7",
        {
            {"cross_to_inner_join_rewrite", 1, 2, "Force rewrite comma join to inner"},
            {"enable_positional_arguments", false, true, "Enable positional arguments feature by default"},
            {"format_csv_allow_single_quotes", true, false, "Most tools don't treat single quote in CSV specially, don't do it by default too"}
        }
    },
    {"22.6",
        {
            {"output_format_json_named_tuples_as_objects", false, true, "Allow to serialize named tuples as JSON objects in JSON formats by default"},
            {"input_format_skip_unknown_fields", false, true, "Optimize reading subset of columns for some input formats"}
        }
    },
    {"22.5",
        {
            {"memory_overcommit_ratio_denominator", 0, 1073741824, "Enable memory overcommit feature by default"},
            {"memory_overcommit_ratio_denominator_for_user", 0, 1073741824, "Enable memory overcommit feature by default"}
        }
    },
    {"22.4",
        {
            {"allow_settings_after_format_in_insert", true, false, "Do not allow SETTINGS after FORMAT for INSERT queries because ClickHouse interpret SETTINGS as some values, which is misleading"}
        }
    },
    {"22.3",
        {
            {"cast_ipv4_ipv6_default_on_conversion_error", true, false, "Make functions cast(value, 'IPv4') and cast(value, 'IPv6') behave same as toIPv4 and toIPv6 functions"}
        }
    },
    {"21.12",
        {
            {"stream_like_engine_allow_direct_select", true, false, "Do not allow direct select for Kafka/RabbitMQ/FileLog by default"}
        }
    },
    {"21.9",
        {
            {"output_format_decimal_trailing_zeros", true, false, "Do not output trailing zeros in text representation of Decimal types by default for better looking output"},
            {"use_hedged_requests", false, true, "Enable Hedged Requests feature by default"}
        }
    },
    {"21.7",
        {
            {"legacy_column_name_of_tuple_literal", true, false, "Add this setting only for compatibility reasons. It makes sense to set to 'true', while doing rolling update of cluster from version lower than 21.7 to higher"}
        }
    },
    {"21.5",
        {
            {"async_socket_for_remote", false, true, "Fix all problems and turn on asynchronous reads from socket for remote queries by default again"}
        }
    },
    {"21.3",
        {
            {"async_socket_for_remote", true, false, "Turn off asynchronous reads from socket for remote queries because of some problems"},
            {"optimize_normalize_count_variants", false, true, "Rewrite aggregate functions that semantically equals to count() as count() by default"},
            {"normalize_function_names", false, true, "Normalize function names to their canonical names, this was needed for projection query routing"}
        }
    },
    {"21.2",
        {
            {"enable_global_with_statement", false, true, "Propagate WITH statements to UNION queries and all subqueries by default"}
        }
    },
    {"21.1",
        {
            {"insert_quorum_parallel", false, true, "Use parallel quorum inserts by default. It is significantly more convenient to use than sequential quorum inserts"},
            {"input_format_null_as_default", false, true, "Allow to insert NULL as default for input formats by default"},
            {"optimize_on_insert", false, true, "Enable data optimization on INSERT by default for better user experience"},
            {"use_compact_format_in_distributed_parts_names", false, true, "Use compact format for async INSERT into Distributed tables by default"}
        }
    },
    {"20.10",
        {
            {"format_regexp_escaping_rule", "Escaped", "Raw", "Use Raw as default escaping rule for Regexp format to male the behaviour more like to what users expect"}
        }
    },
    {"20.7",
        {
            {"show_table_uuid_in_table_create_query_if_not_nil", true, false, "Stop showing  UID of the table in its CREATE query for Engine=Atomic"}
        }
    },
    {"20.5",
        {
            {"input_format_with_names_use_header", false, true, "Enable using header with names for formats with WithNames/WithNamesAndTypes suffixes"},
            {"allow_suspicious_codecs", true, false, "Don't allow to specify meaningless compression codecs"}
        }
    },
    {"20.4",
        {
            {"validate_polygons", false, true, "Throw exception if polygon is invalid in function pointInPolygon by default instead of returning possibly wrong results"}
        }
    },
    {"19.18",
        {
            {"enable_scalar_subquery_optimization", false, true, "Prevent scalar subqueries from (de)serializing large scalar values and possibly avoid running the same subquery more than once"}
        }
    },
    {"19.14",
        {
            {"any_join_distinct_right_table_keys", true, false, "Disable ANY RIGHT and ANY FULL JOINs by default to avoid inconsistency"}
        }
    },
    {"19.12",
        {
            {"input_format_defaults_for_omitted_fields", false, true, "Enable calculation of complex default expressions for omitted fields for some input formats, because it should be the expected behaviour"}
        }
    },
    {"19.5",
        {
            {"max_partitions_per_insert_block", 0, 100, "Add a limit for the number of partitions in one block"}
        }
    },
    {"18.12.17",
        {
            {"enable_optimize_predicate_expression", 0, 1, "Optimize predicates to subqueries by default"}
        }
    },
};


const std::map<ClickHouseVersion, SettingsChangesHistory::SettingsChanges> & getSettingsChangesHistory()
{
    static std::map<ClickHouseVersion, SettingsChangesHistory::SettingsChanges> settings_changes_history;

    static std::once_flag initialized_flag;
    std::call_once(initialized_flag, []()
    {
        for (const auto & setting_change : settings_changes_history_initializer)
        {
            /// Disallow duplicate keys in the settings changes history. Example:
            ///     {"21.2", {{"some_setting_1", false, true, "[...]"}}},
            ///     [...]
            ///     {"21.2", {{"some_setting_2", false, true, "[...]"}}},
            /// As std::set has unique keys, one of the entries would be overwritten.
            if (settings_changes_history.contains(setting_change.first))
                throw Exception{ErrorCodes::LOGICAL_ERROR, "Detected duplicate version '{}'", setting_change.first.toString()};

            settings_changes_history[setting_change.first] = setting_change.second;
        }
    });

    return settings_changes_history;
}
}<|MERGE_RESOLUTION|>--- conflicted
+++ resolved
@@ -77,11 +77,8 @@
         {
             {"input_format_json_max_depth", 1000000, 1000, "It was unlimited in previous versions, but that was unsafe."},
             {"merge_tree_min_bytes_per_task_for_remote_reading", 4194304, 2097152, "Value is unified with `filesystem_prefetch_min_bytes_for_single_read_task`"},
-<<<<<<< HEAD
             {"use_hive_partitioning", false, false, "Allows to use hive partitioning for File, URL, S3, AzureBlobStorage and HDFS engines."}
-=======
             {"allow_archive_path_syntax", true, true, "Added new setting to allow disabling archive path syntax."},
->>>>>>> 7551c260
         }
     },
     {"24.7",
