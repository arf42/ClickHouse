#include <Core/Defines.h>
#include <Core/SettingsChangesHistory.h>
#include <IO/ReadBufferFromString.h>
#include <IO/ReadHelpers.h>
#include <boost/algorithm/string.hpp>

#include <fmt/ranges.h>


namespace DB
{

namespace ErrorCodes
{
    extern const int BAD_ARGUMENTS;
    extern const int LOGICAL_ERROR;
}

ClickHouseVersion::ClickHouseVersion(std::string_view version)
{
    Strings split;
    boost::split(split, version, [](char c){ return c == '.'; });
    components.reserve(split.size());
    if (split.empty())
        throw Exception{ErrorCodes::BAD_ARGUMENTS, "Cannot parse ClickHouse version here: {}", version};

    for (const auto & split_element : split)
    {
        size_t component;
        ReadBufferFromString buf(split_element);
        if (!tryReadIntText(component, buf) || !buf.eof())
            throw Exception{ErrorCodes::BAD_ARGUMENTS, "Cannot parse ClickHouse version here: {}", version};
        components.push_back(component);
    }
}

String ClickHouseVersion::toString() const
{
    return fmt::format("{}", fmt::join(components, "."));
}

static void addSettingsChanges(
    VersionToSettingsChangesMap & settings_changes_history,
    std::string_view version,
    SettingsChangesHistory::SettingsChanges && changes)
{
    /// Forbid duplicate versions
    auto [_, inserted] = settings_changes_history.emplace(ClickHouseVersion(version), std::move(changes));
    if (!inserted)
        throw Exception{ErrorCodes::LOGICAL_ERROR, "Detected duplicate version '{}'", ClickHouseVersion(version).toString()};
}

const VersionToSettingsChangesMap & getSettingsChangesHistory()
{
    static VersionToSettingsChangesMap settings_changes_history;
    static std::once_flag initialized_flag;
    std::call_once(initialized_flag, [&]
    {
        // clang-format off
        /// History of settings changes that controls some backward incompatible changes
        /// across all ClickHouse versions. It maps ClickHouse version to settings changes that were done
        /// in this version. This history contains both changes to existing settings and newly added settings.
        /// Settings changes is a vector of structs
        ///     {setting_name, previous_value, new_value, reason}.
        /// For newly added setting choose the most appropriate previous_value (for example, if new setting
        /// controls new feature and it's 'true' by default, use 'false' as previous_value).
        /// It's used to implement `compatibility` setting (see https://github.com/ClickHouse/ClickHouse/issues/35972)
        /// Note: please check if the key already exists to prevent duplicate entries.
        addSettingsChanges(settings_changes_history, "25.4",
        {
<<<<<<< HEAD
            {"userspace_page_cache_local_files", false, false, "New setting"},
=======
>>>>>>> 60f0ca19
        });
        addSettingsChanges(settings_changes_history, "25.3",
        {
            /// Release closed. Please use 25.4
            {"enable_json_type", false, true, "JSON data type is production-ready"},
            {"enable_dynamic_type", false, true, "Dynamic data type is production-ready"},
            {"enable_variant_type", false, true, "Variant data type is production-ready"},
            {"allow_experimental_json_type", false, true, "JSON data type is production-ready"},
            {"allow_experimental_dynamic_type", false, true, "Dynamic data type is production-ready"},
            {"allow_experimental_variant_type", false, true, "Variant data type is production-ready"},
            {"allow_experimental_database_unity_catalog", false, false, "Allow experimental database engine DataLakeCatalog with catalog_type = 'unity'"},
            {"allow_experimental_database_glue_catalog", false, false, "Allow experimental database engine DataLakeCatalog with catalog_type = 'glue'"},
            {"use_page_cache_with_distributed_cache", false, false, "New setting"},
            {"use_query_condition_cache", false, false, "New setting."},
            {"query_plan_join_shard_by_pk_ranges", false, false, "New setting"},
            {"iceberg_timestamp_ms", 0, 0, "New setting."},
            {"iceberg_snapshot_id", 0, 0, "New setting."},
            {"parallel_replicas_for_cluster_engines", false, true, "New setting."},
            /// Release closed. Please use 25.4
            {"use_local_cache_for_remote_storage", true, false, "Obsolete setting."},
        });
        addSettingsChanges(settings_changes_history, "25.2",
        {
            /// Release closed. Please use 25.3
            {"schema_inference_make_json_columns_nullable", false, false, "Allow to infer Nullable(JSON) during schema inference"},
            {"query_plan_use_new_logical_join_step", false, true, "Enable new step"},
            {"postgresql_fault_injection_probability", 0., 0., "New setting"},
            {"apply_settings_from_server", false, true, "Client-side code (e.g. INSERT input parsing and query output formatting) will use the same settings as the server, including settings from server config."},
            {"merge_tree_use_deserialization_prefixes_cache", true, true, "A new setting to control the usage of deserialization prefixes cache in MergeTree"},
            {"merge_tree_use_prefixes_deserialization_thread_pool", true, true, "A new setting controlling the usage of the thread pool for parallel prefixes deserialization in MergeTree"},
            {"optimize_and_compare_chain", false, true, "A new setting"},
            {"enable_adaptive_memory_spill_scheduler", false, false, "New setting. Enable spill memory data into external storage adaptively."},
            {"output_format_parquet_write_bloom_filter", false, true, "Added support for writing Parquet bloom filters."},
            {"output_format_parquet_bloom_filter_bits_per_value", 10.5, 10.5, "New setting."},
            {"output_format_parquet_bloom_filter_flush_threshold_bytes", 128 * 1024 * 1024, 128 * 1024 * 1024, "New setting."},
            {"output_format_pretty_max_rows", 10000, 1000, "It is better for usability - less amount to scroll."},
            {"restore_replicated_merge_tree_to_shared_merge_tree", false, false, "New setting."},
            {"parallel_replicas_only_with_analyzer", true, true, "Parallel replicas is supported only with analyzer enabled"},
            {"s3_allow_multipart_copy", true, true, "New setting."},
            /// Release closed. Please use 25.3
        });
        addSettingsChanges(settings_changes_history, "25.1",
        {
            /// Release closed. Please use 25.2
            {"allow_not_comparable_types_in_order_by", true, false, "Don't allow not comparable types in order by by default"},
            {"allow_not_comparable_types_in_comparison_functions", true, false, "Don't allow not comparable types in comparison functions by default"},
            {"output_format_json_pretty_print", false, true, "Print values in a pretty format in JSON output format by default"},
            {"allow_experimental_ts_to_grid_aggregate_function", false, false, "Cloud only"},
            {"formatdatetime_f_prints_scale_number_of_digits", true, false, "New setting."},
            {"distributed_cache_connect_max_tries", 20, 20, "Cloud only"},
            {"query_plan_use_new_logical_join_step", false, false, "New join step, internal change"},
            {"distributed_cache_min_bytes_for_seek", 0, 0, "New private setting."},
            {"use_iceberg_partition_pruning", false, false, "New setting"},
            {"max_bytes_ratio_before_external_group_by", 0.0, 0.5, "Enable automatic spilling to disk by default."},
            {"max_bytes_ratio_before_external_sort", 0.0, 0.5, "Enable automatic spilling to disk by default."},
            {"min_external_sort_block_bytes", 0., 100_MiB, "New setting."},
            {"s3queue_migrate_old_metadata_to_buckets", false, false, "New setting."},
            {"distributed_cache_pool_behaviour_on_limit", "allocate_bypassing_pool", "wait", "Cloud only"},
            {"use_hive_partitioning", false, true, "Enabled the setting by default."},
            {"query_plan_try_use_vector_search", false, true, "New setting."},
            {"short_circuit_function_evaluation_for_nulls", false, true, "Allow to execute functions with Nullable arguments only on rows with non-NULL values in all arguments"},
            {"short_circuit_function_evaluation_for_nulls_threshold", 1.0, 1.0, "Ratio threshold of NULL values to execute functions with Nullable arguments only on rows with non-NULL values in all arguments. Applies when setting short_circuit_function_evaluation_for_nulls is enabled."},
            {"output_format_orc_writer_time_zone_name", "GMT", "GMT", "The time zone name for ORC writer, the default ORC writer's time zone is GMT."},
            {"output_format_pretty_highlight_trailing_spaces", false, true, "A new setting."},
            {"allow_experimental_bfloat16_type", false, true, "Add new BFloat16 type"},
            {"allow_push_predicate_ast_for_distributed_subqueries", false, true, "A new setting"},
            {"output_format_pretty_squash_consecutive_ms", 0, 50, "Add new setting"},
            {"output_format_pretty_squash_max_wait_ms", 0, 1000, "Add new setting"},
            {"output_format_pretty_max_column_name_width_cut_to", 0, 24, "A new setting"},
            {"output_format_pretty_max_column_name_width_min_chars_to_cut", 0, 4, "A new setting"},
            {"output_format_pretty_multiline_fields", false, true, "A new setting"},
            {"output_format_pretty_fallback_to_vertical", false, true, "A new setting"},
            {"output_format_pretty_fallback_to_vertical_max_rows_per_chunk", 0, 100, "A new setting"},
            {"output_format_pretty_fallback_to_vertical_min_columns", 0, 5, "A new setting"},
            {"output_format_pretty_fallback_to_vertical_min_table_width", 0, 250, "A new setting"},
            {"merge_table_max_tables_to_look_for_schema_inference", 1, 1000, "A new setting"},
            {"max_autoincrement_series", 1000, 1000, "A new setting"},
            {"validate_enum_literals_in_operators", false, false, "A new setting"},
            {"allow_experimental_kusto_dialect", true, false, "A new setting"},
            {"allow_experimental_prql_dialect", true, false, "A new setting"},
            {"h3togeo_lon_lat_result_order", true, false, "A new setting"},
            {"max_parallel_replicas", 1, 1000, "Use up to 1000 parallel replicas by default."},
            {"allow_general_join_planning", false, true, "Allow more general join planning algorithm when hash join algorithm is enabled."},
            {"optimize_extract_common_expressions", false, true, "Optimize WHERE, PREWHERE, ON, HAVING and QUALIFY expressions by extracting common expressions out from disjunction of conjunctions."},
            /// Release closed. Please use 25.2
        });
        addSettingsChanges(settings_changes_history, "24.12",
        {
            /// Release closed. Please use 25.1
            {"allow_experimental_database_iceberg", false, false, "New setting."},
            {"shared_merge_tree_sync_parts_on_partition_operations", 1, 1, "New setting. By default parts are always synchronized"},
            {"query_plan_join_swap_table", "false", "auto", "New setting. Right table was always chosen before."},
            {"max_size_to_preallocate_for_aggregation", 100'000'000, 1'000'000'000'000, "Enable optimisation for bigger tables."},
            {"max_size_to_preallocate_for_joins", 100'000'000, 1'000'000'000'000, "Enable optimisation for bigger tables."},
            {"max_bytes_ratio_before_external_group_by", 0., 0., "New setting."},
            {"optimize_extract_common_expressions", false, false, "Introduce setting to optimize WHERE, PREWHERE, ON, HAVING and QUALIFY expressions by extracting common expressions out from disjunction of conjunctions."},
            {"max_bytes_ratio_before_external_sort", 0., 0., "New setting."},
            {"use_async_executor_for_materialized_views", false, false, "New setting."},
            {"http_response_headers", "", "", "New setting."},
            {"output_format_parquet_datetime_as_uint32", true, false, "Write DateTime as DateTime64(3) instead of UInt32 (these are the two Parquet types closest to DateTime)."},
            {"skip_redundant_aliases_in_udf", false, false, "When enabled, this allows you to use the same user defined function several times for several materialized columns in the same table."},
            {"parallel_replicas_index_analysis_only_on_coordinator", true, true, "Index analysis done only on replica-coordinator and skipped on other replicas. Effective only with enabled parallel_replicas_local_plan"}, // enabling it was moved to 24.10
            {"least_greatest_legacy_null_behavior", true, false, "New setting"},
            {"use_concurrency_control", false, true, "Enable concurrency control by default"},
            {"join_algorithm", "default", "direct,parallel_hash,hash", "'default' was deprecated in favor of explicitly specified join algorithms, also parallel_hash is now preferred over hash"},
            /// Release closed. Please use 25.1
        });
        addSettingsChanges(settings_changes_history, "24.11",
        {
            {"validate_mutation_query", false, true, "New setting to validate mutation queries by default."},
            {"enable_job_stack_trace", false, true, "Enable by default collecting stack traces from job's scheduling."},
            {"allow_suspicious_types_in_group_by", true, false, "Don't allow Variant/Dynamic types in GROUP BY by default"},
            {"allow_suspicious_types_in_order_by", true, false, "Don't allow Variant/Dynamic types in ORDER BY by default"},
            {"distributed_cache_discard_connection_if_unread_data", true, true, "New setting"},
            {"filesystem_cache_enable_background_download_for_metadata_files_in_packed_storage", true, true, "New setting"},
            {"filesystem_cache_enable_background_download_during_fetch", true, true, "New setting"},
            {"azure_check_objects_after_upload", false, false, "Check each uploaded object in azure blob storage to be sure that upload was successful"},
            {"backup_restore_keeper_max_retries", 20, 1000, "Should be big enough so the whole operation BACKUP or RESTORE operation won't fail because of a temporary [Zoo]Keeper failure in the middle of it."},
            {"backup_restore_failure_after_host_disconnected_for_seconds", 0, 3600, "New setting."},
            {"backup_restore_keeper_max_retries_while_initializing", 0, 20, "New setting."},
            {"backup_restore_keeper_max_retries_while_handling_error", 0, 20, "New setting."},
            {"backup_restore_finish_timeout_after_error_sec", 0, 180, "New setting."},
            {"query_plan_merge_filters", false, true, "Allow to merge filters in the query plan. This is required to properly support filter-push-down with a new analyzer."},
            {"parallel_replicas_local_plan", false, true, "Use local plan for local replica in a query with parallel replicas"},
            {"merge_tree_use_v1_object_and_dynamic_serialization", true, false, "Add new serialization V2 version for JSON and Dynamic types"},
            {"min_joined_block_size_bytes", 524288, 524288, "New setting."},
            {"allow_experimental_bfloat16_type", false, false, "Add new experimental BFloat16 type"},
            {"filesystem_cache_skip_download_if_exceeds_per_query_cache_write_limit", 1, 1, "Rename of setting skip_download_if_exceeds_query_cache_limit"},
            {"filesystem_cache_prefer_bigger_buffer_size", true, true, "New setting"},
            {"read_in_order_use_virtual_row", false, false, "Use virtual row while reading in order of primary key or its monotonic function fashion. It is useful when searching over multiple parts as only relevant ones are touched."},
            {"s3_skip_empty_files", false, true, "We hope it will provide better UX"},
            {"filesystem_cache_boundary_alignment", 0, 0, "New setting"},
            {"push_external_roles_in_interserver_queries", false, true, "New setting."},
            {"enable_variant_type", false, false, "Add alias to allow_experimental_variant_type"},
            {"enable_dynamic_type", false, false, "Add alias to allow_experimental_dynamic_type"},
            {"enable_json_type", false, false, "Add alias to allow_experimental_json_type"},
        });
        addSettingsChanges(settings_changes_history, "24.10",
        {
            {"query_metric_log_interval", 0, -1, "New setting."},
            {"enforce_strict_identifier_format", false, false, "New setting."},
            {"enable_parsing_to_custom_serialization", false, true, "New setting"},
            {"mongodb_throw_on_unsupported_query", false, true, "New setting."},
            {"enable_parallel_replicas", false, false, "Parallel replicas with read tasks became the Beta tier feature."},
            {"parallel_replicas_mode", "read_tasks", "read_tasks", "This setting was introduced as a part of making parallel replicas feature Beta"},
            {"filesystem_cache_name", "", "", "Filesystem cache name to use for stateless table engines or data lakes"},
            {"restore_replace_external_dictionary_source_to_null", false, false, "New setting."},
            {"show_create_query_identifier_quoting_rule", "when_necessary", "when_necessary", "New setting."},
            {"show_create_query_identifier_quoting_style", "Backticks", "Backticks", "New setting."},
            {"merge_tree_min_read_task_size", 8, 8, "New setting"},
            {"merge_tree_min_rows_for_concurrent_read_for_remote_filesystem", (20 * 8192), 0, "Setting is deprecated"},
            {"merge_tree_min_bytes_for_concurrent_read_for_remote_filesystem", (24 * 10 * 1024 * 1024), 0, "Setting is deprecated"},
            {"implicit_select", false, false, "A new setting."},
            {"output_format_native_write_json_as_string", false, false, "Add new setting to allow write JSON column as single String column in Native format"},
            {"output_format_binary_write_json_as_string", false, false, "Add new setting to write values of JSON type as JSON string in RowBinary output format"},
            {"input_format_binary_read_json_as_string", false, false, "Add new setting to read values of JSON type as JSON string in RowBinary input format"},
            {"min_free_disk_bytes_to_perform_insert", 0, 0, "New setting."},
            {"min_free_disk_ratio_to_perform_insert", 0.0, 0.0, "New setting."},
            {"parallel_replicas_local_plan", false, true, "Use local plan for local replica in a query with parallel replicas"},
            {"enable_named_columns_in_function_tuple", false, false, "Disabled pending usability improvements"},
            {"cloud_mode_database_engine", 1, 1, "A setting for ClickHouse Cloud"},
            {"allow_experimental_shared_set_join", 0, 0, "A setting for ClickHouse Cloud"},
            {"read_through_distributed_cache", 0, 0, "A setting for ClickHouse Cloud"},
            {"write_through_distributed_cache", 0, 0, "A setting for ClickHouse Cloud"},
            {"distributed_cache_throw_on_error", 0, 0, "A setting for ClickHouse Cloud"},
            {"distributed_cache_log_mode", "on_error", "on_error", "A setting for ClickHouse Cloud"},
            {"distributed_cache_fetch_metrics_only_from_current_az", 1, 1, "A setting for ClickHouse Cloud"},
            {"distributed_cache_connect_max_tries", 20, 20, "A setting for ClickHouse Cloud"},
            {"distributed_cache_receive_response_wait_milliseconds", 60000, 60000, "A setting for ClickHouse Cloud"},
            {"distributed_cache_receive_timeout_milliseconds", 10000, 10000, "A setting for ClickHouse Cloud"},
            {"distributed_cache_wait_connection_from_pool_milliseconds", 100, 100, "A setting for ClickHouse Cloud"},
            {"distributed_cache_bypass_connection_pool", 0, 0, "A setting for ClickHouse Cloud"},
            {"distributed_cache_pool_behaviour_on_limit", "allocate_bypassing_pool", "allocate_bypassing_pool", "A setting for ClickHouse Cloud"},
            {"distributed_cache_read_alignment", 0, 0, "A setting for ClickHouse Cloud"},
            {"distributed_cache_max_unacked_inflight_packets", 10, 10, "A setting for ClickHouse Cloud"},
            {"distributed_cache_data_packet_ack_window", 5, 5, "A setting for ClickHouse Cloud"},
            {"input_format_parquet_enable_row_group_prefetch", false, true, "Enable row group prefetching during parquet parsing. Currently, only single-threaded parsing can prefetch."},
            {"input_format_orc_dictionary_as_low_cardinality", false, true, "Treat ORC dictionary encoded columns as LowCardinality columns while reading ORC files"},
            {"allow_experimental_refreshable_materialized_view", false, true, "Not experimental anymore"},
            {"max_parts_to_move", 0, 1000, "New setting"},
            {"hnsw_candidate_list_size_for_search", 64, 256, "New setting. Previously, the value was optionally specified in CREATE INDEX and 64 by default."},
            {"allow_reorder_prewhere_conditions", true, true, "New setting"},
            {"input_format_parquet_bloom_filter_push_down", false, true, "When reading Parquet files, skip whole row groups based on the WHERE/PREWHERE expressions and bloom filter in the Parquet metadata."},
            {"date_time_64_output_format_cut_trailing_zeros_align_to_groups_of_thousands", false, false, "Dynamically trim the trailing zeros of datetime64 values to adjust the output scale to (0, 3, 6), corresponding to 'seconds', 'milliseconds', and 'microseconds'."},
            {"parallel_replicas_index_analysis_only_on_coordinator", false, true, "Index analysis done only on replica-coordinator and skipped on other replicas. Effective only with enabled parallel_replicas_local_plan"},
            {"distributed_cache_discard_connection_if_unread_data", true, true, "New setting"},
            {"azure_check_objects_after_upload", false, false, "Check each uploaded object in azure blob storage to be sure that upload was successful"},
            {"backup_restore_keeper_max_retries", 20, 1000, "Should be big enough so the whole operation BACKUP or RESTORE operation won't fail because of a temporary [Zoo]Keeper failure in the middle of it."},
            {"backup_restore_failure_after_host_disconnected_for_seconds", 0, 3600, "New setting."},
            {"backup_restore_keeper_max_retries_while_initializing", 0, 20, "New setting."},
            {"backup_restore_keeper_max_retries_while_handling_error", 0, 20, "New setting."},
            {"backup_restore_finish_timeout_after_error_sec", 0, 180, "New setting."},
        });
        addSettingsChanges(settings_changes_history, "24.9",
        {
            {"output_format_orc_dictionary_key_size_threshold", 0.0, 0.0, "For a string column in ORC output format, if the number of distinct values is greater than this fraction of the total number of non-null rows, turn off dictionary encoding. Otherwise dictionary encoding is enabled"},
            {"input_format_json_empty_as_default", false, false, "Added new setting to allow to treat empty fields in JSON input as default values."},
            {"input_format_try_infer_variants", false, false, "Try to infer Variant type in text formats when there is more than one possible type for column/array elements"},
            {"join_output_by_rowlist_perkey_rows_threshold", 0, 5, "The lower limit of per-key average rows in the right table to determine whether to output by row list in hash join."},
            {"create_if_not_exists", false, false, "New setting."},
            {"allow_materialized_view_with_bad_select", true, true, "Support (but not enable yet) stricter validation in CREATE MATERIALIZED VIEW"},
            {"parallel_replicas_mark_segment_size", 128, 0, "Value for this setting now determined automatically"},
            {"database_replicated_allow_replicated_engine_arguments", 1, 0, "Don't allow explicit arguments by default"},
            {"database_replicated_allow_explicit_uuid", 1, 0, "Added a new setting to disallow explicitly specifying table UUID"},
            {"parallel_replicas_local_plan", false, false, "Use local plan for local replica in a query with parallel replicas"},
            {"join_to_sort_minimum_perkey_rows", 0, 40, "The lower limit of per-key average rows in the right table to determine whether to rerange the right table by key in left or inner join. This setting ensures that the optimization is not applied for sparse table keys"},
            {"join_to_sort_maximum_table_rows", 0, 10000, "The maximum number of rows in the right table to determine whether to rerange the right table by key in left or inner join"},
            {"allow_experimental_join_right_table_sorting", false, false, "If it is set to true, and the conditions of `join_to_sort_minimum_perkey_rows` and `join_to_sort_maximum_table_rows` are met, rerange the right table by key to improve the performance in left or inner hash join"},
            {"mongodb_throw_on_unsupported_query", false, true, "New setting."},
            {"min_free_disk_bytes_to_perform_insert", 0, 0, "Maintain some free disk space bytes from inserts while still allowing for temporary writing."},
            {"min_free_disk_ratio_to_perform_insert", 0.0, 0.0, "Maintain some free disk space bytes expressed as ratio to total disk space from inserts while still allowing for temporary writing."},
        });
        addSettingsChanges(settings_changes_history, "24.8",
        {
            {"rows_before_aggregation", false, false, "Provide exact value for rows_before_aggregation statistic, represents the number of rows read before aggregation"},
            {"restore_replace_external_table_functions_to_null", false, false, "New setting."},
            {"restore_replace_external_engines_to_null", false, false, "New setting."},
            {"input_format_json_max_depth", 1000000, 1000, "It was unlimited in previous versions, but that was unsafe."},
            {"merge_tree_min_bytes_per_task_for_remote_reading", 4194304, 2097152, "Value is unified with `filesystem_prefetch_min_bytes_for_single_read_task`"},
            {"use_hive_partitioning", false, false, "Allows to use hive partitioning for File, URL, S3, AzureBlobStorage and HDFS engines."},
            {"allow_experimental_kafka_offsets_storage_in_keeper", false, false, "Allow the usage of experimental Kafka storage engine that stores the committed offsets in ClickHouse Keeper"},
            {"allow_archive_path_syntax", true, true, "Added new setting to allow disabling archive path syntax."},
            {"query_cache_tag", "", "", "New setting for labeling query cache settings."},
            {"allow_experimental_time_series_table", false, false, "Added new setting to allow the TimeSeries table engine"},
            {"enable_analyzer", 1, 1, "Added an alias to a setting `allow_experimental_analyzer`."},
            {"optimize_functions_to_subcolumns", false, true, "Enabled settings by default"},
            {"allow_experimental_json_type", false, false, "Add new experimental JSON type"},
            {"use_json_alias_for_old_object_type", true, false, "Use JSON type alias to create new JSON type"},
            {"type_json_skip_duplicated_paths", false, false, "Allow to skip duplicated paths during JSON parsing"},
            {"allow_experimental_vector_similarity_index", false, false, "Added new setting to allow experimental vector similarity indexes"},
            {"input_format_try_infer_datetimes_only_datetime64", true, false, "Allow to infer DateTime instead of DateTime64 in data formats"},
        });
        addSettingsChanges(settings_changes_history, "24.7",
        {
            {"output_format_parquet_write_page_index", false, true, "Add a possibility to write page index into parquet files."},
            {"output_format_binary_encode_types_in_binary_format", false, false, "Added new setting to allow to write type names in binary format in RowBinaryWithNamesAndTypes output format"},
            {"input_format_binary_decode_types_in_binary_format", false, false, "Added new setting to allow to read type names in binary format in RowBinaryWithNamesAndTypes input format"},
            {"output_format_native_encode_types_in_binary_format", false, false, "Added new setting to allow to write type names in binary format in Native output format"},
            {"input_format_native_decode_types_in_binary_format", false, false, "Added new setting to allow to read type names in binary format in Native output format"},
            {"read_in_order_use_buffering", false, true, "Use buffering before merging while reading in order of primary key"},
            {"enable_named_columns_in_function_tuple", false, false, "Generate named tuples in function tuple() when all names are unique and can be treated as unquoted identifiers."},
            {"optimize_trivial_insert_select", true, false, "The optimization does not make sense in many cases."},
            {"dictionary_validate_primary_key_type", false, false, "Validate primary key type for dictionaries. By default id type for simple layouts will be implicitly converted to UInt64."},
            {"collect_hash_table_stats_during_joins", false, true, "New setting."},
            {"max_size_to_preallocate_for_joins", 0, 100'000'000, "New setting."},
            {"input_format_orc_reader_time_zone_name", "GMT", "GMT", "The time zone name for ORC row reader, the default ORC row reader's time zone is GMT."},
            {"database_replicated_allow_heavy_create", true, false, "Long-running DDL queries (CREATE AS SELECT and POPULATE) for Replicated database engine was forbidden"},
            {"query_plan_merge_filters", false, false, "Allow to merge filters in the query plan"},
            {"azure_sdk_max_retries", 10, 10, "Maximum number of retries in azure sdk"},
            {"azure_sdk_retry_initial_backoff_ms", 10, 10, "Minimal backoff between retries in azure sdk"},
            {"azure_sdk_retry_max_backoff_ms", 1000, 1000, "Maximal backoff between retries in azure sdk"},
            {"ignore_on_cluster_for_replicated_named_collections_queries", false, false, "Ignore ON CLUSTER clause for replicated named collections management queries."},
            {"backup_restore_s3_retry_attempts", 1000,1000, "Setting for Aws::Client::RetryStrategy, Aws::Client does retries itself, 0 means no retries. It takes place only for backup/restore."},
            {"postgresql_connection_attempt_timeout", 2, 2, "Allow to control 'connect_timeout' parameter of PostgreSQL connection."},
            {"postgresql_connection_pool_retries", 2, 2, "Allow to control the number of retries in PostgreSQL connection pool."}
        });
        addSettingsChanges(settings_changes_history, "24.6",
        {
            {"materialize_skip_indexes_on_insert", true, true, "Added new setting to allow to disable materialization of skip indexes on insert"},
            {"materialize_statistics_on_insert", true, true, "Added new setting to allow to disable materialization of statistics on insert"},
            {"input_format_parquet_use_native_reader", false, false, "When reading Parquet files, to use native reader instead of arrow reader."},
            {"hdfs_throw_on_zero_files_match", false, false, "Allow to throw an error when ListObjects request cannot match any files in HDFS engine instead of empty query result"},
            {"azure_throw_on_zero_files_match", false, false, "Allow to throw an error when ListObjects request cannot match any files in AzureBlobStorage engine instead of empty query result"},
            {"s3_validate_request_settings", true, true, "Allow to disable S3 request settings validation"},
            {"allow_experimental_full_text_index", false, false, "Enable experimental full-text index"},
            {"azure_skip_empty_files", false, false, "Allow to skip empty files in azure table engine"},
            {"hdfs_ignore_file_doesnt_exist", false, false, "Allow to return 0 rows when the requested files don't exist instead of throwing an exception in HDFS table engine"},
            {"azure_ignore_file_doesnt_exist", false, false, "Allow to return 0 rows when the requested files don't exist instead of throwing an exception in AzureBlobStorage table engine"},
            {"s3_ignore_file_doesnt_exist", false, false, "Allow to return 0 rows when the requested files don't exist instead of throwing an exception in S3 table engine"},
            {"s3_max_part_number", 10000, 10000, "Maximum part number number for s3 upload part"},
            {"s3_max_single_operation_copy_size", 32 * 1024 * 1024, 32 * 1024 * 1024, "Maximum size for a single copy operation in s3"},
            {"input_format_parquet_max_block_size", 8192, DEFAULT_BLOCK_SIZE, "Increase block size for parquet reader."},
            {"input_format_parquet_prefer_block_bytes", 0, DEFAULT_BLOCK_SIZE * 256, "Average block bytes output by parquet reader."},
            {"enable_blob_storage_log", true, true, "Write information about blob storage operations to system.blob_storage_log table"},
            {"allow_deprecated_snowflake_conversion_functions", true, false, "Disabled deprecated functions snowflakeToDateTime[64] and dateTime[64]ToSnowflake."},
            {"allow_statistic_optimize", false, false, "Old setting which popped up here being renamed."},
            {"allow_experimental_statistic", false, false, "Old setting which popped up here being renamed."},
            {"allow_statistics_optimize", false, false, "The setting was renamed. The previous name is `allow_statistic_optimize`."},
            {"allow_experimental_statistics", false, false, "The setting was renamed. The previous name is `allow_experimental_statistic`."},
            {"enable_vertical_final", false, true, "Enable vertical final by default again after fixing bug"},
            {"parallel_replicas_custom_key_range_lower", 0, 0, "Add settings to control the range filter when using parallel replicas with dynamic shards"},
            {"parallel_replicas_custom_key_range_upper", 0, 0, "Add settings to control the range filter when using parallel replicas with dynamic shards. A value of 0 disables the upper limit"},
            {"output_format_pretty_display_footer_column_names", 0, 1, "Add a setting to display column names in the footer if there are many rows. Threshold value is controlled by output_format_pretty_display_footer_column_names_min_rows."},
            {"output_format_pretty_display_footer_column_names_min_rows", 0, 50, "Add a setting to control the threshold value for setting output_format_pretty_display_footer_column_names_min_rows. Default 50."},
            {"output_format_csv_serialize_tuple_into_separate_columns", true, true, "A new way of how interpret tuples in CSV format was added."},
            {"input_format_csv_deserialize_separate_columns_into_tuple", true, true, "A new way of how interpret tuples in CSV format was added."},
            {"input_format_csv_try_infer_strings_from_quoted_tuples", true, true, "A new way of how interpret tuples in CSV format was added."},
        });
        addSettingsChanges(settings_changes_history, "24.5",
        {
            {"allow_deprecated_error_prone_window_functions", true, false, "Allow usage of deprecated error prone window functions (neighbor, runningAccumulate, runningDifferenceStartingWithFirstValue, runningDifference)"},
            {"allow_experimental_join_condition", false, false, "Support join with inequal conditions which involve columns from both left and right table. e.g. t1.y < t2.y."},
            {"input_format_tsv_crlf_end_of_line", false, false, "Enables reading of CRLF line endings with TSV formats"},
            {"output_format_parquet_use_custom_encoder", false, true, "Enable custom Parquet encoder."},
            {"cross_join_min_rows_to_compress", 0, 10000000, "Minimal count of rows to compress block in CROSS JOIN. Zero value means - disable this threshold. This block is compressed when any of the two thresholds (by rows or by bytes) are reached."},
            {"cross_join_min_bytes_to_compress", 0, 1_GiB, "Minimal size of block to compress in CROSS JOIN. Zero value means - disable this threshold. This block is compressed when any of the two thresholds (by rows or by bytes) are reached."},
            {"http_max_chunk_size", 0, 0, "Internal limitation"},
            {"prefer_external_sort_block_bytes", 0, DEFAULT_BLOCK_SIZE * 256, "Prefer maximum block bytes for external sort, reduce the memory usage during merging."},
            {"input_format_force_null_for_omitted_fields", false, false, "Disable type-defaults for omitted fields when needed"},
            {"cast_string_to_dynamic_use_inference", false, false, "Add setting to allow converting String to Dynamic through parsing"},
            {"allow_experimental_dynamic_type", false, false, "Add new experimental Dynamic type"},
            {"azure_max_blocks_in_multipart_upload", 50000, 50000, "Maximum number of blocks in multipart upload for Azure."},
            {"allow_archive_path_syntax", false, true, "Added new setting to allow disabling archive path syntax."},
        });
        addSettingsChanges(settings_changes_history, "24.4",
        {
            {"input_format_json_throw_on_bad_escape_sequence", true, true, "Allow to save JSON strings with bad escape sequences"},
            {"max_parsing_threads", 0, 0, "Add a separate setting to control number of threads in parallel parsing from files"},
            {"ignore_drop_queries_probability", 0, 0, "Allow to ignore drop queries in server with specified probability for testing purposes"},
            {"lightweight_deletes_sync", 2, 2, "The same as 'mutation_sync', but controls only execution of lightweight deletes"},
            {"query_cache_system_table_handling", "save", "throw", "The query cache no longer caches results of queries against system tables"},
            {"input_format_json_ignore_unnecessary_fields", false, true, "Ignore unnecessary fields and not parse them. Enabling this may not throw exceptions on json strings of invalid format or with duplicated fields"},
            {"input_format_hive_text_allow_variable_number_of_columns", false, true, "Ignore extra columns in Hive Text input (if file has more columns than expected) and treat missing fields in Hive Text input as default values."},
            {"allow_experimental_database_replicated", false, true, "Database engine Replicated is now in Beta stage"},
            {"temporary_data_in_cache_reserve_space_wait_lock_timeout_milliseconds", (10 * 60 * 1000), (10 * 60 * 1000), "Wait time to lock cache for sapce reservation in temporary data in filesystem cache"},
            {"optimize_rewrite_sum_if_to_count_if", false, true, "Only available for the analyzer, where it works correctly"},
            {"azure_allow_parallel_part_upload", "true", "true", "Use multiple threads for azure multipart upload."},
            {"max_recursive_cte_evaluation_depth", DBMS_RECURSIVE_CTE_MAX_EVALUATION_DEPTH, DBMS_RECURSIVE_CTE_MAX_EVALUATION_DEPTH, "Maximum limit on recursive CTE evaluation depth"},
            {"query_plan_convert_outer_join_to_inner_join", false, true, "Allow to convert OUTER JOIN to INNER JOIN if filter after JOIN always filters default values"},
        });
        addSettingsChanges(settings_changes_history, "24.3",
        {
            {"s3_connect_timeout_ms", 1000, 1000, "Introduce new dedicated setting for s3 connection timeout"},
            {"allow_experimental_shared_merge_tree", false, true, "The setting is obsolete"},
            {"use_page_cache_for_disks_without_file_cache", false, false, "Added userspace page cache"},
            {"read_from_page_cache_if_exists_otherwise_bypass_cache", false, false, "Added userspace page cache"},
            {"page_cache_inject_eviction", false, false, "Added userspace page cache"},
            {"default_table_engine", "None", "MergeTree", "Set default table engine to MergeTree for better usability"},
            {"input_format_json_use_string_type_for_ambiguous_paths_in_named_tuples_inference_from_objects", false, false, "Allow to use String type for ambiguous paths during named tuple inference from JSON objects"},
            {"traverse_shadow_remote_data_paths", false, false, "Traverse shadow directory when query system.remote_data_paths."},
            {"throw_if_deduplication_in_dependent_materialized_views_enabled_with_async_insert", false, true, "Deduplication in dependent materialized view cannot work together with async inserts."},
            {"parallel_replicas_allow_in_with_subquery", false, true, "If true, subquery for IN will be executed on every follower replica"},
            {"log_processors_profiles", false, true, "Enable by default"},
            {"function_locate_has_mysql_compatible_argument_order", false, true, "Increase compatibility with MySQL's locate function."},
            {"allow_suspicious_primary_key", true, false, "Forbid suspicious PRIMARY KEY/ORDER BY for MergeTree (i.e. SimpleAggregateFunction)"},
            {"filesystem_cache_reserve_space_wait_lock_timeout_milliseconds", 1000, 1000, "Wait time to lock cache for sapce reservation in filesystem cache"},
            {"max_parser_backtracks", 0, 1000000, "Limiting the complexity of parsing"},
            {"analyzer_compatibility_join_using_top_level_identifier", false, false, "Force to resolve identifier in JOIN USING from projection"},
            {"distributed_insert_skip_read_only_replicas", false, false, "If true, INSERT into Distributed will skip read-only replicas"},
            {"keeper_max_retries", 10, 10, "Max retries for general keeper operations"},
            {"keeper_retry_initial_backoff_ms", 100, 100, "Initial backoff timeout for general keeper operations"},
            {"keeper_retry_max_backoff_ms", 5000, 5000, "Max backoff timeout for general keeper operations"},
            {"s3queue_allow_experimental_sharded_mode", false, false, "Enable experimental sharded mode of S3Queue table engine. It is experimental because it will be rewritten"},
            {"allow_experimental_analyzer", false, true, "Enable analyzer and planner by default."},
            {"merge_tree_read_split_ranges_into_intersecting_and_non_intersecting_injection_probability", 0.0, 0.0, "For testing of `PartsSplitter` - split read ranges into intersecting and non intersecting every time you read from MergeTree with the specified probability."},
            {"allow_get_client_http_header", false, false, "Introduced a new function."},
            {"output_format_pretty_row_numbers", false, true, "It is better for usability."},
            {"output_format_pretty_max_value_width_apply_for_single_value", true, false, "Single values in Pretty formats won't be cut."},
            {"output_format_parquet_string_as_string", false, true, "ClickHouse allows arbitrary binary data in the String data type, which is typically UTF-8. Parquet/ORC/Arrow Strings only support UTF-8. That's why you can choose which Arrow's data type to use for the ClickHouse String data type - String or Binary. While Binary would be more correct and compatible, using String by default will correspond to user expectations in most cases."},
            {"output_format_orc_string_as_string", false, true, "ClickHouse allows arbitrary binary data in the String data type, which is typically UTF-8. Parquet/ORC/Arrow Strings only support UTF-8. That's why you can choose which Arrow's data type to use for the ClickHouse String data type - String or Binary. While Binary would be more correct and compatible, using String by default will correspond to user expectations in most cases."},
            {"output_format_arrow_string_as_string", false, true, "ClickHouse allows arbitrary binary data in the String data type, which is typically UTF-8. Parquet/ORC/Arrow Strings only support UTF-8. That's why you can choose which Arrow's data type to use for the ClickHouse String data type - String or Binary. While Binary would be more correct and compatible, using String by default will correspond to user expectations in most cases."},
            {"output_format_parquet_compression_method", "lz4", "zstd", "Parquet/ORC/Arrow support many compression methods, including lz4 and zstd. ClickHouse supports each and every compression method. Some inferior tools, such as 'duckdb', lack support for the faster `lz4` compression method, that's why we set zstd by default."},
            {"output_format_orc_compression_method", "lz4", "zstd", "Parquet/ORC/Arrow support many compression methods, including lz4 and zstd. ClickHouse supports each and every compression method. Some inferior tools, such as 'duckdb', lack support for the faster `lz4` compression method, that's why we set zstd by default."},
            {"output_format_pretty_highlight_digit_groups", false, true, "If enabled and if output is a terminal, highlight every digit corresponding to the number of thousands, millions, etc. with underline."},
            {"geo_distance_returns_float64_on_float64_arguments", false, true, "Increase the default precision."},
            {"azure_max_inflight_parts_for_one_file", 20, 20, "The maximum number of a concurrent loaded parts in multipart upload request. 0 means unlimited."},
            {"azure_strict_upload_part_size", 0, 0, "The exact size of part to upload during multipart upload to Azure blob storage."},
            {"azure_min_upload_part_size", 16*1024*1024, 16*1024*1024, "The minimum size of part to upload during multipart upload to Azure blob storage."},
            {"azure_max_upload_part_size", 5ull*1024*1024*1024, 5ull*1024*1024*1024, "The maximum size of part to upload during multipart upload to Azure blob storage."},
            {"azure_upload_part_size_multiply_factor", 2, 2, "Multiply azure_min_upload_part_size by this factor each time azure_multiply_parts_count_threshold parts were uploaded from a single write to Azure blob storage."},
            {"azure_upload_part_size_multiply_parts_count_threshold", 500, 500, "Each time this number of parts was uploaded to Azure blob storage, azure_min_upload_part_size is multiplied by azure_upload_part_size_multiply_factor."},
            {"output_format_csv_serialize_tuple_into_separate_columns", true, true, "A new way of how interpret tuples in CSV format was added."},
            {"input_format_csv_deserialize_separate_columns_into_tuple", true, true, "A new way of how interpret tuples in CSV format was added."},
            {"input_format_csv_try_infer_strings_from_quoted_tuples", true, true, "A new way of how interpret tuples in CSV format was added."},
        });
        addSettingsChanges(settings_changes_history, "24.2",
        {
            {"allow_suspicious_variant_types", true, false, "Don't allow creating Variant type with suspicious variants by default"},
            {"validate_experimental_and_suspicious_types_inside_nested_types", false, true, "Validate usage of experimental and suspicious types inside nested types"},
            {"output_format_values_escape_quote_with_quote", false, false, "If true escape ' with '', otherwise quoted with \\'"},
            {"output_format_pretty_single_large_number_tip_threshold", 0, 1'000'000, "Print a readable number tip on the right side of the table if the block consists of a single number which exceeds this value (except 0)"},
            {"input_format_try_infer_exponent_floats", true, false, "Don't infer floats in exponential notation by default"},
            {"query_plan_optimize_prewhere", true, true, "Allow to push down filter to PREWHERE expression for supported storages"},
            {"async_insert_max_data_size", 1000000, 10485760, "The previous value appeared to be too small."},
            {"async_insert_poll_timeout_ms", 10, 10, "Timeout in milliseconds for polling data from asynchronous insert queue"},
            {"async_insert_use_adaptive_busy_timeout", false, true, "Use adaptive asynchronous insert timeout"},
            {"async_insert_busy_timeout_min_ms", 50, 50, "The minimum value of the asynchronous insert timeout in milliseconds; it also serves as the initial value, which may be increased later by the adaptive algorithm"},
            {"async_insert_busy_timeout_max_ms", 200, 200, "The minimum value of the asynchronous insert timeout in milliseconds; async_insert_busy_timeout_ms is aliased to async_insert_busy_timeout_max_ms"},
            {"async_insert_busy_timeout_increase_rate", 0.2, 0.2, "The exponential growth rate at which the adaptive asynchronous insert timeout increases"},
            {"async_insert_busy_timeout_decrease_rate", 0.2, 0.2, "The exponential growth rate at which the adaptive asynchronous insert timeout decreases"},
            {"format_template_row_format", "", "", "Template row format string can be set directly in query"},
            {"format_template_resultset_format", "", "", "Template result set format string can be set in query"},
            {"split_parts_ranges_into_intersecting_and_non_intersecting_final", true, true, "Allow to split parts ranges into intersecting and non intersecting during FINAL optimization"},
            {"split_intersecting_parts_ranges_into_layers_final", true, true, "Allow to split intersecting parts ranges into layers during FINAL optimization"},
            {"azure_max_single_part_copy_size", 256*1024*1024, 256*1024*1024, "The maximum size of object to copy using single part copy to Azure blob storage."},
            {"min_external_table_block_size_rows", DEFAULT_INSERT_BLOCK_SIZE, DEFAULT_INSERT_BLOCK_SIZE, "Squash blocks passed to external table to specified size in rows, if blocks are not big enough"},
            {"min_external_table_block_size_bytes", DEFAULT_INSERT_BLOCK_SIZE * 256, DEFAULT_INSERT_BLOCK_SIZE * 256, "Squash blocks passed to external table to specified size in bytes, if blocks are not big enough."},
            {"parallel_replicas_prefer_local_join", true, true, "If true, and JOIN can be executed with parallel replicas algorithm, and all storages of right JOIN part are *MergeTree, local JOIN will be used instead of GLOBAL JOIN."},
            {"optimize_time_filter_with_preimage", true, true, "Optimize Date and DateTime predicates by converting functions into equivalent comparisons without conversions (e.g. toYear(col) = 2023 -> col >= '2023-01-01' AND col <= '2023-12-31')"},
            {"extract_key_value_pairs_max_pairs_per_row", 0, 0, "Max number of pairs that can be produced by the `extractKeyValuePairs` function. Used as a safeguard against consuming too much memory."},
            {"default_view_definer", "CURRENT_USER", "CURRENT_USER", "Allows to set default `DEFINER` option while creating a view"},
            {"default_materialized_view_sql_security", "DEFINER", "DEFINER", "Allows to set a default value for SQL SECURITY option when creating a materialized view"},
            {"default_normal_view_sql_security", "INVOKER", "INVOKER", "Allows to set default `SQL SECURITY` option while creating a normal view"},
            {"mysql_map_string_to_text_in_show_columns", false, true, "Reduce the configuration effort to connect ClickHouse with BI tools."},
            {"mysql_map_fixed_string_to_text_in_show_columns", false, true, "Reduce the configuration effort to connect ClickHouse with BI tools."},
        });
        addSettingsChanges(settings_changes_history, "24.1",
        {
            {"print_pretty_type_names", false, true, "Better user experience."},
            {"input_format_json_read_bools_as_strings", false, true, "Allow to read bools as strings in JSON formats by default"},
            {"output_format_arrow_use_signed_indexes_for_dictionary", false, true, "Use signed indexes type for Arrow dictionaries by default as it's recommended"},
            {"allow_experimental_variant_type", false, false, "Add new experimental Variant type"},
            {"use_variant_as_common_type", false, false, "Allow to use Variant in if/multiIf if there is no common type"},
            {"output_format_arrow_use_64_bit_indexes_for_dictionary", false, false, "Allow to use 64 bit indexes type in Arrow dictionaries"},
            {"parallel_replicas_mark_segment_size", 128, 128, "Add new setting to control segment size in new parallel replicas coordinator implementation"},
            {"ignore_materialized_views_with_dropped_target_table", false, false, "Add new setting to allow to ignore materialized views with dropped target table"},
            {"output_format_compression_level", 3, 3, "Allow to change compression level in the query output"},
            {"output_format_compression_zstd_window_log", 0, 0, "Allow to change zstd window log in the query output when zstd compression is used"},
            {"enable_zstd_qat_codec", false, false, "Add new ZSTD_QAT codec"},
            {"enable_vertical_final", false, true, "Use vertical final by default"},
            {"output_format_arrow_use_64_bit_indexes_for_dictionary", false, false, "Allow to use 64 bit indexes type in Arrow dictionaries"},
            {"max_rows_in_set_to_optimize_join", 100000, 0, "Disable join optimization as it prevents from read in order optimization"},
            {"output_format_pretty_color", true, "auto", "Setting is changed to allow also for auto value, disabling ANSI escapes if output is not a tty"},
            {"function_visible_width_behavior", 0, 1, "We changed the default behavior of `visibleWidth` to be more precise"},
            {"max_estimated_execution_time", 0, 0, "Separate max_execution_time and max_estimated_execution_time"},
            {"iceberg_engine_ignore_schema_evolution", false, false, "Allow to ignore schema evolution in Iceberg table engine"},
            {"optimize_injective_functions_in_group_by", false, true, "Replace injective functions by it's arguments in GROUP BY section in analyzer"},
            {"update_insert_deduplication_token_in_dependent_materialized_views", false, false, "Allow to update insert deduplication token with table identifier during insert in dependent materialized views"},
            {"azure_max_unexpected_write_error_retries", 4, 4, "The maximum number of retries in case of unexpected errors during Azure blob storage write"},
            {"split_parts_ranges_into_intersecting_and_non_intersecting_final", false, true, "Allow to split parts ranges into intersecting and non intersecting during FINAL optimization"},
            {"split_intersecting_parts_ranges_into_layers_final", true, true, "Allow to split intersecting parts ranges into layers during FINAL optimization"}
        });
        addSettingsChanges(settings_changes_history, "23.12",
        {
            {"allow_suspicious_ttl_expressions", true, false, "It is a new setting, and in previous versions the behavior was equivalent to allowing."},
            {"input_format_parquet_allow_missing_columns", false, true, "Allow missing columns in Parquet files by default"},
            {"input_format_orc_allow_missing_columns", false, true, "Allow missing columns in ORC files by default"},
            {"input_format_arrow_allow_missing_columns", false, true, "Allow missing columns in Arrow files by default"}
        });
        addSettingsChanges(settings_changes_history, "23.11",
        {
            {"parsedatetime_parse_without_leading_zeros", false, true, "Improved compatibility with MySQL DATE_FORMAT/STR_TO_DATE"}
        });
        addSettingsChanges(settings_changes_history, "23.9",
        {
            {"optimize_group_by_constant_keys", false, true, "Optimize group by constant keys by default"},
            {"input_format_json_try_infer_named_tuples_from_objects", false, true, "Try to infer named Tuples from JSON objects by default"},
            {"input_format_json_read_numbers_as_strings", false, true, "Allow to read numbers as strings in JSON formats by default"},
            {"input_format_json_read_arrays_as_strings", false, true, "Allow to read arrays as strings in JSON formats by default"},
            {"input_format_json_infer_incomplete_types_as_strings", false, true, "Allow to infer incomplete types as Strings in JSON formats by default"},
            {"input_format_json_try_infer_numbers_from_strings", true, false, "Don't infer numbers from strings in JSON formats by default to prevent possible parsing errors"},
            {"http_write_exception_in_output_format", false, true, "Output valid JSON/XML on exception in HTTP streaming."}
        });
        addSettingsChanges(settings_changes_history, "23.8",
        {
            {"rewrite_count_distinct_if_with_count_distinct_implementation", false, true, "Rewrite countDistinctIf with count_distinct_implementation configuration"}
        });
        addSettingsChanges(settings_changes_history, "23.7",
        {
            {"function_sleep_max_microseconds_per_block", 0, 3000000, "In previous versions, the maximum sleep time of 3 seconds was applied only for `sleep`, but not for `sleepEachRow` function. In the new version, we introduce this setting. If you set compatibility with the previous versions, we will disable the limit altogether."}
        });
        addSettingsChanges(settings_changes_history, "23.6",
        {
            {"http_send_timeout", 180, 30, "3 minutes seems crazy long. Note that this is timeout for a single network write call, not for the whole upload operation."},
            {"http_receive_timeout", 180, 30, "See http_send_timeout."}
        });
        addSettingsChanges(settings_changes_history, "23.5",
        {
            {"input_format_parquet_preserve_order", true, false, "Allow Parquet reader to reorder rows for better parallelism."},
            {"parallelize_output_from_storages", false, true, "Allow parallelism when executing queries that read from file/url/s3/etc. This may reorder rows."},
            {"use_with_fill_by_sorting_prefix", false, true, "Columns preceding WITH FILL columns in ORDER BY clause form sorting prefix. Rows with different values in sorting prefix are filled independently"},
            {"output_format_parquet_compliant_nested_types", false, true, "Change an internal field name in output Parquet file schema."}
        });
        addSettingsChanges(settings_changes_history, "23.4",
        {
            {"allow_suspicious_indices", true, false, "If true, index can defined with identical expressions"},
            {"allow_nonconst_timezone_arguments", true, false, "Allow non-const timezone arguments in certain time-related functions like toTimeZone(), fromUnixTimestamp*(), snowflakeToDateTime*()."},
            {"connect_timeout_with_failover_ms", 50, 1000, "Increase default connect timeout because of async connect"},
            {"connect_timeout_with_failover_secure_ms", 100, 1000, "Increase default secure connect timeout because of async connect"},
            {"hedged_connection_timeout_ms", 100, 50, "Start new connection in hedged requests after 50 ms instead of 100 to correspond with previous connect timeout"},
            {"formatdatetime_f_prints_single_zero", true, false, "Improved compatibility with MySQL DATE_FORMAT()/STR_TO_DATE()"},
            {"formatdatetime_parsedatetime_m_is_month_name", false, true, "Improved compatibility with MySQL DATE_FORMAT/STR_TO_DATE"}
        });
        addSettingsChanges(settings_changes_history, "23.3",
        {
            {"output_format_parquet_version", "1.0", "2.latest", "Use latest Parquet format version for output format"},
            {"input_format_json_ignore_unknown_keys_in_named_tuple", false, true, "Improve parsing JSON objects as named tuples"},
            {"input_format_native_allow_types_conversion", false, true, "Allow types conversion in Native input forma"},
            {"output_format_arrow_compression_method", "none", "lz4_frame", "Use lz4 compression in Arrow output format by default"},
            {"output_format_parquet_compression_method", "snappy", "lz4", "Use lz4 compression in Parquet output format by default"},
            {"output_format_orc_compression_method", "none", "lz4_frame", "Use lz4 compression in ORC output format by default"},
            {"async_query_sending_for_remote", false, true, "Create connections and send query async across shards"}
        });
        addSettingsChanges(settings_changes_history, "23.2",
        {
            {"output_format_parquet_fixed_string_as_fixed_byte_array", false, true, "Use Parquet FIXED_LENGTH_BYTE_ARRAY type for FixedString by default"},
            {"output_format_arrow_fixed_string_as_fixed_byte_array", false, true, "Use Arrow FIXED_SIZE_BINARY type for FixedString by default"},
            {"query_plan_remove_redundant_distinct", false, true, "Remove redundant Distinct step in query plan"},
            {"optimize_duplicate_order_by_and_distinct", true, false, "Remove duplicate ORDER BY and DISTINCT if it's possible"},
            {"insert_keeper_max_retries", 0, 20, "Enable reconnections to Keeper on INSERT, improve reliability"}
        });
        addSettingsChanges(settings_changes_history, "23.1",
        {
            {"input_format_json_read_objects_as_strings", 0, 1, "Enable reading nested json objects as strings while object type is experimental"},
            {"input_format_json_defaults_for_missing_elements_in_named_tuple", false, true, "Allow missing elements in JSON objects while reading named tuples by default"},
            {"input_format_csv_detect_header", false, true, "Detect header in CSV format by default"},
            {"input_format_tsv_detect_header", false, true, "Detect header in TSV format by default"},
            {"input_format_custom_detect_header", false, true, "Detect header in CustomSeparated format by default"},
            {"query_plan_remove_redundant_sorting", false, true, "Remove redundant sorting in query plan. For example, sorting steps related to ORDER BY clauses in subqueries"}
        });
        addSettingsChanges(settings_changes_history, "22.12",
        {
            {"max_size_to_preallocate_for_aggregation", 10'000'000, 100'000'000, "This optimizes performance"},
            {"query_plan_aggregation_in_order", 0, 1, "Enable some refactoring around query plan"},
            {"format_binary_max_string_size", 0, 1_GiB, "Prevent allocating large amount of memory"}
        });
        addSettingsChanges(settings_changes_history, "22.11",
        {
            {"use_structure_from_insertion_table_in_table_functions", 0, 2, "Improve using structure from insertion table in table functions"}
        });
        addSettingsChanges(settings_changes_history, "22.9",
        {
            {"force_grouping_standard_compatibility", false, true, "Make GROUPING function output the same as in SQL standard and other DBMS"}
        });
        addSettingsChanges(settings_changes_history, "22.7",
        {
            {"cross_to_inner_join_rewrite", 1, 2, "Force rewrite comma join to inner"},
            {"enable_positional_arguments", false, true, "Enable positional arguments feature by default"},
            {"format_csv_allow_single_quotes", true, false, "Most tools don't treat single quote in CSV specially, don't do it by default too"}
        });
        addSettingsChanges(settings_changes_history, "22.6",
        {
            {"output_format_json_named_tuples_as_objects", false, true, "Allow to serialize named tuples as JSON objects in JSON formats by default"},
            {"input_format_skip_unknown_fields", false, true, "Optimize reading subset of columns for some input formats"}
        });
        addSettingsChanges(settings_changes_history, "22.5",
        {
            {"memory_overcommit_ratio_denominator", 0, 1073741824, "Enable memory overcommit feature by default"},
            {"memory_overcommit_ratio_denominator_for_user", 0, 1073741824, "Enable memory overcommit feature by default"}
        });
        addSettingsChanges(settings_changes_history, "22.4",
        {
            {"allow_settings_after_format_in_insert", true, false, "Do not allow SETTINGS after FORMAT for INSERT queries because ClickHouse interpret SETTINGS as some values, which is misleading"}
        });
        addSettingsChanges(settings_changes_history, "22.3",
        {
            {"cast_ipv4_ipv6_default_on_conversion_error", true, false, "Make functions cast(value, 'IPv4') and cast(value, 'IPv6') behave same as toIPv4 and toIPv6 functions"}
        });
        addSettingsChanges(settings_changes_history, "21.12",
        {
            {"stream_like_engine_allow_direct_select", true, false, "Do not allow direct select for Kafka/RabbitMQ/FileLog by default"}
        });
        addSettingsChanges(settings_changes_history, "21.9",
        {
            {"output_format_decimal_trailing_zeros", true, false, "Do not output trailing zeros in text representation of Decimal types by default for better looking output"},
            {"use_hedged_requests", false, true, "Enable Hedged Requests feature by default"}
        });
        addSettingsChanges(settings_changes_history, "21.7",
        {
            {"legacy_column_name_of_tuple_literal", true, false, "Add this setting only for compatibility reasons. It makes sense to set to 'true', while doing rolling update of cluster from version lower than 21.7 to higher"}
        });
        addSettingsChanges(settings_changes_history, "21.5",
        {
            {"async_socket_for_remote", false, true, "Fix all problems and turn on asynchronous reads from socket for remote queries by default again"}
        });
        addSettingsChanges(settings_changes_history, "21.3",
        {
            {"async_socket_for_remote", true, false, "Turn off asynchronous reads from socket for remote queries because of some problems"},
            {"optimize_normalize_count_variants", false, true, "Rewrite aggregate functions that semantically equals to count() as count() by default"},
            {"normalize_function_names", false, true, "Normalize function names to their canonical names, this was needed for projection query routing"}
        });
        addSettingsChanges(settings_changes_history, "21.2",
        {
            {"enable_global_with_statement", false, true, "Propagate WITH statements to UNION queries and all subqueries by default"}
        });
        addSettingsChanges(settings_changes_history, "21.1",
        {
            {"insert_quorum_parallel", false, true, "Use parallel quorum inserts by default. It is significantly more convenient to use than sequential quorum inserts"},
            {"input_format_null_as_default", false, true, "Allow to insert NULL as default for input formats by default"},
            {"optimize_on_insert", false, true, "Enable data optimization on INSERT by default for better user experience"},
            {"use_compact_format_in_distributed_parts_names", false, true, "Use compact format for async INSERT into Distributed tables by default"}
        });
        addSettingsChanges(settings_changes_history, "20.10",
        {
            {"format_regexp_escaping_rule", "Escaped", "Raw", "Use Raw as default escaping rule for Regexp format to male the behaviour more like to what users expect"}
        });
        addSettingsChanges(settings_changes_history, "20.7",
        {
            {"show_table_uuid_in_table_create_query_if_not_nil", true, false, "Stop showing  UID of the table in its CREATE query for Engine=Atomic"}
        });
        addSettingsChanges(settings_changes_history, "20.5",
        {
            {"input_format_with_names_use_header", false, true, "Enable using header with names for formats with WithNames/WithNamesAndTypes suffixes"},
            {"allow_suspicious_codecs", true, false, "Don't allow to specify meaningless compression codecs"}
        });
        addSettingsChanges(settings_changes_history, "20.4",
        {
            {"validate_polygons", false, true, "Throw exception if polygon is invalid in function pointInPolygon by default instead of returning possibly wrong results"}
        });
        addSettingsChanges(settings_changes_history, "19.18",
        {
            {"enable_scalar_subquery_optimization", false, true, "Prevent scalar subqueries from (de)serializing large scalar values and possibly avoid running the same subquery more than once"}
        });
        addSettingsChanges(settings_changes_history, "19.14",
        {
            {"any_join_distinct_right_table_keys", true, false, "Disable ANY RIGHT and ANY FULL JOINs by default to avoid inconsistency"}
        });
        addSettingsChanges(settings_changes_history, "19.12",
        {
            {"input_format_defaults_for_omitted_fields", false, true, "Enable calculation of complex default expressions for omitted fields for some input formats, because it should be the expected behaviour"}
        });
        addSettingsChanges(settings_changes_history, "19.5",
        {
            {"max_partitions_per_insert_block", 0, 100, "Add a limit for the number of partitions in one block"}
        });
        addSettingsChanges(settings_changes_history, "18.12.17",
        {
            {"enable_optimize_predicate_expression", 0, 1, "Optimize predicates to subqueries by default"}
        });
    });
    return settings_changes_history;
}

const VersionToSettingsChangesMap & getMergeTreeSettingsChangesHistory()
{
    static VersionToSettingsChangesMap merge_tree_settings_changes_history;
    static std::once_flag initialized_flag;
    std::call_once(initialized_flag, [&]
    {
        addSettingsChanges(merge_tree_settings_changes_history, "25.4",
        {

        });
        addSettingsChanges(merge_tree_settings_changes_history, "25.3",
        {
            /// Release closed. Please use 25.4
            {"shared_merge_tree_enable_keeper_parts_extra_data", false, false, "New setting"},
            {"zero_copy_merge_mutation_min_parts_size_sleep_no_scale_before_lock", 0, 0, "New setting"},
            {"enable_replacing_merge_with_cleanup_for_min_age_to_force_merge", false, false, "New setting to allow automatic cleanup merges for ReplacingMergeTree"},
            /// Release closed. Please use 25.4
        });
        addSettingsChanges(merge_tree_settings_changes_history, "25.2",
        {
            /// Release closed. Please use 25.3
            {"shared_merge_tree_initial_parts_update_backoff_ms", 50, 50, "New setting"},
            {"shared_merge_tree_max_parts_update_backoff_ms", 5000, 5000, "New setting"},
            {"shared_merge_tree_interserver_http_connection_timeout_ms", 100, 100, "New setting"},
            {"columns_and_secondary_indices_sizes_lazy_calculation", true, true, "New setting to calculate columns and indices sizes lazily"},
            {"table_disk", false, false, "New setting"},
            {"allow_reduce_blocking_parts_task", false, true, "Now SMT will remove stale blocking parts from ZooKeeper by default"},
            {"shared_merge_tree_max_suspicious_broken_parts", 0, 0, "Max broken parts for SMT, if more - deny automatic detach"},
            {"shared_merge_tree_max_suspicious_broken_parts_bytes", 0, 0, "Max size of all broken parts for SMT, if more - deny automatic detach"},
            /// Release closed. Please use 25.3
        });
        addSettingsChanges(merge_tree_settings_changes_history, "25.1",
        {
            /// Release closed. Please use 25.2
            {"shared_merge_tree_try_fetch_part_in_memory_data_from_replicas", false, false, "New setting to fetch parts data from other replicas"},
            {"enable_max_bytes_limit_for_min_age_to_force_merge", false, false, "Added new setting to limit max bytes for min_age_to_force_merge."},
            {"enable_max_bytes_limit_for_min_age_to_force_merge", false, false, "New setting"},
            {"add_minmax_index_for_numeric_columns", false, false, "New setting"},
            {"add_minmax_index_for_string_columns", false, false, "New setting"},
            {"materialize_skip_indexes_on_merge", true, true, "New setting"},
            {"merge_max_bytes_to_prewarm_cache", 1ULL * 1024 * 1024 * 1024, 1ULL * 1024 * 1024 * 1024, "Cloud sync"},
            {"merge_total_max_bytes_to_prewarm_cache", 15ULL * 1024 * 1024 * 1024, 15ULL * 1024 * 1024 * 1024, "Cloud sync"},
            {"reduce_blocking_parts_sleep_ms", 5000, 5000, "Cloud sync"},
            {"number_of_partitions_to_consider_for_merge", 10, 10, "Cloud sync"},
            {"shared_merge_tree_enable_outdated_parts_check", true, true, "Cloud sync"},
            {"shared_merge_tree_max_parts_update_leaders_in_total", 6, 6, "Cloud sync"},
            {"shared_merge_tree_max_parts_update_leaders_per_az", 2, 2, "Cloud sync"},
            {"shared_merge_tree_leader_update_period_seconds", 30, 30, "Cloud sync"},
            {"shared_merge_tree_leader_update_period_random_add_seconds", 10, 10, "Cloud sync"},
            {"shared_merge_tree_read_virtual_parts_from_leader", true, true, "Cloud sync"},
            {"shared_merge_tree_interserver_http_timeout_ms", 10000, 10000, "Cloud sync"},
            {"shared_merge_tree_max_replicas_for_parts_deletion", 10, 10, "Cloud sync"},
            {"shared_merge_tree_max_replicas_to_merge_parts_for_each_parts_range", 5, 5, "Cloud sync"},
            {"shared_merge_tree_use_outdated_parts_compact_format", false, false, "Cloud sync"},
            {"shared_merge_tree_memo_ids_remove_timeout_seconds", 1800, 1800, "Cloud sync"},
            {"shared_merge_tree_idle_parts_update_seconds", 3600, 3600, "Cloud sync"},
            {"shared_merge_tree_max_outdated_parts_to_process_at_once", 1000, 1000, "Cloud sync"},
            {"shared_merge_tree_postpone_next_merge_for_locally_merged_parts_rows_threshold", 1000000, 1000000, "Cloud sync"},
            {"shared_merge_tree_postpone_next_merge_for_locally_merged_parts_ms", 0, 0, "Cloud sync"},
            {"shared_merge_tree_range_for_merge_window_size", 10, 10, "Cloud sync"},
            {"shared_merge_tree_use_too_many_parts_count_from_virtual_parts", 0, 0, "Cloud sync"},
            {"shared_merge_tree_create_per_replica_metadata_nodes", true, true, "Cloud sync"},
            {"shared_merge_tree_use_metadata_hints_cache", true, true, "Cloud sync"},
            {"notify_newest_block_number", false, false, "Cloud sync"},
            {"allow_reduce_blocking_parts_task", false, false, "Cloud sync"},
            /// Release closed. Please use 25.2
        });
        addSettingsChanges(merge_tree_settings_changes_history, "24.12",
        {
            /// Release closed. Please use 25.1
            {"enforce_index_structure_match_on_partition_manipulation", true, false, "New setting"},
            {"use_primary_key_cache", false, false, "New setting"},
            {"prewarm_primary_key_cache", false, false, "New setting"},
            {"min_bytes_to_prewarm_caches", 0, 0, "New setting"},
            {"allow_experimental_reverse_key", false, false, "New setting"},
            /// Release closed. Please use 25.1
        });
        addSettingsChanges(merge_tree_settings_changes_history, "24.11",
        {
        });
        addSettingsChanges(merge_tree_settings_changes_history, "24.10",
        {
        });
        addSettingsChanges(merge_tree_settings_changes_history, "24.9",
        {
        });
        addSettingsChanges(merge_tree_settings_changes_history, "24.8",
        {
            {"deduplicate_merge_projection_mode", "ignore", "throw", "Do not allow to create inconsistent projection"}
        });
    });

    return merge_tree_settings_changes_history;
}

}<|MERGE_RESOLUTION|>--- conflicted
+++ resolved
@@ -68,10 +68,7 @@
         /// Note: please check if the key already exists to prevent duplicate entries.
         addSettingsChanges(settings_changes_history, "25.4",
         {
-<<<<<<< HEAD
             {"userspace_page_cache_local_files", false, false, "New setting"},
-=======
->>>>>>> 60f0ca19
         });
         addSettingsChanges(settings_changes_history, "25.3",
         {
