--- conflicted
+++ resolved
@@ -60,11 +60,8 @@
 {
     {"24.12",
         {
-<<<<<<< HEAD
             {"allow_experimental_database_iceberg", false, false, "New setting."},
-=======
             {"query_plan_join_swap_table", "false", "auto", "New setting. Right table was always chosen before."},
->>>>>>> db3660c4
         }
     },
     {"24.11",
