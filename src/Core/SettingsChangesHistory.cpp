#include <Core/Defines.h>
#include <Core/SettingsChangesHistory.h>
#include <IO/ReadBufferFromString.h>
#include <IO/ReadHelpers.h>
#include <boost/algorithm/string.hpp>


namespace DB
{

namespace ErrorCodes
{
    extern const int BAD_ARGUMENTS;
    extern const int LOGICAL_ERROR;
}

ClickHouseVersion::ClickHouseVersion(const String & version)
{
    Strings split;
    boost::split(split, version, [](char c){ return c == '.'; });
    components.reserve(split.size());
    if (split.empty())
        throw Exception{ErrorCodes::BAD_ARGUMENTS, "Cannot parse ClickHouse version here: {}", version};

    for (const auto & split_element : split)
    {
        size_t component;
        ReadBufferFromString buf(split_element);
        if (!tryReadIntText(component, buf) || !buf.eof())
            throw Exception{ErrorCodes::BAD_ARGUMENTS, "Cannot parse ClickHouse version here: {}", version};
        components.push_back(component);
    }
}

ClickHouseVersion::ClickHouseVersion(const char * version)
    : ClickHouseVersion(String(version))
{
}

String ClickHouseVersion::toString() const
{
    String version = std::to_string(components[0]);
    for (size_t i = 1; i < components.size(); ++i)
        version += "." + std::to_string(components[i]);

    return version;
}

// clang-format off
/// History of settings changes that controls some backward incompatible changes
/// across all ClickHouse versions. It maps ClickHouse version to settings changes that were done
/// in this version. This history contains both changes to existing settings and newly added settings.
/// Settings changes is a vector of structs
///     {setting_name, previous_value, new_value, reason}.
/// For newly added setting choose the most appropriate previous_value (for example, if new setting
/// controls new feature and it's 'true' by default, use 'false' as previous_value).
/// It's used to implement `compatibility` setting (see https://github.com/ClickHouse/ClickHouse/issues/35972)
/// Note: please check if the key already exists to prevent duplicate entries.
static std::initializer_list<std::pair<ClickHouseVersion, SettingsChangesHistory::SettingsChanges>> settings_changes_history_initializer =
{
    {"24.12",
        {
        }
    },
    {"24.11",
        {
        }
    },
    {"24.10",
        {
            {"enable_parsing_to_custom_serialization", false, true, "New setting"},
            {"mongodb_throw_on_unsupported_query", false, true, "New setting."},
            {"enable_parallel_replicas", false, false, "Parallel replicas with read tasks became the Beta tier feature."},
            {"parallel_replicas_mode", "read_tasks", "read_tasks", "This setting was introduced as a part of making parallel replicas feature Beta"},
            {"restore_replace_external_dictionary_source_to_null", false, false, "New setting."},
            {"show_create_query_identifier_quoting_rule", "when_necessary", "when_necessary", "New setting."},
            {"show_create_query_identifier_quoting_style", "Backticks", "Backticks", "New setting."},
            {"output_format_native_write_json_as_string", false, false, "Add new setting to allow write JSON column as single String column in Native format"},
            {"output_format_binary_write_json_as_string", false, false, "Add new setting to write values of JSON type as JSON string in RowBinary output format"},
            {"input_format_binary_read_json_as_string", false, false, "Add new setting to read values of JSON type as JSON string in RowBinary input format"},
            {"enable_secure_identifiers", false, false, "New setting."},
            {"min_free_disk_bytes_to_perform_insert", 0, 0, "New setting."},
            {"min_free_disk_ratio_to_perform_insert", 0.0, 0.0, "New setting."},
            {"cloud_mode_database_engine", 1, 1, "A setting for ClickHouse Cloud"},
            {"allow_experimental_shared_set_join", 1, 1, "A setting for ClickHouse Cloud"},
            {"read_through_distributed_cache", 0, 0, "A setting for ClickHouse Cloud"},
            {"write_through_distributed_cache", 0, 0, "A setting for ClickHouse Cloud"},
            {"distributed_cache_throw_on_error", 0, 0, "A setting for ClickHouse Cloud"},
            {"distributed_cache_log_mode", "on_error", "on_error", "A setting for ClickHouse Cloud"},
            {"distributed_cache_fetch_metrics_only_from_current_az", 1, 1, "A setting for ClickHouse Cloud"},
            {"distributed_cache_connect_max_tries", 100, 100, "A setting for ClickHouse Cloud"},
            {"distributed_cache_receive_response_wait_milliseconds", 60000, 60000, "A setting for ClickHouse Cloud"},
            {"distributed_cache_receive_timeout_milliseconds", 10000, 10000, "A setting for ClickHouse Cloud"},
            {"distributed_cache_wait_connection_from_pool_milliseconds", 100, 100, "A setting for ClickHouse Cloud"},
            {"distributed_cache_bypass_connection_pool", 0, 0, "A setting for ClickHouse Cloud"},
            {"distributed_cache_pool_behaviour_on_limit", "allocate_bypassing_pool", "allocate_bypassing_pool", "A setting for ClickHouse Cloud"},
            {"distributed_cache_read_alignment", 0, 0, "A setting for ClickHouse Cloud"},
            {"distributed_cache_max_unacked_inflight_packets", 10, 10, "A setting for ClickHouse Cloud"},
            {"distributed_cache_data_packet_ack_window", 5, 5, "A setting for ClickHouse Cloud"},
<<<<<<< HEAD
            {"input_format_parquet_bloom_filter_push_down", false, true, "When reading Parquet files, skip whole row groups based on the WHERE/PREWHERE expressions and bloom filter in the Parquet metadata."},
=======
            {"max_parts_to_move", 1000, 1000, "New setting"},
>>>>>>> d3258e0a
        }
    },
    {"24.9",
        {
            {"output_format_orc_dictionary_key_size_threshold", 0.0, 0.0, "For a string column in ORC output format, if the number of distinct values is greater than this fraction of the total number of non-null rows, turn off dictionary encoding. Otherwise dictionary encoding is enabled"},
            {"input_format_json_empty_as_default", false, false, "Added new setting to allow to treat empty fields in JSON input as default values."},
            {"input_format_try_infer_variants", false, false, "Try to infer Variant type in text formats when there is more than one possible type for column/array elements"},
            {"join_output_by_rowlist_perkey_rows_threshold", 0, 5, "The lower limit of per-key average rows in the right table to determine whether to output by row list in hash join."},
            {"create_if_not_exists", false, false, "New setting."},
            {"allow_materialized_view_with_bad_select", true, true, "Support (but not enable yet) stricter validation in CREATE MATERIALIZED VIEW"},
            {"parallel_replicas_mark_segment_size", 128, 0, "Value for this setting now determined automatically"},
            {"database_replicated_allow_replicated_engine_arguments", 1, 0, "Don't allow explicit arguments by default"},
            {"database_replicated_allow_explicit_uuid", 0, 0, "Added a new setting to disallow explicitly specifying table UUID"},
            {"parallel_replicas_local_plan", false, false, "Use local plan for local replica in a query with parallel replicas"},
            {"join_to_sort_minimum_perkey_rows", 0, 40, "The lower limit of per-key average rows in the right table to determine whether to rerange the right table by key in left or inner join. This setting ensures that the optimization is not applied for sparse table keys"},
            {"join_to_sort_maximum_table_rows", 0, 10000, "The maximum number of rows in the right table to determine whether to rerange the right table by key in left or inner join"},
            {"allow_experimental_join_right_table_sorting", false, false, "If it is set to true, and the conditions of `join_to_sort_minimum_perkey_rows` and `join_to_sort_maximum_table_rows` are met, rerange the right table by key to improve the performance in left or inner hash join"},
            {"mongodb_throw_on_unsupported_query", false, true, "New setting."},
            {"min_free_disk_bytes_to_perform_insert", 0, 0, "Maintain some free disk space bytes from inserts while still allowing for temporary writing."},
            {"min_free_disk_ratio_to_perform_insert", 0.0, 0.0, "Maintain some free disk space bytes expressed as ratio to total disk space from inserts while still allowing for temporary writing."},
        }
    },
    {"24.8",
        {
            {"rows_before_aggregation", false, false, "Provide exact value for rows_before_aggregation statistic, represents the number of rows read before aggregation"},
            {"restore_replace_external_table_functions_to_null", false, false, "New setting."},
            {"restore_replace_external_engines_to_null", false, false, "New setting."},
            {"input_format_json_max_depth", 1000000, 1000, "It was unlimited in previous versions, but that was unsafe."},
            {"merge_tree_min_bytes_per_task_for_remote_reading", 4194304, 2097152, "Value is unified with `filesystem_prefetch_min_bytes_for_single_read_task`"},
            {"use_hive_partitioning", false, false, "Allows to use hive partitioning for File, URL, S3, AzureBlobStorage and HDFS engines."},
            {"allow_experimental_kafka_offsets_storage_in_keeper", false, false, "Allow the usage of experimental Kafka storage engine that stores the committed offsets in ClickHouse Keeper"},
            {"allow_archive_path_syntax", true, true, "Added new setting to allow disabling archive path syntax."},
            {"query_cache_tag", "", "", "New setting for labeling query cache settings."},
            {"allow_experimental_time_series_table", false, false, "Added new setting to allow the TimeSeries table engine"},
            {"enable_analyzer", 1, 1, "Added an alias to a setting `allow_experimental_analyzer`."},
            {"optimize_functions_to_subcolumns", false, true, "Enabled settings by default"},
            {"allow_experimental_json_type", false, false, "Add new experimental JSON type"},
            {"use_json_alias_for_old_object_type", true, false, "Use JSON type alias to create new JSON type"},
            {"type_json_skip_duplicated_paths", false, false, "Allow to skip duplicated paths during JSON parsing"},
            {"allow_experimental_vector_similarity_index", false, false, "Added new setting to allow experimental vector similarity indexes"},
            {"input_format_try_infer_datetimes_only_datetime64", true, false, "Allow to infer DateTime instead of DateTime64 in data formats"},
        }
    },
    {"24.7",
        {
            {"output_format_parquet_write_page_index", false, true, "Add a possibility to write page index into parquet files."},
            {"output_format_binary_encode_types_in_binary_format", false, false, "Added new setting to allow to write type names in binary format in RowBinaryWithNamesAndTypes output format"},
            {"input_format_binary_decode_types_in_binary_format", false, false, "Added new setting to allow to read type names in binary format in RowBinaryWithNamesAndTypes input format"},
            {"output_format_native_encode_types_in_binary_format", false, false, "Added new setting to allow to write type names in binary format in Native output format"},
            {"input_format_native_decode_types_in_binary_format", false, false, "Added new setting to allow to read type names in binary format in Native output format"},
            {"read_in_order_use_buffering", false, true, "Use buffering before merging while reading in order of primary key"},
            {"enable_named_columns_in_function_tuple", false, true, "Generate named tuples in function tuple() when all names are unique and can be treated as unquoted identifiers."},
            {"optimize_trivial_insert_select", true, false, "The optimization does not make sense in many cases."},
            {"dictionary_validate_primary_key_type", false, false, "Validate primary key type for dictionaries. By default id type for simple layouts will be implicitly converted to UInt64."},
            {"collect_hash_table_stats_during_joins", false, true, "New setting."},
            {"max_size_to_preallocate_for_joins", 0, 100'000'000, "New setting."},
            {"input_format_orc_reader_time_zone_name", "GMT", "GMT", "The time zone name for ORC row reader, the default ORC row reader's time zone is GMT."},
            {"database_replicated_allow_heavy_create", true, false, "Long-running DDL queries (CREATE AS SELECT and POPULATE) for Replicated database engine was forbidden"},
            {"query_plan_merge_filters", false, false, "Allow to merge filters in the query plan"},
            {"azure_sdk_max_retries", 10, 10, "Maximum number of retries in azure sdk"},
            {"azure_sdk_retry_initial_backoff_ms", 10, 10, "Minimal backoff between retries in azure sdk"},
            {"azure_sdk_retry_max_backoff_ms", 1000, 1000, "Maximal backoff between retries in azure sdk"},
            {"ignore_on_cluster_for_replicated_named_collections_queries", false, false, "Ignore ON CLUSTER clause for replicated named collections management queries."},
            {"backup_restore_s3_retry_attempts", 1000,1000, "Setting for Aws::Client::RetryStrategy, Aws::Client does retries itself, 0 means no retries. It takes place only for backup/restore."},
            {"postgresql_connection_attempt_timeout", 2, 2, "Allow to control 'connect_timeout' parameter of PostgreSQL connection."},
            {"postgresql_connection_pool_retries", 2, 2, "Allow to control the number of retries in PostgreSQL connection pool."}
        }
    },
    {"24.6",
        {
            {"materialize_skip_indexes_on_insert", true, true, "Added new setting to allow to disable materialization of skip indexes on insert"},
            {"materialize_statistics_on_insert", true, true, "Added new setting to allow to disable materialization of statistics on insert"},
            {"input_format_parquet_use_native_reader", false, false, "When reading Parquet files, to use native reader instead of arrow reader."},
            {"hdfs_throw_on_zero_files_match", false, false, "Allow to throw an error when ListObjects request cannot match any files in HDFS engine instead of empty query result"},
            {"azure_throw_on_zero_files_match", false, false, "Allow to throw an error when ListObjects request cannot match any files in AzureBlobStorage engine instead of empty query result"},
            {"s3_validate_request_settings", true, true, "Allow to disable S3 request settings validation"},
            {"allow_experimental_full_text_index", false, false, "Enable experimental full-text index"},
            {"azure_skip_empty_files", false, false, "Allow to skip empty files in azure table engine"},
            {"hdfs_ignore_file_doesnt_exist", false, false, "Allow to return 0 rows when the requested files don't exist instead of throwing an exception in HDFS table engine"},
            {"azure_ignore_file_doesnt_exist", false, false, "Allow to return 0 rows when the requested files don't exist instead of throwing an exception in AzureBlobStorage table engine"},
            {"s3_ignore_file_doesnt_exist", false, false, "Allow to return 0 rows when the requested files don't exist instead of throwing an exception in S3 table engine"},
            {"s3_max_part_number", 10000, 10000, "Maximum part number number for s3 upload part"},
            {"s3_max_single_operation_copy_size", 32 * 1024 * 1024, 32 * 1024 * 1024, "Maximum size for a single copy operation in s3"},
            {"input_format_parquet_max_block_size", 8192, DEFAULT_BLOCK_SIZE, "Increase block size for parquet reader."},
            {"input_format_parquet_prefer_block_bytes", 0, DEFAULT_BLOCK_SIZE * 256, "Average block bytes output by parquet reader."},
            {"enable_blob_storage_log", true, true, "Write information about blob storage operations to system.blob_storage_log table"},
            {"allow_deprecated_snowflake_conversion_functions", true, false, "Disabled deprecated functions snowflakeToDateTime[64] and dateTime[64]ToSnowflake."},
            {"allow_statistic_optimize", false, false, "Old setting which popped up here being renamed."},
            {"allow_experimental_statistic", false, false, "Old setting which popped up here being renamed."},
            {"allow_statistics_optimize", false, false, "The setting was renamed. The previous name is `allow_statistic_optimize`."},
            {"allow_experimental_statistics", false, false, "The setting was renamed. The previous name is `allow_experimental_statistic`."},
            {"enable_vertical_final", false, true, "Enable vertical final by default again after fixing bug"},
            {"parallel_replicas_custom_key_range_lower", 0, 0, "Add settings to control the range filter when using parallel replicas with dynamic shards"},
            {"parallel_replicas_custom_key_range_upper", 0, 0, "Add settings to control the range filter when using parallel replicas with dynamic shards. A value of 0 disables the upper limit"},
            {"output_format_pretty_display_footer_column_names", 0, 1, "Add a setting to display column names in the footer if there are many rows. Threshold value is controlled by output_format_pretty_display_footer_column_names_min_rows."},
            {"output_format_pretty_display_footer_column_names_min_rows", 0, 50, "Add a setting to control the threshold value for setting output_format_pretty_display_footer_column_names_min_rows. Default 50."},
            {"output_format_csv_serialize_tuple_into_separate_columns", true, true, "A new way of how interpret tuples in CSV format was added."},
            {"input_format_csv_deserialize_separate_columns_into_tuple", true, true, "A new way of how interpret tuples in CSV format was added."},
            {"input_format_csv_try_infer_strings_from_quoted_tuples", true, true, "A new way of how interpret tuples in CSV format was added."},
        }
    },
    {"24.5",
        {
            {"allow_deprecated_error_prone_window_functions", true, false, "Allow usage of deprecated error prone window functions (neighbor, runningAccumulate, runningDifferenceStartingWithFirstValue, runningDifference)"},
            {"allow_experimental_join_condition", false, false, "Support join with inequal conditions which involve columns from both left and right table. e.g. t1.y < t2.y."},
            {"input_format_tsv_crlf_end_of_line", false, false, "Enables reading of CRLF line endings with TSV formats"},
            {"output_format_parquet_use_custom_encoder", false, true, "Enable custom Parquet encoder."},
            {"cross_join_min_rows_to_compress", 0, 10000000, "Minimal count of rows to compress block in CROSS JOIN. Zero value means - disable this threshold. This block is compressed when any of the two thresholds (by rows or by bytes) are reached."},
            {"cross_join_min_bytes_to_compress", 0, 1_GiB, "Minimal size of block to compress in CROSS JOIN. Zero value means - disable this threshold. This block is compressed when any of the two thresholds (by rows or by bytes) are reached."},
            {"http_max_chunk_size", 0, 0, "Internal limitation"},
            {"prefer_external_sort_block_bytes", 0, DEFAULT_BLOCK_SIZE * 256, "Prefer maximum block bytes for external sort, reduce the memory usage during merging."},
            {"input_format_force_null_for_omitted_fields", false, false, "Disable type-defaults for omitted fields when needed"},
            {"cast_string_to_dynamic_use_inference", false, false, "Add setting to allow converting String to Dynamic through parsing"},
            {"allow_experimental_dynamic_type", false, false, "Add new experimental Dynamic type"},
            {"azure_max_blocks_in_multipart_upload", 50000, 50000, "Maximum number of blocks in multipart upload for Azure."},
            {"allow_archive_path_syntax", false, true, "Added new setting to allow disabling archive path syntax."},
        }
    },
    {"24.4",
        {
            {"input_format_json_throw_on_bad_escape_sequence", true, true, "Allow to save JSON strings with bad escape sequences"},
            {"max_parsing_threads", 0, 0, "Add a separate setting to control number of threads in parallel parsing from files"},
            {"ignore_drop_queries_probability", 0, 0, "Allow to ignore drop queries in server with specified probability for testing purposes"},
            {"lightweight_deletes_sync", 2, 2, "The same as 'mutation_sync', but controls only execution of lightweight deletes"},
            {"query_cache_system_table_handling", "save", "throw", "The query cache no longer caches results of queries against system tables"},
            {"input_format_json_ignore_unnecessary_fields", false, true, "Ignore unnecessary fields and not parse them. Enabling this may not throw exceptions on json strings of invalid format or with duplicated fields"},
            {"input_format_hive_text_allow_variable_number_of_columns", false, true, "Ignore extra columns in Hive Text input (if file has more columns than expected) and treat missing fields in Hive Text input as default values."},
            {"allow_experimental_database_replicated", false, true, "Database engine Replicated is now in Beta stage"},
            {"temporary_data_in_cache_reserve_space_wait_lock_timeout_milliseconds", (10 * 60 * 1000), (10 * 60 * 1000), "Wait time to lock cache for sapce reservation in temporary data in filesystem cache"},
            {"optimize_rewrite_sum_if_to_count_if", false, true, "Only available for the analyzer, where it works correctly"},
            {"azure_allow_parallel_part_upload", "true", "true", "Use multiple threads for azure multipart upload."},
            {"max_recursive_cte_evaluation_depth", DBMS_RECURSIVE_CTE_MAX_EVALUATION_DEPTH, DBMS_RECURSIVE_CTE_MAX_EVALUATION_DEPTH, "Maximum limit on recursive CTE evaluation depth"},
            {"query_plan_convert_outer_join_to_inner_join", false, true, "Allow to convert OUTER JOIN to INNER JOIN if filter after JOIN always filters default values"},
        }
    },
    {"24.3",
        {
            {"s3_connect_timeout_ms", 1000, 1000, "Introduce new dedicated setting for s3 connection timeout"},
            {"allow_experimental_shared_merge_tree", false, true, "The setting is obsolete"},
            {"use_page_cache_for_disks_without_file_cache", false, false, "Added userspace page cache"},
            {"read_from_page_cache_if_exists_otherwise_bypass_cache", false, false, "Added userspace page cache"},
            {"page_cache_inject_eviction", false, false, "Added userspace page cache"},
            {"default_table_engine", "None", "MergeTree", "Set default table engine to MergeTree for better usability"},
            {"input_format_json_use_string_type_for_ambiguous_paths_in_named_tuples_inference_from_objects", false, false, "Allow to use String type for ambiguous paths during named tuple inference from JSON objects"},
            {"traverse_shadow_remote_data_paths", false, false, "Traverse shadow directory when query system.remote_data_paths."},
            {"throw_if_deduplication_in_dependent_materialized_views_enabled_with_async_insert", false, true, "Deduplication in dependent materialized view cannot work together with async inserts."},
            {"parallel_replicas_allow_in_with_subquery", false, true, "If true, subquery for IN will be executed on every follower replica"},
            {"log_processors_profiles", false, true, "Enable by default"},
            {"function_locate_has_mysql_compatible_argument_order", false, true, "Increase compatibility with MySQL's locate function."},
            {"allow_suspicious_primary_key", true, false, "Forbid suspicious PRIMARY KEY/ORDER BY for MergeTree (i.e. SimpleAggregateFunction)"},
            {"filesystem_cache_reserve_space_wait_lock_timeout_milliseconds", 1000, 1000, "Wait time to lock cache for sapce reservation in filesystem cache"},
            {"max_parser_backtracks", 0, 1000000, "Limiting the complexity of parsing"},
            {"analyzer_compatibility_join_using_top_level_identifier", false, false, "Force to resolve identifier in JOIN USING from projection"},
            {"distributed_insert_skip_read_only_replicas", false, false, "If true, INSERT into Distributed will skip read-only replicas"},
            {"keeper_max_retries", 10, 10, "Max retries for general keeper operations"},
            {"keeper_retry_initial_backoff_ms", 100, 100, "Initial backoff timeout for general keeper operations"},
            {"keeper_retry_max_backoff_ms", 5000, 5000, "Max backoff timeout for general keeper operations"},
            {"s3queue_allow_experimental_sharded_mode", false, false, "Enable experimental sharded mode of S3Queue table engine. It is experimental because it will be rewritten"},
            {"allow_experimental_analyzer", false, true, "Enable analyzer and planner by default."},
            {"merge_tree_read_split_ranges_into_intersecting_and_non_intersecting_injection_probability", 0.0, 0.0, "For testing of `PartsSplitter` - split read ranges into intersecting and non intersecting every time you read from MergeTree with the specified probability."},
            {"allow_get_client_http_header", false, false, "Introduced a new function."},
            {"output_format_pretty_row_numbers", false, true, "It is better for usability."},
            {"output_format_pretty_max_value_width_apply_for_single_value", true, false, "Single values in Pretty formats won't be cut."},
            {"output_format_parquet_string_as_string", false, true, "ClickHouse allows arbitrary binary data in the String data type, which is typically UTF-8. Parquet/ORC/Arrow Strings only support UTF-8. That's why you can choose which Arrow's data type to use for the ClickHouse String data type - String or Binary. While Binary would be more correct and compatible, using String by default will correspond to user expectations in most cases."},
            {"output_format_orc_string_as_string", false, true, "ClickHouse allows arbitrary binary data in the String data type, which is typically UTF-8. Parquet/ORC/Arrow Strings only support UTF-8. That's why you can choose which Arrow's data type to use for the ClickHouse String data type - String or Binary. While Binary would be more correct and compatible, using String by default will correspond to user expectations in most cases."},
            {"output_format_arrow_string_as_string", false, true, "ClickHouse allows arbitrary binary data in the String data type, which is typically UTF-8. Parquet/ORC/Arrow Strings only support UTF-8. That's why you can choose which Arrow's data type to use for the ClickHouse String data type - String or Binary. While Binary would be more correct and compatible, using String by default will correspond to user expectations in most cases."},
            {"output_format_parquet_compression_method", "lz4", "zstd", "Parquet/ORC/Arrow support many compression methods, including lz4 and zstd. ClickHouse supports each and every compression method. Some inferior tools, such as 'duckdb', lack support for the faster `lz4` compression method, that's why we set zstd by default."},
            {"output_format_orc_compression_method", "lz4", "zstd", "Parquet/ORC/Arrow support many compression methods, including lz4 and zstd. ClickHouse supports each and every compression method. Some inferior tools, such as 'duckdb', lack support for the faster `lz4` compression method, that's why we set zstd by default."},
            {"output_format_pretty_highlight_digit_groups", false, true, "If enabled and if output is a terminal, highlight every digit corresponding to the number of thousands, millions, etc. with underline."},
            {"geo_distance_returns_float64_on_float64_arguments", false, true, "Increase the default precision."},
            {"azure_max_inflight_parts_for_one_file", 20, 20, "The maximum number of a concurrent loaded parts in multipart upload request. 0 means unlimited."},
            {"azure_strict_upload_part_size", 0, 0, "The exact size of part to upload during multipart upload to Azure blob storage."},
            {"azure_min_upload_part_size", 16*1024*1024, 16*1024*1024, "The minimum size of part to upload during multipart upload to Azure blob storage."},
            {"azure_max_upload_part_size", 5ull*1024*1024*1024, 5ull*1024*1024*1024, "The maximum size of part to upload during multipart upload to Azure blob storage."},
            {"azure_upload_part_size_multiply_factor", 2, 2, "Multiply azure_min_upload_part_size by this factor each time azure_multiply_parts_count_threshold parts were uploaded from a single write to Azure blob storage."},
            {"azure_upload_part_size_multiply_parts_count_threshold", 500, 500, "Each time this number of parts was uploaded to Azure blob storage, azure_min_upload_part_size is multiplied by azure_upload_part_size_multiply_factor."},
            {"output_format_csv_serialize_tuple_into_separate_columns", true, true, "A new way of how interpret tuples in CSV format was added."},
            {"input_format_csv_deserialize_separate_columns_into_tuple", true, true, "A new way of how interpret tuples in CSV format was added."},
            {"input_format_csv_try_infer_strings_from_quoted_tuples", true, true, "A new way of how interpret tuples in CSV format was added."},
        }
    },
    {"24.2",
        {
            {"allow_suspicious_variant_types", true, false, "Don't allow creating Variant type with suspicious variants by default"},
            {"validate_experimental_and_suspicious_types_inside_nested_types", false, true, "Validate usage of experimental and suspicious types inside nested types"},
            {"output_format_values_escape_quote_with_quote", false, false, "If true escape ' with '', otherwise quoted with \\'"},
            {"output_format_pretty_single_large_number_tip_threshold", 0, 1'000'000, "Print a readable number tip on the right side of the table if the block consists of a single number which exceeds this value (except 0)"},
            {"input_format_try_infer_exponent_floats", true, false, "Don't infer floats in exponential notation by default"},
            {"query_plan_optimize_prewhere", true, true, "Allow to push down filter to PREWHERE expression for supported storages"},
            {"async_insert_max_data_size", 1000000, 10485760, "The previous value appeared to be too small."},
            {"async_insert_poll_timeout_ms", 10, 10, "Timeout in milliseconds for polling data from asynchronous insert queue"},
            {"async_insert_use_adaptive_busy_timeout", false, true, "Use adaptive asynchronous insert timeout"},
            {"async_insert_busy_timeout_min_ms", 50, 50, "The minimum value of the asynchronous insert timeout in milliseconds; it also serves as the initial value, which may be increased later by the adaptive algorithm"},
            {"async_insert_busy_timeout_max_ms", 200, 200, "The minimum value of the asynchronous insert timeout in milliseconds; async_insert_busy_timeout_ms is aliased to async_insert_busy_timeout_max_ms"},
            {"async_insert_busy_timeout_increase_rate", 0.2, 0.2, "The exponential growth rate at which the adaptive asynchronous insert timeout increases"},
            {"async_insert_busy_timeout_decrease_rate", 0.2, 0.2, "The exponential growth rate at which the adaptive asynchronous insert timeout decreases"},
            {"format_template_row_format", "", "", "Template row format string can be set directly in query"},
            {"format_template_resultset_format", "", "", "Template result set format string can be set in query"},
            {"split_parts_ranges_into_intersecting_and_non_intersecting_final", true, true, "Allow to split parts ranges into intersecting and non intersecting during FINAL optimization"},
            {"split_intersecting_parts_ranges_into_layers_final", true, true, "Allow to split intersecting parts ranges into layers during FINAL optimization"},
            {"azure_max_single_part_copy_size", 256*1024*1024, 256*1024*1024, "The maximum size of object to copy using single part copy to Azure blob storage."},
            {"min_external_table_block_size_rows", DEFAULT_INSERT_BLOCK_SIZE, DEFAULT_INSERT_BLOCK_SIZE, "Squash blocks passed to external table to specified size in rows, if blocks are not big enough"},
            {"min_external_table_block_size_bytes", DEFAULT_INSERT_BLOCK_SIZE * 256, DEFAULT_INSERT_BLOCK_SIZE * 256, "Squash blocks passed to external table to specified size in bytes, if blocks are not big enough."},
            {"parallel_replicas_prefer_local_join", true, true, "If true, and JOIN can be executed with parallel replicas algorithm, and all storages of right JOIN part are *MergeTree, local JOIN will be used instead of GLOBAL JOIN."},
            {"optimize_time_filter_with_preimage", true, true, "Optimize Date and DateTime predicates by converting functions into equivalent comparisons without conversions (e.g. toYear(col) = 2023 -> col >= '2023-01-01' AND col <= '2023-12-31')"},
            {"extract_key_value_pairs_max_pairs_per_row", 0, 0, "Max number of pairs that can be produced by the `extractKeyValuePairs` function. Used as a safeguard against consuming too much memory."},
            {"default_view_definer", "CURRENT_USER", "CURRENT_USER", "Allows to set default `DEFINER` option while creating a view"},
            {"default_materialized_view_sql_security", "DEFINER", "DEFINER", "Allows to set a default value for SQL SECURITY option when creating a materialized view"},
            {"default_normal_view_sql_security", "INVOKER", "INVOKER", "Allows to set default `SQL SECURITY` option while creating a normal view"},
            {"mysql_map_string_to_text_in_show_columns", false, true, "Reduce the configuration effort to connect ClickHouse with BI tools."},
            {"mysql_map_fixed_string_to_text_in_show_columns", false, true, "Reduce the configuration effort to connect ClickHouse with BI tools."},
        }
    },
    {"24.1",
        {
            {"print_pretty_type_names", false, true, "Better user experience."},
            {"input_format_json_read_bools_as_strings", false, true, "Allow to read bools as strings in JSON formats by default"},
            {"output_format_arrow_use_signed_indexes_for_dictionary", false, true, "Use signed indexes type for Arrow dictionaries by default as it's recommended"},
            {"allow_experimental_variant_type", false, false, "Add new experimental Variant type"},
            {"use_variant_as_common_type", false, false, "Allow to use Variant in if/multiIf if there is no common type"},
            {"output_format_arrow_use_64_bit_indexes_for_dictionary", false, false, "Allow to use 64 bit indexes type in Arrow dictionaries"},
            {"parallel_replicas_mark_segment_size", 128, 128, "Add new setting to control segment size in new parallel replicas coordinator implementation"},
            {"ignore_materialized_views_with_dropped_target_table", false, false, "Add new setting to allow to ignore materialized views with dropped target table"},
            {"output_format_compression_level", 3, 3, "Allow to change compression level in the query output"},
            {"output_format_compression_zstd_window_log", 0, 0, "Allow to change zstd window log in the query output when zstd compression is used"},
            {"enable_zstd_qat_codec", false, false, "Add new ZSTD_QAT codec"},
            {"enable_vertical_final", false, true, "Use vertical final by default"},
            {"output_format_arrow_use_64_bit_indexes_for_dictionary", false, false, "Allow to use 64 bit indexes type in Arrow dictionaries"},
            {"max_rows_in_set_to_optimize_join", 100000, 0, "Disable join optimization as it prevents from read in order optimization"},
            {"output_format_pretty_color", true, "auto", "Setting is changed to allow also for auto value, disabling ANSI escapes if output is not a tty"},
            {"function_visible_width_behavior", 0, 1, "We changed the default behavior of `visibleWidth` to be more precise"},
            {"max_estimated_execution_time", 0, 0, "Separate max_execution_time and max_estimated_execution_time"},
            {"iceberg_engine_ignore_schema_evolution", false, false, "Allow to ignore schema evolution in Iceberg table engine"},
            {"optimize_injective_functions_in_group_by", false, true, "Replace injective functions by it's arguments in GROUP BY section in analyzer"},
            {"update_insert_deduplication_token_in_dependent_materialized_views", false, false, "Allow to update insert deduplication token with table identifier during insert in dependent materialized views"},
            {"azure_max_unexpected_write_error_retries", 4, 4, "The maximum number of retries in case of unexpected errors during Azure blob storage write"},
            {"split_parts_ranges_into_intersecting_and_non_intersecting_final", false, true, "Allow to split parts ranges into intersecting and non intersecting during FINAL optimization"},
            {"split_intersecting_parts_ranges_into_layers_final", true, true, "Allow to split intersecting parts ranges into layers during FINAL optimization"}
        }
    },
    {"23.12",
        {
            {"allow_suspicious_ttl_expressions", true, false, "It is a new setting, and in previous versions the behavior was equivalent to allowing."},
            {"input_format_parquet_allow_missing_columns", false, true, "Allow missing columns in Parquet files by default"},
            {"input_format_orc_allow_missing_columns", false, true, "Allow missing columns in ORC files by default"},
            {"input_format_arrow_allow_missing_columns", false, true, "Allow missing columns in Arrow files by default"}
        }
    },
    {"23.11",
        {
            {"parsedatetime_parse_without_leading_zeros", false, true, "Improved compatibility with MySQL DATE_FORMAT/STR_TO_DATE"}
        }
    },
    {"23.9",
        {
            {"optimize_group_by_constant_keys", false, true, "Optimize group by constant keys by default"},
            {"input_format_json_try_infer_named_tuples_from_objects", false, true, "Try to infer named Tuples from JSON objects by default"},
            {"input_format_json_read_numbers_as_strings", false, true, "Allow to read numbers as strings in JSON formats by default"},
            {"input_format_json_read_arrays_as_strings", false, true, "Allow to read arrays as strings in JSON formats by default"},
            {"input_format_json_infer_incomplete_types_as_strings", false, true, "Allow to infer incomplete types as Strings in JSON formats by default"},
            {"input_format_json_try_infer_numbers_from_strings", true, false, "Don't infer numbers from strings in JSON formats by default to prevent possible parsing errors"},
            {"http_write_exception_in_output_format", false, true, "Output valid JSON/XML on exception in HTTP streaming."}
        }
    },
    {"23.8",
        {
            {"rewrite_count_distinct_if_with_count_distinct_implementation", false, true, "Rewrite countDistinctIf with count_distinct_implementation configuration"}
        }
    },
    {"23.7",
        {
            {"function_sleep_max_microseconds_per_block", 0, 3000000, "In previous versions, the maximum sleep time of 3 seconds was applied only for `sleep`, but not for `sleepEachRow` function. In the new version, we introduce this setting. If you set compatibility with the previous versions, we will disable the limit altogether."}
        }
    },
    {"23.6",
        {
            {"http_send_timeout", 180, 30, "3 minutes seems crazy long. Note that this is timeout for a single network write call, not for the whole upload operation."},
            {"http_receive_timeout", 180, 30, "See http_send_timeout."}
        }
    },
    {"23.5",
        {
            {"input_format_parquet_preserve_order", true, false, "Allow Parquet reader to reorder rows for better parallelism."},
            {"parallelize_output_from_storages", false, true, "Allow parallelism when executing queries that read from file/url/s3/etc. This may reorder rows."},
            {"use_with_fill_by_sorting_prefix", false, true, "Columns preceding WITH FILL columns in ORDER BY clause form sorting prefix. Rows with different values in sorting prefix are filled independently"},
            {"output_format_parquet_compliant_nested_types", false, true, "Change an internal field name in output Parquet file schema."}
        }
    },
    {"23.4",
        {
            {"allow_suspicious_indices", true, false, "If true, index can defined with identical expressions"},
            {"allow_nonconst_timezone_arguments", true, false, "Allow non-const timezone arguments in certain time-related functions like toTimeZone(), fromUnixTimestamp*(), snowflakeToDateTime*()."},
            {"connect_timeout_with_failover_ms", 50, 1000, "Increase default connect timeout because of async connect"},
            {"connect_timeout_with_failover_secure_ms", 100, 1000, "Increase default secure connect timeout because of async connect"},
            {"hedged_connection_timeout_ms", 100, 50, "Start new connection in hedged requests after 50 ms instead of 100 to correspond with previous connect timeout"},
            {"formatdatetime_f_prints_single_zero", true, false, "Improved compatibility with MySQL DATE_FORMAT()/STR_TO_DATE()"},
            {"formatdatetime_parsedatetime_m_is_month_name", false, true, "Improved compatibility with MySQL DATE_FORMAT/STR_TO_DATE"}
        }
    },
    {"23.3",
        {
            {"output_format_parquet_version", "1.0", "2.latest", "Use latest Parquet format version for output format"},
            {"input_format_json_ignore_unknown_keys_in_named_tuple", false, true, "Improve parsing JSON objects as named tuples"},
            {"input_format_native_allow_types_conversion", false, true, "Allow types conversion in Native input forma"},
            {"output_format_arrow_compression_method", "none", "lz4_frame", "Use lz4 compression in Arrow output format by default"},
            {"output_format_parquet_compression_method", "snappy", "lz4", "Use lz4 compression in Parquet output format by default"},
            {"output_format_orc_compression_method", "none", "lz4_frame", "Use lz4 compression in ORC output format by default"},
            {"async_query_sending_for_remote", false, true, "Create connections and send query async across shards"}
        }
    },
    {"23.2",
        {
            {"output_format_parquet_fixed_string_as_fixed_byte_array", false, true, "Use Parquet FIXED_LENGTH_BYTE_ARRAY type for FixedString by default"},
            {"output_format_arrow_fixed_string_as_fixed_byte_array", false, true, "Use Arrow FIXED_SIZE_BINARY type for FixedString by default"},
            {"query_plan_remove_redundant_distinct", false, true, "Remove redundant Distinct step in query plan"},
            {"optimize_duplicate_order_by_and_distinct", true, false, "Remove duplicate ORDER BY and DISTINCT if it's possible"},
            {"insert_keeper_max_retries", 0, 20, "Enable reconnections to Keeper on INSERT, improve reliability"}
        }
    },
    {"23.1",
        {
            {"input_format_json_read_objects_as_strings", 0, 1, "Enable reading nested json objects as strings while object type is experimental"},
            {"input_format_json_defaults_for_missing_elements_in_named_tuple", false, true, "Allow missing elements in JSON objects while reading named tuples by default"},
            {"input_format_csv_detect_header", false, true, "Detect header in CSV format by default"},
            {"input_format_tsv_detect_header", false, true, "Detect header in TSV format by default"},
            {"input_format_custom_detect_header", false, true, "Detect header in CustomSeparated format by default"},
            {"query_plan_remove_redundant_sorting", false, true, "Remove redundant sorting in query plan. For example, sorting steps related to ORDER BY clauses in subqueries"}
        }
    },
    {"22.12",
        {
            {"max_size_to_preallocate_for_aggregation", 10'000'000, 100'000'000, "This optimizes performance"},
            {"query_plan_aggregation_in_order", 0, 1, "Enable some refactoring around query plan"},
            {"format_binary_max_string_size", 0, 1_GiB, "Prevent allocating large amount of memory"}
        }
    },
    {"22.11",
        {
            {"use_structure_from_insertion_table_in_table_functions", 0, 2, "Improve using structure from insertion table in table functions"}
        }
    },
    {"22.9",
        {
            {"force_grouping_standard_compatibility", false, true, "Make GROUPING function output the same as in SQL standard and other DBMS"}
        }
    },
    {"22.7",
        {
            {"cross_to_inner_join_rewrite", 1, 2, "Force rewrite comma join to inner"},
            {"enable_positional_arguments", false, true, "Enable positional arguments feature by default"},
            {"format_csv_allow_single_quotes", true, false, "Most tools don't treat single quote in CSV specially, don't do it by default too"}
        }
    },
    {"22.6",
        {
            {"output_format_json_named_tuples_as_objects", false, true, "Allow to serialize named tuples as JSON objects in JSON formats by default"},
            {"input_format_skip_unknown_fields", false, true, "Optimize reading subset of columns for some input formats"}
        }
    },
    {"22.5",
        {
            {"memory_overcommit_ratio_denominator", 0, 1073741824, "Enable memory overcommit feature by default"},
            {"memory_overcommit_ratio_denominator_for_user", 0, 1073741824, "Enable memory overcommit feature by default"}
        }
    },
    {"22.4",
        {
            {"allow_settings_after_format_in_insert", true, false, "Do not allow SETTINGS after FORMAT for INSERT queries because ClickHouse interpret SETTINGS as some values, which is misleading"}
        }
    },
    {"22.3",
        {
            {"cast_ipv4_ipv6_default_on_conversion_error", true, false, "Make functions cast(value, 'IPv4') and cast(value, 'IPv6') behave same as toIPv4 and toIPv6 functions"}
        }
    },
    {"21.12",
        {
            {"stream_like_engine_allow_direct_select", true, false, "Do not allow direct select for Kafka/RabbitMQ/FileLog by default"}
        }
    },
    {"21.9",
        {
            {"output_format_decimal_trailing_zeros", true, false, "Do not output trailing zeros in text representation of Decimal types by default for better looking output"},
            {"use_hedged_requests", false, true, "Enable Hedged Requests feature by default"}
        }
    },
    {"21.7",
        {
            {"legacy_column_name_of_tuple_literal", true, false, "Add this setting only for compatibility reasons. It makes sense to set to 'true', while doing rolling update of cluster from version lower than 21.7 to higher"}
        }
    },
    {"21.5",
        {
            {"async_socket_for_remote", false, true, "Fix all problems and turn on asynchronous reads from socket for remote queries by default again"}
        }
    },
    {"21.3",
        {
            {"async_socket_for_remote", true, false, "Turn off asynchronous reads from socket for remote queries because of some problems"},
            {"optimize_normalize_count_variants", false, true, "Rewrite aggregate functions that semantically equals to count() as count() by default"},
            {"normalize_function_names", false, true, "Normalize function names to their canonical names, this was needed for projection query routing"}
        }
    },
    {"21.2",
        {
            {"enable_global_with_statement", false, true, "Propagate WITH statements to UNION queries and all subqueries by default"}
        }
    },
    {"21.1",
        {
            {"insert_quorum_parallel", false, true, "Use parallel quorum inserts by default. It is significantly more convenient to use than sequential quorum inserts"},
            {"input_format_null_as_default", false, true, "Allow to insert NULL as default for input formats by default"},
            {"optimize_on_insert", false, true, "Enable data optimization on INSERT by default for better user experience"},
            {"use_compact_format_in_distributed_parts_names", false, true, "Use compact format for async INSERT into Distributed tables by default"}
        }
    },
    {"20.10",
        {
            {"format_regexp_escaping_rule", "Escaped", "Raw", "Use Raw as default escaping rule for Regexp format to male the behaviour more like to what users expect"}
        }
    },
    {"20.7",
        {
            {"show_table_uuid_in_table_create_query_if_not_nil", true, false, "Stop showing  UID of the table in its CREATE query for Engine=Atomic"}
        }
    },
    {"20.5",
        {
            {"input_format_with_names_use_header", false, true, "Enable using header with names for formats with WithNames/WithNamesAndTypes suffixes"},
            {"allow_suspicious_codecs", true, false, "Don't allow to specify meaningless compression codecs"}
        }
    },
    {"20.4",
        {
            {"validate_polygons", false, true, "Throw exception if polygon is invalid in function pointInPolygon by default instead of returning possibly wrong results"}
        }
    },
    {"19.18",
        {
            {"enable_scalar_subquery_optimization", false, true, "Prevent scalar subqueries from (de)serializing large scalar values and possibly avoid running the same subquery more than once"}
        }
    },
    {"19.14",
        {
            {"any_join_distinct_right_table_keys", true, false, "Disable ANY RIGHT and ANY FULL JOINs by default to avoid inconsistency"}
        }
    },
    {"19.12",
        {
            {"input_format_defaults_for_omitted_fields", false, true, "Enable calculation of complex default expressions for omitted fields for some input formats, because it should be the expected behaviour"}
        }
    },
    {"19.5",
        {
            {"max_partitions_per_insert_block", 0, 100, "Add a limit for the number of partitions in one block"}
        }
    },
    {"18.12.17",
        {
            {"enable_optimize_predicate_expression", 0, 1, "Optimize predicates to subqueries by default"}
        }
    },
};

static std::initializer_list<std::pair<ClickHouseVersion, SettingsChangesHistory::SettingsChanges>> merge_tree_settings_changes_history_initializer =
{
    {"24.12",
        {
        }
    },
    {"24.11",
        {
        }
    },
    {"24.10",
        {
        }
    },
    {"24.9",
        {
        }
    },
    {"24.8",
        {
            {"deduplicate_merge_projection_mode", "ignore", "throw", "Do not allow to create inconsistent projection"}
        }
    },
};

static void initSettingsChangesHistory(
    std::map<ClickHouseVersion, SettingsChangesHistory::SettingsChanges> & settings_changes_history,
    std::once_flag & initialized_flag,
    std::initializer_list<std::pair<ClickHouseVersion, SettingsChangesHistory::SettingsChanges>> & initializer
)
{
    std::call_once(initialized_flag, [&]()
    {
        for (const auto & setting_change : initializer)
        {
            /// Disallow duplicate keys in the settings changes history. Example:
            ///     {"21.2", {{"some_setting_1", false, true, "[...]"}}},
            ///     [...]
            ///     {"21.2", {{"some_setting_2", false, true, "[...]"}}},
            /// As std::set has unique keys, one of the entries would be overwritten.
            if (settings_changes_history.contains(setting_change.first))
                throw Exception{ErrorCodes::LOGICAL_ERROR, "Detected duplicate version '{}'", setting_change.first.toString()};

            settings_changes_history[setting_change.first] = setting_change.second;
        }
    });
}

const std::map<ClickHouseVersion, SettingsChangesHistory::SettingsChanges> & getSettingsChangesHistory()
{
    static std::map<ClickHouseVersion, SettingsChangesHistory::SettingsChanges> settings_changes_history;
    static std::once_flag initialized_flag;
    initSettingsChangesHistory(settings_changes_history, initialized_flag, settings_changes_history_initializer);

    return settings_changes_history;
}

const std::map<ClickHouseVersion, SettingsChangesHistory::SettingsChanges> & getMergeTreeSettingsChangesHistory()
{
    static std::map<ClickHouseVersion, SettingsChangesHistory::SettingsChanges> merge_tree_settings_changes_history;
    static std::once_flag initialized_flag;
    initSettingsChangesHistory(merge_tree_settings_changes_history, initialized_flag, merge_tree_settings_changes_history_initializer);

    return merge_tree_settings_changes_history;
}

}<|MERGE_RESOLUTION|>--- conflicted
+++ resolved
@@ -97,11 +97,8 @@
             {"distributed_cache_read_alignment", 0, 0, "A setting for ClickHouse Cloud"},
             {"distributed_cache_max_unacked_inflight_packets", 10, 10, "A setting for ClickHouse Cloud"},
             {"distributed_cache_data_packet_ack_window", 5, 5, "A setting for ClickHouse Cloud"},
-<<<<<<< HEAD
+            {"max_parts_to_move", 1000, 1000, "New setting"},
             {"input_format_parquet_bloom_filter_push_down", false, true, "When reading Parquet files, skip whole row groups based on the WHERE/PREWHERE expressions and bloom filter in the Parquet metadata."},
-=======
-            {"max_parts_to_move", 1000, 1000, "New setting"},
->>>>>>> d3258e0a
         }
     },
     {"24.9",
