--- conflicted
+++ resolved
@@ -66,6 +66,11 @@
         {
             {"distributed_cache_discard_connection_if_unread_data", true, true, "New setting"},
             {"azure_check_objects_after_upload", false, false, "Check each uploaded object in azure blob storage to be sure that upload was successful"},
+            {"backup_restore_keeper_max_retries", 20, 1000, "Should be big enough so the whole operation BACKUP or RESTORE operation won't fail because of a temporary [Zoo]Keeper failure in the middle of it."},
+            {"backup_restore_failure_after_host_disconnected_for_seconds", 0, 3600, "New setting."},
+            {"backup_restore_keeper_max_retries_while_initializing", 0, 20, "New setting."},
+            {"backup_restore_keeper_max_retries_while_handling_error", 0, 20, "New setting."},
+            {"backup_restore_finish_timeout_after_error_sec", 0, 180, "New setting."},
         }
     },
     {"24.10",
@@ -114,15 +119,6 @@
             {"allow_reorder_prewhere_conditions", false, true, "New setting"},
             {"input_format_parquet_bloom_filter_push_down", false, true, "When reading Parquet files, skip whole row groups based on the WHERE/PREWHERE expressions and bloom filter in the Parquet metadata."},
             {"date_time_64_output_format_cut_trailing_zeros_align_to_groups_of_thousands", false, false, "Dynamically trim the trailing zeros of datetime64 values to adjust the output scale to (0, 3, 6), corresponding to 'seconds', 'milliseconds', and 'microseconds'."},
-<<<<<<< HEAD
-=======
-            {"azure_check_objects_after_upload", false, false, "Check each uploaded object in azure blob storage to be sure that upload was successful"},
-            {"backup_restore_keeper_max_retries", 20, 1000, "Should be big enough so the whole operation BACKUP or RESTORE operation won't fail because of a temporary [Zoo]Keeper failure in the middle of it."},
-            {"backup_restore_failure_after_host_disconnected_for_seconds", 0, 3600, "New setting."},
-            {"backup_restore_keeper_max_retries_while_initializing", 0, 20, "New setting."},
-            {"backup_restore_keeper_max_retries_while_handling_error", 0, 20, "New setting."},
-            {"backup_restore_finish_timeout_after_error_sec", 0, 180, "New setting."},
->>>>>>> 3ecb0213
         }
     },
     {"24.9",
