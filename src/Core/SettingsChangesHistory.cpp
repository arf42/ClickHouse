--- conflicted
+++ resolved
@@ -69,13 +69,10 @@
             {"schema_inference_make_json_columns_nullable", false, false, "Allow to infer Nullable(JSON) during schema inference"},
             {"query_plan_use_new_logical_join_step", false, true, "Enable new step"},
             {"postgresql_fault_injection_probability", 0., 0., "New setting"},
-<<<<<<< HEAD
             {"query_plan_optimize_join_read_by_layers", false, true, "New setting"},
             {"query_plan_optimize_full_sorting_merge_join_by_layers", false, true, "New setting"},
-=======
             {"merge_tree_use_deserialization_prefixes_cache", true, true, "A new setting to control the usage of deserialization prefixes cache in MergeTree"},
             {"merge_tree_use_prefixes_deserialization_thread_pool", true, true, "A new setting controlling the usage of the thread pool for parallel prefixes deserialization in MergeTree"},
->>>>>>> 5ba06a78
             {"optimize_and_compare_chain", true, false, "A new setting"},
             {"enable_adaptive_memory_spill_scheduler", false, false, "New setting. Enable spill memory data into external storage adaptively."},
             {"output_format_parquet_write_bloom_filter", false, true, "Added support for writing Parquet bloom filters."},
