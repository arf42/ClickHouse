#pragma once

#include <Common/NamePrompter.h>
#include <Core/BaseSettings.h>
#include <Core/SettingsEnums.h>
#include <Core/Defines.h>
#include <IO/ReadSettings.h>
#include <base/unit.h>


namespace Poco::Util
{
    class AbstractConfiguration;
}

namespace DB
{
class IColumn;

/** List of settings: type, name, default value, description, flags
  *
  * This looks rather inconvenient. It is done that way to avoid repeating settings in different places.
  * Note: as an alternative, we could implement settings to be completely dynamic in form of map: String -> Field,
  *  but we are not going to do it, because settings is used everywhere as static struct fields.
  *
  * `flags` can be either 0 or IMPORTANT.
  * A setting is "IMPORTANT" if it affects the results of queries and can't be ignored by older versions.
  *
  * When adding new settings that control some backward incompatible changes or when changing some settings values,
  * consider adding them to settings changes history in SettingsChangesHistory.h for special `compatibility` setting
  * to work correctly.
  */

#define COMMON_SETTINGS(M, ALIAS) \
    M(Dialect, dialect, Dialect::clickhouse, "Which dialect will be used to parse query", 0)\
    M(UInt64, min_compress_block_size, 65536, "The actual size of the block to compress, if the uncompressed data less than max_compress_block_size is no less than this value and no less than the volume of data for one mark.", 0) \
    M(UInt64, max_compress_block_size, 1048576, "The maximum size of blocks of uncompressed data before compressing for writing to a table.", 0) \
    M(UInt64, max_block_size, DEFAULT_BLOCK_SIZE, "Maximum block size for reading", 0) \
    M(UInt64, max_insert_block_size, DEFAULT_INSERT_BLOCK_SIZE, "The maximum block size for insertion, if we control the creation of blocks for insertion.", 0) \
    M(UInt64, min_insert_block_size_rows, DEFAULT_INSERT_BLOCK_SIZE, "Squash blocks passed to INSERT query to specified size in rows, if blocks are not big enough.", 0) \
    M(UInt64, min_insert_block_size_bytes, (DEFAULT_INSERT_BLOCK_SIZE * 256), "Squash blocks passed to INSERT query to specified size in bytes, if blocks are not big enough.", 0) \
    M(UInt64, min_insert_block_size_rows_for_materialized_views, 0, "Like min_insert_block_size_rows, but applied only during pushing to MATERIALIZED VIEW (default: min_insert_block_size_rows)", 0) \
    M(UInt64, min_insert_block_size_bytes_for_materialized_views, 0, "Like min_insert_block_size_bytes, but applied only during pushing to MATERIALIZED VIEW (default: min_insert_block_size_bytes)", 0) \
    M(UInt64, max_joined_block_size_rows, DEFAULT_BLOCK_SIZE, "Maximum block size for JOIN result (if join algorithm supports it). 0 means unlimited.", 0) \
    M(UInt64, max_insert_threads, 0, "The maximum number of threads to execute the INSERT SELECT query. Values 0 or 1 means that INSERT SELECT is not run in parallel. Higher values will lead to higher memory usage. Parallel INSERT SELECT has effect only if the SELECT part is run on parallel, see 'max_threads' setting.", 0) \
    M(UInt64, max_insert_delayed_streams_for_parallel_write, 0, "The maximum number of streams (columns) to delay final part flush. Default - auto (1000 in case of underlying storage supports parallel write, for example S3 and disabled otherwise)", 0) \
    M(MaxThreads, max_final_threads, 0, "The maximum number of threads to read from table with FINAL.", 0) \
    M(UInt64, max_threads_for_indexes, 0, "The maximum number of threads process indices.", 0) \
    M(MaxThreads, max_threads, 0, "The maximum number of threads to execute the request. By default, it is determined automatically.", 0) \
    M(Bool, use_concurrency_control, true, "Respect the server's concurrency control (see the `concurrent_threads_soft_limit_num` and `concurrent_threads_soft_limit_ratio_to_cores` global server settings). If disabled, it allows using a larger number of threads even if the server is overloaded (not recommended for normal usage, and needed mostly for tests).", 0) \
    M(MaxThreads, max_download_threads, 4, "The maximum number of threads to download data (e.g. for URL engine).", 0) \
    M(UInt64, max_download_buffer_size, 10*1024*1024, "The maximal size of buffer for parallel downloading (e.g. for URL engine) per each thread.", 0) \
    M(UInt64, max_read_buffer_size, DBMS_DEFAULT_BUFFER_SIZE, "The maximum size of the buffer to read from the filesystem.", 0) \
    M(UInt64, max_read_buffer_size_local_fs, 128*1024, "The maximum size of the buffer to read from local filesystem. If set to 0 then max_read_buffer_size will be used.", 0) \
    M(UInt64, max_read_buffer_size_remote_fs, 0, "The maximum size of the buffer to read from remote filesystem. If set to 0 then max_read_buffer_size will be used.", 0) \
    M(UInt64, max_distributed_connections, 1024, "The maximum number of connections for distributed processing of one query (should be greater than max_threads).", 0) \
    M(UInt64, max_query_size, DBMS_DEFAULT_MAX_QUERY_SIZE, "The maximum number of bytes of a query string parsed by the SQL parser. Data in the VALUES clause of INSERT queries is processed by a separate stream parser (that consumes O(1) RAM) and not affected by this restriction.", 0) \
    M(UInt64, interactive_delay, 100000, "The interval in microseconds to check if the request is cancelled, and to send progress info.", 0) \
    M(Seconds, connect_timeout, DBMS_DEFAULT_CONNECT_TIMEOUT_SEC, "Connection timeout if there are no replicas.", 0) \
    M(Milliseconds, handshake_timeout_ms, 10000, "Timeout for receiving HELLO packet from replicas.", 0) \
    M(Milliseconds, connect_timeout_with_failover_ms, 1000, "Connection timeout for selecting first healthy replica.", 0) \
    M(Milliseconds, connect_timeout_with_failover_secure_ms, 1000, "Connection timeout for selecting first healthy replica (for secure connections).", 0) \
    M(Seconds, receive_timeout, DBMS_DEFAULT_RECEIVE_TIMEOUT_SEC, "Timeout for receiving data from network, in seconds. If no bytes were received in this interval, exception is thrown. If you set this setting on client, the 'send_timeout' for the socket will be also set on the corresponding connection end on the server.", 0) \
    M(Seconds, send_timeout, DBMS_DEFAULT_SEND_TIMEOUT_SEC, "Timeout for sending data to network, in seconds. If client needs to sent some data, but it did not able to send any bytes in this interval, exception is thrown. If you set this setting on client, the 'receive_timeout' for the socket will be also set on the corresponding connection end on the server.", 0) \
    M(Seconds, tcp_keep_alive_timeout, 290 /* less than DBMS_DEFAULT_RECEIVE_TIMEOUT_SEC */, "The time in seconds the connection needs to remain idle before TCP starts sending keepalive probes", 0) \
    M(Milliseconds, hedged_connection_timeout_ms, 50, "Connection timeout for establishing connection with replica for Hedged requests", 0) \
    M(Milliseconds, receive_data_timeout_ms, 2000, "Connection timeout for receiving first packet of data or packet with positive progress from replica", 0) \
    M(Bool, use_hedged_requests, true, "Use hedged requests for distributed queries", 0) \
    M(Bool, allow_changing_replica_until_first_data_packet, false, "Allow HedgedConnections to change replica until receiving first data packet", 0) \
    M(Milliseconds, queue_max_wait_ms, 0, "The wait time in the request queue, if the number of concurrent requests exceeds the maximum.", 0) \
    M(Milliseconds, connection_pool_max_wait_ms, 0, "The wait time when the connection pool is full.", 0) \
    M(Milliseconds, replace_running_query_max_wait_ms, 5000, "The wait time for running query with the same query_id to finish when setting 'replace_running_query' is active.", 0) \
    M(Milliseconds, kafka_max_wait_ms, 5000, "The wait time for reading from Kafka before retry.", 0) \
    M(Milliseconds, rabbitmq_max_wait_ms, 5000, "The wait time for reading from RabbitMQ before retry.", 0) \
    M(UInt64, poll_interval, DBMS_DEFAULT_POLL_INTERVAL, "Block at the query wait loop on the server for the specified number of seconds.", 0) \
    M(UInt64, idle_connection_timeout, 3600, "Close idle TCP connections after specified number of seconds.", 0) \
    M(UInt64, distributed_connections_pool_size, 1024, "Maximum number of connections with one remote server in the pool.", 0) \
    M(UInt64, connections_with_failover_max_tries, DBMS_CONNECTION_POOL_WITH_FAILOVER_DEFAULT_MAX_TRIES, "The maximum number of attempts to connect to replicas.", 0) \
    M(UInt64, s3_strict_upload_part_size, 0, "The exact size of part to upload during multipart upload to S3 (some implementations does not supports variable size parts).", 0) \
    M(UInt64, s3_min_upload_part_size, 16*1024*1024, "The minimum size of part to upload during multipart upload to S3.", 0) \
    M(UInt64, s3_max_upload_part_size, 5ull*1024*1024*1024, "The maximum size of part to upload during multipart upload to S3.", 0) \
    M(UInt64, s3_upload_part_size_multiply_factor, 2, "Multiply s3_min_upload_part_size by this factor each time s3_multiply_parts_count_threshold parts were uploaded from a single write to S3.", 0) \
    M(UInt64, s3_upload_part_size_multiply_parts_count_threshold, 500, "Each time this number of parts was uploaded to S3, s3_min_upload_part_size is multiplied by s3_upload_part_size_multiply_factor.", 0) \
    M(UInt64, s3_max_inflight_parts_for_one_file, 20, "The maximum number of a concurrent loaded parts in multipart upload request. 0 means unlimited. You ", 0) \
    M(UInt64, s3_max_single_part_upload_size, 32*1024*1024, "The maximum size of object to upload using singlepart upload to S3.", 0) \
    M(UInt64, azure_max_single_part_upload_size, 100*1024*1024, "The maximum size of object to upload using singlepart upload to Azure blob storage.", 0) \
    M(UInt64, s3_max_single_read_retries, 4, "The maximum number of retries during single S3 read.", 0) \
    M(UInt64, azure_max_single_read_retries, 4, "The maximum number of retries during single Azure blob storage read.", 0) \
    M(UInt64, s3_max_unexpected_write_error_retries, 4, "The maximum number of retries in case of unexpected errors during S3 write.", 0) \
    M(UInt64, s3_max_redirects, 10, "Max number of S3 redirects hops allowed.", 0) \
    M(UInt64, s3_max_connections, 1024, "The maximum number of connections per server.", 0) \
    M(UInt64, s3_max_get_rps, 0, "Limit on S3 GET request per second rate before throttling. Zero means unlimited.", 0) \
    M(UInt64, s3_max_get_burst, 0, "Max number of requests that can be issued simultaneously before hitting request per second limit. By default (0) equals to `s3_max_get_rps`", 0) \
    M(UInt64, s3_max_put_rps, 0, "Limit on S3 PUT request per second rate before throttling. Zero means unlimited.", 0) \
    M(UInt64, s3_max_put_burst, 0, "Max number of requests that can be issued simultaneously before hitting request per second limit. By default (0) equals to `s3_max_put_rps`", 0) \
    M(UInt64, s3_list_object_keys_size, 1000, "Maximum number of files that could be returned in batch by ListObject request", 0) \
    M(UInt64, azure_list_object_keys_size, 1000, "Maximum number of files that could be returned in batch by ListObject request", 0) \
    M(Bool, s3_truncate_on_insert, false, "Enables or disables truncate before insert in s3 engine tables.", 0) \
    M(Bool, azure_truncate_on_insert, false, "Enables or disables truncate before insert in azure engine tables.", 0) \
    M(Bool, s3_create_new_file_on_insert, false, "Enables or disables creating a new file on each insert in s3 engine tables", 0) \
    M(Bool, s3_skip_empty_files, false, "Allow to skip empty files in s3 table engine", 0) \
    M(Bool, azure_create_new_file_on_insert, false, "Enables or disables creating a new file on each insert in azure engine tables", 0) \
    M(Bool, s3_check_objects_after_upload, false, "Check each uploaded object to s3 with head request to be sure that upload was successful", 0) \
    M(Bool, s3_allow_parallel_part_upload, true, "Use multiple threads for s3 multipart upload. It may lead to slightly higher memory usage", 0) \
    M(Bool, s3_throw_on_zero_files_match, false, "Throw an error, when ListObjects request cannot match any files", 0) \
    M(UInt64, s3_retry_attempts, 100, "Setting for Aws::Client::RetryStrategy, Aws::Client does retries itself, 0 means no retries", 0) \
    M(UInt64, s3_request_timeout_ms, 3000, "Idleness timeout for sending and receiving data to/from S3. Fail if a single TCP read or write call blocks for this long.", 0) \
    M(UInt64, s3_http_connection_pool_size, 1000, "How many reusable open connections to keep per S3 endpoint. Only applies to the S3 table engine and table function, not to S3 disks (for disks, use disk config instead). Global setting, can only be set in config, overriding it per session or per query has no effect.", 0) \
    M(Bool, enable_s3_requests_logging, false, "Enable very explicit logging of S3 requests. Makes sense for debug only.", 0) \
    M(String, s3queue_default_zookeeper_path, "/clickhouse/s3queue/", "Default zookeeper path prefix for S3Queue engine", 0) \
    M(Bool, s3queue_enable_logging_to_s3queue_log, false, "Enable writing to system.s3queue_log. The value can be overwritten per table with table settings", 0) \
    M(UInt64, hdfs_replication, 0, "The actual number of replications can be specified when the hdfs file is created.", 0) \
    M(Bool, hdfs_truncate_on_insert, false, "Enables or disables truncate before insert in s3 engine tables", 0) \
    M(Bool, hdfs_create_new_file_on_insert, false, "Enables or disables creating a new file on each insert in hdfs engine tables", 0) \
    M(Bool, hdfs_skip_empty_files, false, "Allow to skip empty files in hdfs table engine", 0) \
    M(UInt64, hsts_max_age, 0, "Expired time for hsts. 0 means disable HSTS.", 0) \
    M(Bool, extremes, false, "Calculate minimums and maximums of the result columns. They can be output in JSON-formats.", IMPORTANT) \
    M(Bool, use_uncompressed_cache, false, "Whether to use the cache of uncompressed blocks.", 0) \
    M(Bool, replace_running_query, false, "Whether the running request should be canceled with the same id as the new one.", 0) \
    M(UInt64, max_remote_read_network_bandwidth, 0, "The maximum speed of data exchange over the network in bytes per second for read.", 0) \
    M(UInt64, max_remote_write_network_bandwidth, 0, "The maximum speed of data exchange over the network in bytes per second for write.", 0) \
    M(UInt64, max_local_read_bandwidth, 0, "The maximum speed of local reads in bytes per second.", 0) \
    M(UInt64, max_local_write_bandwidth, 0, "The maximum speed of local writes in bytes per second.", 0) \
    M(Bool, stream_like_engine_allow_direct_select, false, "Allow direct SELECT query for Kafka, RabbitMQ, FileLog, Redis Streams and NATS engines. In case there are attached materialized views, SELECT query is not allowed even if this setting is enabled.", 0) \
    M(String, stream_like_engine_insert_queue, "", "When stream like engine reads from multiple queues, user will need to select one queue to insert into when writing. Used by Redis Streams and NATS.", 0) \
    \
    M(Milliseconds, distributed_directory_monitor_sleep_time_ms, 100, "Sleep time for StorageDistributed DirectoryMonitors, in case of any errors delay grows exponentially.", 0) \
    M(Milliseconds, distributed_directory_monitor_max_sleep_time_ms, 30000, "Maximum sleep time for StorageDistributed DirectoryMonitors, it limits exponential growth too.", 0) \
    \
    M(Bool, distributed_directory_monitor_batch_inserts, false, "Should StorageDistributed DirectoryMonitors try to batch individual inserts into bigger ones.", 0) \
    M(Bool, distributed_directory_monitor_split_batch_on_failure, false, "Should StorageDistributed DirectoryMonitors try to split batch into smaller in case of failures.", 0) \
    \
    M(Bool, optimize_move_to_prewhere, true, "Allows disabling WHERE to PREWHERE optimization in SELECT queries from MergeTree.", 0) \
    M(Bool, optimize_move_to_prewhere_if_final, false, "If query has `FINAL`, the optimization `move_to_prewhere` is not always correct and it is enabled only if both settings `optimize_move_to_prewhere` and `optimize_move_to_prewhere_if_final` are turned on", 0) \
    M(Bool, move_all_conditions_to_prewhere, true, "Move all viable conditions from WHERE to PREWHERE", 0) \
    M(Bool, enable_multiple_prewhere_read_steps, true, "Move more conditions from WHERE to PREWHERE and do reads from disk and filtering in multiple steps if there are multiple conditions combined with AND", 0) \
    M(Bool, move_primary_key_columns_to_end_of_prewhere, true, "Move PREWHERE conditions containing primary key columns to the end of AND chain. It is likely that these conditions are taken into account during primary key analysis and thus will not contribute a lot to PREWHERE filtering.", 0) \
    \
    M(UInt64, alter_sync, 1, "Wait for actions to manipulate the partitions. 0 - do not wait, 1 - wait for execution only of itself, 2 - wait for everyone.", 0) ALIAS(replication_alter_partitions_sync) \
    M(Int64, replication_wait_for_inactive_replica_timeout, 120, "Wait for inactive replica to execute ALTER/OPTIMIZE. Time in seconds, 0 - do not wait, negative - wait for unlimited time.", 0) \
    \
    M(LoadBalancing, load_balancing, LoadBalancing::RANDOM, "Which replicas (among healthy replicas) to preferably send a query to (on the first attempt) for distributed processing.", 0) \
    M(UInt64, load_balancing_first_offset, 0, "Which replica to preferably send a query when FIRST_OR_RANDOM load balancing strategy is used.", 0) \
    \
    M(TotalsMode, totals_mode, TotalsMode::AFTER_HAVING_EXCLUSIVE, "How to calculate TOTALS when HAVING is present, as well as when max_rows_to_group_by and group_by_overflow_mode = ‘any’ are present.", IMPORTANT) \
    M(Float, totals_auto_threshold, 0.5, "The threshold for totals_mode = 'auto'.", 0) \
    \
    M(Bool, allow_suspicious_low_cardinality_types, false, "In CREATE TABLE statement allows specifying LowCardinality modifier for types of small fixed size (8 or less). Enabling this may increase merge times and memory consumption.", 0) \
    M(Bool, allow_suspicious_fixed_string_types, false, "In CREATE TABLE statement allows creating columns of type FixedString(n) with n > 256. FixedString with length >= 256 is suspicious and most likely indicates misusage", 0) \
    M(Bool, allow_suspicious_indices, false, "Reject primary/secondary indexes and sorting keys with identical expressions", 0) \
    M(Bool, compile_expressions, false, "Compile some scalar functions and operators to native code.", 0) \
    M(UInt64, min_count_to_compile_expression, 3, "The number of identical expressions before they are JIT-compiled", 0) \
    M(Bool, compile_aggregate_expressions, true, "Compile aggregate functions to native code.", 0) \
    M(UInt64, min_count_to_compile_aggregate_expression, 3, "The number of identical aggregate expressions before they are JIT-compiled", 0) \
    M(Bool, compile_sort_description, true, "Compile sort description to native code.", 0) \
    M(UInt64, min_count_to_compile_sort_description, 3, "The number of identical sort descriptions before they are JIT-compiled", 0) \
    M(UInt64, group_by_two_level_threshold, 100000, "From what number of keys, a two-level aggregation starts. 0 - the threshold is not set.", 0) \
    M(UInt64, group_by_two_level_threshold_bytes, 50000000, "From what size of the aggregation state in bytes, a two-level aggregation begins to be used. 0 - the threshold is not set. Two-level aggregation is used when at least one of the thresholds is triggered.", 0) \
    M(Bool, distributed_aggregation_memory_efficient, true, "Is the memory-saving mode of distributed aggregation enabled.", 0) \
    M(UInt64, aggregation_memory_efficient_merge_threads, 0, "Number of threads to use for merge intermediate aggregation results in memory efficient mode. When bigger, then more memory is consumed. 0 means - same as 'max_threads'.", 0) \
    M(Bool, enable_memory_bound_merging_of_aggregation_results, true, "Enable memory bound merging strategy for aggregation.", 0) \
    M(Bool, enable_positional_arguments, true, "Enable positional arguments in ORDER BY, GROUP BY and LIMIT BY", 0) \
    M(Bool, enable_extended_results_for_datetime_functions, false, "Enable date functions like toLastDayOfMonth return Date32 results (instead of Date results) for Date32/DateTime64 arguments.", 0) \
    M(Bool, allow_nonconst_timezone_arguments, false, "Allow non-const timezone arguments in certain time-related functions like toTimeZone(), fromUnixTimestamp*(), snowflakeToDateTime*()", 0) \
    \
    M(Bool, group_by_use_nulls, false, "Treat columns mentioned in ROLLUP, CUBE or GROUPING SETS as Nullable", 0) \
    \
    M(UInt64, max_parallel_replicas, 1, "The maximum number of replicas of each shard used when the query is executed. For consistency (to get different parts of the same partition), this option only works for the specified sampling key. The lag of the replicas is not controlled.", 0) \
    M(UInt64, parallel_replicas_count, 0, "This is internal setting that should not be used directly and represents an implementation detail of the 'parallel replicas' mode. This setting will be automatically set up by the initiator server for distributed queries to the number of parallel replicas participating in query processing.", 0) \
    M(UInt64, parallel_replica_offset, 0, "This is internal setting that should not be used directly and represents an implementation detail of the 'parallel replicas' mode. This setting will be automatically set up by the initiator server for distributed queries to the index of the replica participating in query processing among parallel replicas.", 0) \
    M(String, parallel_replicas_custom_key, "", "Custom key assigning work to replicas when parallel replicas are used.", 0) \
    M(ParallelReplicasCustomKeyFilterType, parallel_replicas_custom_key_filter_type, ParallelReplicasCustomKeyFilterType::DEFAULT, "Type of filter to use with custom key for parallel replicas. default - use modulo operation on the custom key, range - use range filter on custom key using all possible values for the value type of custom key.", 0) \
    \
    M(String, cluster_for_parallel_replicas, "", "Cluster for a shard in which current server is located", 0) \
    M(UInt64, allow_experimental_parallel_reading_from_replicas, 0, "Use all the replicas from a shard for SELECT query execution. Reading is parallelized and coordinated dynamically. 0 - disabled, 1 - enabled, silently disable them in case of failure, 2 - enabled, throw an exception in case of failure", 0) \
    M(Float, parallel_replicas_single_task_marks_count_multiplier, 2, "A multiplier which will be added during calculation for minimal number of marks to retrieve from coordinator. This will be applied only for remote replicas.", 0) \
    M(Bool, parallel_replicas_for_non_replicated_merge_tree, false, "If true, ClickHouse will use parallel replicas algorithm also for non-replicated MergeTree tables", 0) \
    M(UInt64, parallel_replicas_min_number_of_rows_per_replica, 0, "Limit the number of replicas used in a query to (estimated rows to read / min_number_of_rows_per_replica). The max is still limited by 'max_parallel_replicas'", 0) \
    \
    M(Bool, skip_unavailable_shards, false, "If true, ClickHouse silently skips unavailable shards and nodes unresolvable through DNS. Shard is marked as unavailable when none of the replicas can be reached.", 0) \
    \
    M(UInt64, parallel_distributed_insert_select, 0, "Process distributed INSERT SELECT query in the same cluster on local tables on every shard; if set to 1 - SELECT is executed on each shard; if set to 2 - SELECT and INSERT are executed on each shard", 0) \
    M(UInt64, distributed_group_by_no_merge, 0, "If 1, Do not merge aggregation states from different servers for distributed queries (shards will process query up to the Complete stage, initiator just proxies the data from the shards). If 2 the initiator will apply ORDER BY and LIMIT stages (it is not in case when shard process query up to the Complete stage)", 0) \
    M(UInt64, distributed_push_down_limit, 1, "If 1, LIMIT will be applied on each shard separately. Usually you don't need to use it, since this will be done automatically if it is possible, i.e. for simple query SELECT FROM LIMIT.", 0) \
    M(Bool, optimize_distributed_group_by_sharding_key, true, "Optimize GROUP BY sharding_key queries (by avoiding costly aggregation on the initiator server).", 0) \
    M(UInt64, optimize_skip_unused_shards_limit, 1000, "Limit for number of sharding key values, turns off optimize_skip_unused_shards if the limit is reached", 0) \
    M(Bool, optimize_skip_unused_shards, false, "Assumes that data is distributed by sharding_key. Optimization to skip unused shards if SELECT query filters by sharding_key.", 0) \
    M(Bool, optimize_skip_unused_shards_rewrite_in, true, "Rewrite IN in query for remote shards to exclude values that does not belong to the shard (requires optimize_skip_unused_shards)", 0) \
    M(Bool, allow_nondeterministic_optimize_skip_unused_shards, false, "Allow non-deterministic functions (includes dictGet) in sharding_key for optimize_skip_unused_shards", 0) \
    M(UInt64, force_optimize_skip_unused_shards, 0, "Throw an exception if unused shards cannot be skipped (1 - throw only if the table has the sharding key, 2 - always throw.", 0) \
    M(UInt64, optimize_skip_unused_shards_nesting, 0, "Same as optimize_skip_unused_shards, but accept nesting level until which it will work.", 0) \
    M(UInt64, force_optimize_skip_unused_shards_nesting, 0, "Same as force_optimize_skip_unused_shards, but accept nesting level until which it will work.", 0) \
    \
    M(Bool, input_format_parallel_parsing, true, "Enable parallel parsing for some data formats.", 0) \
    M(UInt64, min_chunk_bytes_for_parallel_parsing, (10 * 1024 * 1024), "The minimum chunk size in bytes, which each thread will parse in parallel.", 0) \
    M(Bool, output_format_parallel_formatting, true, "Enable parallel formatting for some data formats.", 0) \
    \
    M(UInt64, merge_tree_min_rows_for_concurrent_read, (20 * 8192), "If at least as many lines are read from one file, the reading can be parallelized.", 0) \
    M(UInt64, merge_tree_min_bytes_for_concurrent_read, (24 * 10 * 1024 * 1024), "If at least as many bytes are read from one file, the reading can be parallelized.", 0) \
    M(UInt64, merge_tree_min_rows_for_seek, 0, "You can skip reading more than that number of rows at the price of one seek per file.", 0) \
    M(UInt64, merge_tree_min_bytes_for_seek, 0, "You can skip reading more than that number of bytes at the price of one seek per file.", 0) \
    M(UInt64, merge_tree_coarse_index_granularity, 8, "If the index segment can contain the required keys, divide it into as many parts and recursively check them.", 0) \
    M(UInt64, merge_tree_max_rows_to_use_cache, (128 * 8192), "The maximum number of rows per request, to use the cache of uncompressed data. If the request is large, the cache is not used. (For large queries not to flush out the cache.)", 0) \
    M(UInt64, merge_tree_max_bytes_to_use_cache, (192 * 10 * 1024 * 1024), "The maximum number of bytes per request, to use the cache of uncompressed data. If the request is large, the cache is not used. (For large queries not to flush out the cache.)", 0) \
    M(Bool, do_not_merge_across_partitions_select_final, false, "Merge parts only in one partition in select final", 0) \
    M(Bool, allow_experimental_inverted_index, false, "If it is set to true, allow to use experimental inverted index.", 0) \
    \
    M(UInt64, mysql_max_rows_to_insert, 65536, "The maximum number of rows in MySQL batch insertion of the MySQL storage engine", 0) \
    M(Bool, use_mysql_types_in_show_columns, false, "Show native MySQL types in SHOW [FULL] COLUMNS", 0) \
    M(Bool, mysql_map_string_to_text_in_show_columns, false, "If enabled, String type will be mapped to TEXT in SHOW [FULL] COLUMNS, BLOB otherwise. Will only take effect if use_mysql_types_in_show_columns is enabled too", 0) \
    M(Bool, mysql_map_fixed_string_to_text_in_show_columns, false, "If enabled, FixedString type will be mapped to TEXT in SHOW [FULL] COLUMNS, BLOB otherwise. Will only take effect if use_mysql_types_in_show_columns is enabled too", 0) \
    \
    M(UInt64, optimize_min_equality_disjunction_chain_length, 3, "The minimum length of the expression `expr = x1 OR ... expr = xN` for optimization ", 0) \
    \
    M(UInt64, min_bytes_to_use_direct_io, 0, "The minimum number of bytes for reading the data with O_DIRECT option during SELECT queries execution. 0 - disabled.", 0) \
    M(UInt64, min_bytes_to_use_mmap_io, 0, "The minimum number of bytes for reading the data with mmap option during SELECT queries execution. 0 - disabled.", 0) \
    M(Bool, checksum_on_read, true, "Validate checksums on reading. It is enabled by default and should be always enabled in production. Please do not expect any benefits in disabling this setting. It may only be used for experiments and benchmarks. The setting only applicable for tables of MergeTree family. Checksums are always validated for other table engines and when receiving data over network.", 0) \
    \
    M(Bool, force_index_by_date, false, "Throw an exception if there is a partition key in a table, and it is not used.", 0) \
    M(Bool, force_primary_key, false, "Throw an exception if there is primary key in a table, and it is not used.", 0) \
    M(Bool, use_skip_indexes, true, "Use data skipping indexes during query execution.", 0) \
    M(Bool, use_skip_indexes_if_final, false, "If query has FINAL, then skipping data based on indexes may produce incorrect result, hence disabled by default.", 0) \
    M(String, ignore_data_skipping_indices, "", "Comma separated list of strings or literals with the name of the data skipping indices that should be excluded during query execution.", 0) \
    \
    M(String, force_data_skipping_indices, "", "Comma separated list of strings or literals with the name of the data skipping indices that should be used during query execution, otherwise an exception will be thrown.", 0) \
    \
    M(Float, max_streams_to_max_threads_ratio, 1, "Allows you to use more sources than the number of threads - to more evenly distribute work across threads. It is assumed that this is a temporary solution, since it will be possible in the future to make the number of sources equal to the number of threads, but for each source to dynamically select available work for itself.", 0) \
    M(Float, max_streams_multiplier_for_merge_tables, 5, "Ask more streams when reading from Merge table. Streams will be spread across tables that Merge table will use. This allows more even distribution of work across threads and especially helpful when merged tables differ in size.", 0) \
    \
    M(String, network_compression_method, "LZ4", "Allows you to select the method of data compression when writing.", 0) \
    \
    M(Int64, network_zstd_compression_level, 1, "Allows you to select the level of ZSTD compression.", 0) \
    \
    M(Int64, zstd_window_log_max, 0, "Allows you to select the max window log of ZSTD (it will not be used for MergeTree family)", 0) \
    \
    M(UInt64, priority, 0, "Priority of the query. 1 - the highest, higher value - lower priority; 0 - do not use priorities.", 0) \
    M(Int64, os_thread_priority, 0, "If non zero - set corresponding 'nice' value for query processing threads. Can be used to adjust query priority for OS scheduler.", 0) \
    \
    M(Bool, log_queries, true, "Log requests and write the log to the system table.", 0) \
    M(Bool, log_formatted_queries, false, "Log formatted queries and write the log to the system table.", 0) \
    M(LogQueriesType, log_queries_min_type, QueryLogElementType::QUERY_START, "Minimal type in query_log to log, possible values (from low to high): QUERY_START, QUERY_FINISH, EXCEPTION_BEFORE_START, EXCEPTION_WHILE_PROCESSING.", 0) \
    M(Milliseconds, log_queries_min_query_duration_ms, 0, "Minimal time for the query to run, to get to the query_log/query_thread_log/query_views_log.", 0) \
    M(UInt64, log_queries_cut_to_length, 100000, "If query length is greater than specified threshold (in bytes), then cut query when writing to query log. Also limit length of printed query in ordinary text log.", 0) \
    M(Float, log_queries_probability, 1., "Log queries with the specified probabality.", 0) \
    \
    M(Bool, log_processors_profiles, false, "Log Processors profile events.", 0) \
    M(DistributedProductMode, distributed_product_mode, DistributedProductMode::DENY, "How are distributed subqueries performed inside IN or JOIN sections?", IMPORTANT) \
    \
    M(UInt64, max_concurrent_queries_for_all_users, 0, "The maximum number of concurrent requests for all users.", 0) \
    M(UInt64, max_concurrent_queries_for_user, 0, "The maximum number of concurrent requests per user.", 0) \
    \
    M(Bool, insert_deduplicate, true, "For INSERT queries in the replicated table, specifies that deduplication of insertings blocks should be performed", 0) \
    M(Bool, async_insert_deduplicate, false, "For async INSERT queries in the replicated table, specifies that deduplication of insertings blocks should be performed", 0) \
    \
    M(UInt64Auto, insert_quorum, 0, "For INSERT queries in the replicated table, wait writing for the specified number of replicas and linearize the addition of the data. 0 - disabled, 'auto' - use majority", 0) \
    M(Milliseconds, insert_quorum_timeout, 600000, "If the quorum of replicas did not meet in specified time (in milliseconds), exception will be thrown and insertion is aborted.", 0) \
    M(Bool, insert_quorum_parallel, true, "For quorum INSERT queries - enable to make parallel inserts without linearizability", 0) \
    M(UInt64, select_sequential_consistency, 0, "For SELECT queries from the replicated table, throw an exception if the replica does not have a chunk written with the quorum; do not read the parts that have not yet been written with the quorum.", 0) \
    M(UInt64, table_function_remote_max_addresses, 1000, "The maximum number of different shards and the maximum number of replicas of one shard in the `remote` function.", 0) \
    M(Milliseconds, read_backoff_min_latency_ms, 1000, "Setting to reduce the number of threads in case of slow reads. Pay attention only to reads that took at least that much time.", 0) \
    M(UInt64, read_backoff_max_throughput, 1048576, "Settings to reduce the number of threads in case of slow reads. Count events when the read bandwidth is less than that many bytes per second.", 0) \
    M(Milliseconds, read_backoff_min_interval_between_events_ms, 1000, "Settings to reduce the number of threads in case of slow reads. Do not pay attention to the event, if the previous one has passed less than a certain amount of time.", 0) \
    M(UInt64, read_backoff_min_events, 2, "Settings to reduce the number of threads in case of slow reads. The number of events after which the number of threads will be reduced.", 0) \
    \
    M(UInt64, read_backoff_min_concurrency, 1, "Settings to try keeping the minimal number of threads in case of slow reads.", 0) \
    \
    M(Float, memory_tracker_fault_probability, 0., "For testing of `exception safety` - throw an exception every time you allocate memory with the specified probability.", 0) \
    \
    M(Bool, enable_http_compression, false, "Compress the result if the client over HTTP said that it understands data compressed by gzip, deflate, zstd, br, lz4, bz2, xz.", 0) \
    M(Int64, http_zlib_compression_level, 3, "Compression level - used if the client on HTTP said that it understands data compressed by gzip or deflate.", 0) \
    \
    M(Bool, http_native_compression_disable_checksumming_on_decompress, false, "If you uncompress the POST data from the client compressed by the native format, do not check the checksum.", 0) \
    \
    M(String, count_distinct_implementation, "uniqExact", "What aggregate function to use for implementation of count(DISTINCT ...)", 0) \
    \
    M(Bool, add_http_cors_header, false, "Write add http CORS header.", 0) \
    \
    M(UInt64, max_http_get_redirects, 0, "Max number of http GET redirects hops allowed. Ensures additional security measures are in place to prevent a malicious server to redirect your requests to unexpected services.\n\nIt is the case when an external server redirects to another address, but that address appears to be internal to the company's infrastructure, and by sending an HTTP request to an internal server, you could request an internal API from the internal network, bypassing the auth, or even query other services, such as Redis or Memcached. When you don't have an internal infrastructure (including something running on your localhost), or you trust the server, it is safe to allow redirects. Although keep in mind, that if the URL uses HTTP instead of HTTPS, and you will have to trust not only the remote server but also your ISP and every network in the middle.", 0) \
    \
    M(Bool, use_client_time_zone, false, "Use client timezone for interpreting DateTime string values, instead of adopting server timezone.", 0) \
    \
    M(Bool, send_progress_in_http_headers, false, "Send progress notifications using X-ClickHouse-Progress headers. Some clients do not support high amount of HTTP headers (Python requests in particular), so it is disabled by default.", 0) \
    \
    M(UInt64, http_headers_progress_interval_ms, 100, "Do not send HTTP headers X-ClickHouse-Progress more frequently than at each specified interval.", 0) \
    M(Bool, http_wait_end_of_query, false, "Enable HTTP response buffering on the server-side.", 0) \
    M(Bool, http_write_exception_in_output_format, true, "Write exception in output format to produce valid output. Works with JSON and XML formats.", 0) \
    M(UInt64, http_response_buffer_size, 0, "The number of bytes to buffer in the server memory before sending a HTTP response to the client or flushing to disk (when http_wait_end_of_query is enabled).", 0) \
    \
    M(Bool, fsync_metadata, true, "Do fsync after changing metadata for tables and databases (.sql files). Could be disabled in case of poor latency on server with high load of DDL queries and high load of disk subsystem.", 0) \
    \
    M(Bool, join_use_nulls, false, "Use NULLs for non-joined rows of outer JOINs for types that can be inside Nullable. If false, use default value of corresponding columns data type.", IMPORTANT) \
    \
    M(JoinStrictness, join_default_strictness, JoinStrictness::All, "Set default strictness in JOIN query. Possible values: empty string, 'ANY', 'ALL'. If empty, query without strictness will throw exception.", 0) \
    M(Bool, any_join_distinct_right_table_keys, false, "Enable old ANY JOIN logic with many-to-one left-to-right table keys mapping for all ANY JOINs. It leads to confusing not equal results for 't1 ANY LEFT JOIN t2' and 't2 ANY RIGHT JOIN t1'. ANY RIGHT JOIN needs one-to-many keys mapping to be consistent with LEFT one.", IMPORTANT) \
    M(Bool, single_join_prefer_left_table, true, "For single JOIN in case of identifier ambiguity prefer left table", IMPORTANT) \
    \
    M(UInt64, preferred_block_size_bytes, 1000000, "This setting adjusts the data block size for query processing and represents additional fine tune to the more rough 'max_block_size' setting. If the columns are large and with 'max_block_size' rows the block size is likely to be larger than the specified amount of bytes, its size will be lowered for better CPU cache locality.", 0) \
    \
    M(UInt64, max_replica_delay_for_distributed_queries, 300, "If set, distributed queries of Replicated tables will choose servers with replication delay in seconds less than the specified value (not inclusive). Zero means do not take delay into account.", 0) \
    M(Bool, fallback_to_stale_replicas_for_distributed_queries, true, "Suppose max_replica_delay_for_distributed_queries is set and all replicas for the queried table are stale. If this setting is enabled, the query will be performed anyway, otherwise the error will be reported.", 0) \
    M(UInt64, preferred_max_column_in_block_size_bytes, 0, "Limit on max column size in block while reading. Helps to decrease cache misses count. Should be close to L2 cache size.", 0) \
    \
    M(UInt64, parts_to_delay_insert, 0, "If the destination table contains at least that many active parts in a single partition, artificially slow down insert into table.", 0) \
    M(UInt64, parts_to_throw_insert, 0, "If more than this number active parts in a single partition of the destination table, throw 'Too many parts ...' exception.", 0) \
    M(UInt64, number_of_mutations_to_delay, 0, "If the mutated table contains at least that many unfinished mutations, artificially slow down mutations of table. 0 - disabled", 0) \
    M(UInt64, number_of_mutations_to_throw, 0, "If the mutated table contains at least that many unfinished mutations, throw 'Too many mutations ...' exception. 0 - disabled", 0) \
    M(Bool, insert_distributed_sync, false, "If setting is enabled, insert query into distributed waits until data will be sent to all nodes in cluster. \n\nEnables or disables synchronous data insertion into a `Distributed` table.\n\nBy default, when inserting data into a Distributed table, the ClickHouse server sends data to cluster nodes in asynchronous mode. When `insert_distributed_sync` = 1, the data is processed synchronously, and the `INSERT` operation succeeds only after all the data is saved on all shards (at least one replica for each shard if `internal_replication` is true).", 0) \
    M(UInt64, insert_distributed_timeout, 0, "Timeout for insert query into distributed. Setting is used only with insert_distributed_sync enabled. Zero value means no timeout.", 0) \
    M(Int64, distributed_ddl_task_timeout, 180, "Timeout for DDL query responses from all hosts in cluster. If a ddl request has not been performed on all hosts, a response will contain a timeout error and a request will be executed in an async mode. Negative value means infinite. Zero means async mode.", 0) \
    M(Milliseconds, stream_flush_interval_ms, 7500, "Timeout for flushing data from streaming storages.", 0) \
    M(Milliseconds, stream_poll_timeout_ms, 500, "Timeout for polling data from/to streaming storages.", 0) \
    \
    M(Bool, final, false, "Query with the FINAL modifier by default. If the engine does not support final, it does not have any effect. On queries with multiple tables final is applied only on those that support it. It also works on distributed tables", 0) \
    \
    M(Bool, partial_result_on_first_cancel, false, "Allows query to return a partial result after cancel.", 0) \
    \
    M(Bool, ignore_on_cluster_for_replicated_udf_queries, false, "Ignore ON CLUSTER clause for replicated UDF management queries.", 0) \
    M(Bool, ignore_on_cluster_for_replicated_access_entities_queries, false, "Ignore ON CLUSTER clause for replicated access entities management queries.", 0) \
    /** Settings for testing hedged requests */ \
    M(Milliseconds, sleep_in_send_tables_status_ms, 0, "Time to sleep in sending tables status response in TCPHandler", 0) \
    M(Milliseconds, sleep_in_send_data_ms, 0, "Time to sleep in sending data in TCPHandler", 0) \
    M(Milliseconds, sleep_after_receiving_query_ms, 0, "Time to sleep after receiving query in TCPHandler", 0) \
    M(UInt64, unknown_packet_in_send_data, 0, "Send unknown packet instead of data Nth data packet", 0) \
    \
    M(Bool, insert_allow_materialized_columns, false, "If setting is enabled, Allow materialized columns in INSERT.", 0) \
    M(Seconds, http_connection_timeout, DEFAULT_HTTP_READ_BUFFER_CONNECTION_TIMEOUT, "HTTP connection timeout.", 0) \
    M(Seconds, http_send_timeout, DEFAULT_HTTP_READ_BUFFER_TIMEOUT, "HTTP send timeout", 0) \
    M(Seconds, http_receive_timeout, DEFAULT_HTTP_READ_BUFFER_TIMEOUT, "HTTP receive timeout", 0) \
    M(UInt64, http_max_uri_size, 1048576, "Maximum URI length of HTTP request", 0) \
    M(UInt64, http_max_fields, 1000000, "Maximum number of fields in HTTP header", 0) \
    M(UInt64, http_max_field_name_size, 128 * 1024, "Maximum length of field name in HTTP header", 0) \
    M(UInt64, http_max_field_value_size, 128 * 1024, "Maximum length of field value in HTTP header", 0) \
    M(UInt64, http_max_chunk_size, 100_GiB, "Maximum value of a chunk size in HTTP chunked transfer encoding", 0) \
    M(Bool, http_skip_not_found_url_for_globs, true, "Skip url's for globs with HTTP_NOT_FOUND error", 0) \
    M(Bool, optimize_throw_if_noop, false, "If setting is enabled and OPTIMIZE query didn't actually assign a merge then an explanatory exception is thrown", 0) \
    M(Bool, use_index_for_in_with_subqueries, true, "Try using an index if there is a subquery or a table expression on the right side of the IN operator.", 0) \
    M(UInt64, use_index_for_in_with_subqueries_max_values, 0, "The maximum size of set in the right hand side of the IN operator to use table index for filtering. It allows to avoid performance degradation and higher memory usage due to preparation of additional data structures for large queries. Zero means no limit.", 0) \
    M(Bool, joined_subquery_requires_alias, true, "Force joined subqueries and table functions to have aliases for correct name qualification.", 0) \
    M(Bool, empty_result_for_aggregation_by_empty_set, false, "Return empty result when aggregating without keys on empty set.", 0) \
    M(Bool, empty_result_for_aggregation_by_constant_keys_on_empty_set, true, "Return empty result when aggregating by constant keys on empty set.", 0) \
    M(Bool, allow_distributed_ddl, true, "If it is set to true, then a user is allowed to executed distributed DDL queries.", 0) \
    M(Bool, allow_suspicious_codecs, false, "If it is set to true, allow to specify meaningless compression codecs.", 0) \
    M(Bool, allow_experimental_codecs, false, "If it is set to true, allow to specify experimental compression codecs (but we don't have those yet and this option does nothing).", 0) \
    M(Bool, enable_deflate_qpl_codec, false, "Enable/disable the DEFLATE_QPL codec.", 0) \
    M(UInt64, query_profiler_real_time_period_ns, QUERY_PROFILER_DEFAULT_SAMPLE_RATE_NS, "Period for real clock timer of query profiler (in nanoseconds). Set 0 value to turn off the real clock query profiler. Recommended value is at least 10000000 (100 times a second) for single queries or 1000000000 (once a second) for cluster-wide profiling.", 0) \
    M(UInt64, query_profiler_cpu_time_period_ns, QUERY_PROFILER_DEFAULT_SAMPLE_RATE_NS, "Period for CPU clock timer of query profiler (in nanoseconds). Set 0 value to turn off the CPU clock query profiler. Recommended value is at least 10000000 (100 times a second) for single queries or 1000000000 (once a second) for cluster-wide profiling.", 0) \
    M(Bool, metrics_perf_events_enabled, false, "If enabled, some of the perf events will be measured throughout queries' execution.", 0) \
    M(String, metrics_perf_events_list, "", "Comma separated list of perf metrics that will be measured throughout queries' execution. Empty means all events. See PerfEventInfo in sources for the available events.", 0) \
    M(Float, opentelemetry_start_trace_probability, 0., "Probability to start an OpenTelemetry trace for an incoming query.", 0) \
    M(Bool, opentelemetry_trace_processors, false, "Collect OpenTelemetry spans for processors.", 0) \
    M(Bool, prefer_column_name_to_alias, false, "Prefer using column names instead of aliases if possible.", 0) \
    M(Bool, allow_experimental_analyzer, false, "Allow experimental analyzer", 0) \
    M(Bool, prefer_global_in_and_join, false, "If enabled, all IN/JOIN operators will be rewritten as GLOBAL IN/JOIN. It's useful when the to-be-joined tables are only available on the initiator and we need to always scatter their data on-the-fly during distributed processing with the GLOBAL keyword. It's also useful to reduce the need to access the external sources joining external tables.", 0) \
    \
    \
    /** Limits during query execution are part of the settings. \
      * Used to provide a more safe execution of queries from the user interface. \
      * Basically, limits are checked for each block (not every row). That is, the limits can be slightly violated. \
      * Almost all limits apply only to SELECTs. \
      * Almost all limits apply to each stream individually. \
      */ \
    \
    M(UInt64, max_rows_to_read, 0, "Limit on read rows from the most 'deep' sources. That is, only in the deepest subquery. When reading from a remote server, it is only checked on a remote server.", 0) \
    M(UInt64, max_bytes_to_read, 0, "Limit on read bytes (after decompression) from the most 'deep' sources. That is, only in the deepest subquery. When reading from a remote server, it is only checked on a remote server.", 0) \
    M(OverflowMode, read_overflow_mode, OverflowMode::THROW, "What to do when the limit is exceeded.", 0) \
    \
    M(UInt64, max_rows_to_read_leaf, 0, "Limit on read rows on the leaf nodes for distributed queries. Limit is applied for local reads only excluding the final merge stage on the root node. Note, the setting is unstable with prefer_localhost_replica=1.", 0) \
    M(UInt64, max_bytes_to_read_leaf, 0, "Limit on read bytes (after decompression) on the leaf nodes for distributed queries. Limit is applied for local reads only excluding the final merge stage on the root node. Note, the setting is unstable with prefer_localhost_replica=1.", 0) \
    M(OverflowMode, read_overflow_mode_leaf, OverflowMode::THROW, "What to do when the leaf limit is exceeded.", 0) \
    \
    M(UInt64, max_rows_to_group_by, 0, "If aggregation during GROUP BY is generating more than specified number of rows (unique GROUP BY keys), the behavior will be determined by the 'group_by_overflow_mode' which by default is - throw an exception, but can be also switched to an approximate GROUP BY mode.", 0) \
    M(OverflowModeGroupBy, group_by_overflow_mode, OverflowMode::THROW, "What to do when the limit is exceeded.", 0) \
    M(UInt64, max_bytes_before_external_group_by, 0, "If memory usage during GROUP BY operation is exceeding this threshold in bytes, activate the 'external aggregation' mode (spill data to disk). Recommended value is half of available system memory.", 0) \
    \
    M(UInt64, max_rows_to_sort, 0, "If more than specified amount of records have to be processed for ORDER BY operation, the behavior will be determined by the 'sort_overflow_mode' which by default is - throw an exception", 0) \
    M(UInt64, max_bytes_to_sort, 0, "If more than specified amount of (uncompressed) bytes have to be processed for ORDER BY operation, the behavior will be determined by the 'sort_overflow_mode' which by default is - throw an exception", 0) \
    M(OverflowMode, sort_overflow_mode, OverflowMode::THROW, "What to do when the limit is exceeded.", 0) \
    M(UInt64, max_bytes_before_external_sort, 0, "If memory usage during ORDER BY operation is exceeding this threshold in bytes, activate the 'external sorting' mode (spill data to disk). Recommended value is half of available system memory.", 0) \
    M(UInt64, max_bytes_before_remerge_sort, 1000000000, "In case of ORDER BY with LIMIT, when memory usage is higher than specified threshold, perform additional steps of merging blocks before final merge to keep just top LIMIT rows.", 0) \
    M(Float, remerge_sort_lowered_memory_bytes_ratio, 2., "If memory usage after remerge does not reduced by this ratio, remerge will be disabled.", 0) \
    \
    M(UInt64, max_result_rows, 0, "Limit on result size in rows. The query will stop after processing a block of data if the threshold is met, but it will not cut the last block of the result, therefore the result size can be larger than the threshold.", 0) \
    M(UInt64, max_result_bytes, 0, "Limit on result size in bytes (uncompressed).  The query will stop after processing a block of data if the threshold is met, but it will not cut the last block of the result, therefore the result size can be larger than the threshold. Caveats: the result size in memory is taken into account for this threshold. Even if the result size is small, it can reference larger data structures in memory, representing dictionaries of LowCardinality columns, and Arenas of AggregateFunction columns, so the threshold can be exceeded despite the small result size. The setting is fairly low level and should be used with caution.", 0) \
    M(OverflowMode, result_overflow_mode, OverflowMode::THROW, "What to do when the limit is exceeded.", 0) \
    \
    /* TODO: Check also when merging and finalizing aggregate functions. */ \
    M(Seconds, max_execution_time, 0, "If query run time exceeded the specified number of seconds, the behavior will be determined by the 'timeout_overflow_mode' which by default is - throw an exception. Note that the timeout is checked and query can stop only in designated places during data processing. It currently cannot stop during merging of aggregation states or during query analysis, and the actual run time will be higher than the value of this setting.", 0) \
    M(OverflowMode, timeout_overflow_mode, OverflowMode::THROW, "What to do when the limit is exceeded.", 0) \
    \
    M(UInt64, min_execution_speed, 0, "Minimum number of execution rows per second.", 0) \
    M(UInt64, max_execution_speed, 0, "Maximum number of execution rows per second.", 0) \
    M(UInt64, min_execution_speed_bytes, 0, "Minimum number of execution bytes per second.", 0) \
    M(UInt64, max_execution_speed_bytes, 0, "Maximum number of execution bytes per second.", 0) \
    M(Seconds, timeout_before_checking_execution_speed, 10, "Check that the speed is not too low after the specified time has elapsed.", 0) \
    \
    M(UInt64, max_columns_to_read, 0, "If a query requires reading more than specified number of columns, exception is thrown. Zero value means unlimited. This setting is useful to prevent too complex queries.", 0) \
    M(UInt64, max_temporary_columns, 0, "If a query generates more than the specified number of temporary columns in memory as a result of intermediate calculation, exception is thrown. Zero value means unlimited. This setting is useful to prevent too complex queries.", 0) \
    M(UInt64, max_temporary_non_const_columns, 0, "Similar to the 'max_temporary_columns' setting but applies only to non-constant columns. This makes sense, because constant columns are cheap and it is reasonable to allow more of them.", 0) \
    \
    M(UInt64, max_sessions_for_user, 0, "Maximum number of simultaneous sessions for a user.", 0) \
    \
    M(UInt64, max_subquery_depth, 100, "If a query has more than specified number of nested subqueries, throw an exception. This allows you to have a sanity check to protect the users of your cluster from going insane with their queries.", 0) \
    M(UInt64, max_analyze_depth, 5000, "Maximum number of analyses performed by interpreter.", 0) \
    M(UInt64, max_ast_depth, 1000, "Maximum depth of query syntax tree. Checked after parsing.", 0) \
    M(UInt64, max_ast_elements, 50000, "Maximum size of query syntax tree in number of nodes. Checked after parsing.", 0) \
    M(UInt64, max_expanded_ast_elements, 500000, "Maximum size of query syntax tree in number of nodes after expansion of aliases and the asterisk.", 0) \
    \
    M(UInt64, readonly, 0, "0 - no read-only restrictions. 1 - only read requests, as well as changing explicitly allowed settings. 2 - only read requests, as well as changing settings, except for the 'readonly' setting.", 0) \
    \
    M(UInt64, max_rows_in_set, 0, "Maximum size of the set (in number of elements) resulting from the execution of the IN section.", 0) \
    M(UInt64, max_bytes_in_set, 0, "Maximum size of the set (in bytes in memory) resulting from the execution of the IN section.", 0) \
    M(OverflowMode, set_overflow_mode, OverflowMode::THROW, "What to do when the limit is exceeded.", 0) \
    \
    M(UInt64, max_rows_in_join, 0, "Maximum size of the hash table for JOIN (in number of rows).", 0) \
    M(UInt64, max_bytes_in_join, 0, "Maximum size of the hash table for JOIN (in number of bytes in memory).", 0) \
    M(OverflowMode, join_overflow_mode, OverflowMode::THROW, "What to do when the limit is exceeded.", 0) \
    M(Bool, join_any_take_last_row, false, "When disabled (default) ANY JOIN will take the first found row for a key. When enabled, it will take the last row seen if there are multiple rows for the same key.", IMPORTANT) \
    M(JoinAlgorithm, join_algorithm, JoinAlgorithm::DEFAULT, "Specify join algorithm.", 0) \
    M(UInt64, default_max_bytes_in_join, 1000000000, "Maximum size of right-side table if limit is required but max_bytes_in_join is not set.", 0) \
    M(UInt64, partial_merge_join_left_table_buffer_bytes, 0, "If not 0 group left table blocks in bigger ones for left-side table in partial merge join. It uses up to 2x of specified memory per joining thread.", 0) \
    M(UInt64, partial_merge_join_rows_in_right_blocks, 65536, "Split right-hand joining data in blocks of specified size. It's a portion of data indexed by min-max values and possibly unloaded on disk.", 0) \
    M(UInt64, join_on_disk_max_files_to_merge, 64, "For MergeJoin on disk set how much files it's allowed to sort simultaneously. Then this value bigger then more memory used and then less disk I/O needed. Minimum is 2.", 0) \
    M(UInt64, max_rows_in_set_to_optimize_join, 100'000, "Maximal size of the set to filter joined tables by each other row sets before joining. 0 - disable.", 0) \
    \
    M(Bool, compatibility_ignore_collation_in_create_table, true, "Compatibility ignore collation in create table", 0) \
    \
    M(String, temporary_files_codec, "LZ4", "Set compression codec for temporary files (sort and join on disk). I.e. LZ4, NONE.", 0) \
    \
    M(UInt64, max_rows_to_transfer, 0, "Maximum size (in rows) of the transmitted external table obtained when the GLOBAL IN/JOIN section is executed.", 0) \
    M(UInt64, max_bytes_to_transfer, 0, "Maximum size (in uncompressed bytes) of the transmitted external table obtained when the GLOBAL IN/JOIN section is executed.", 0) \
    M(OverflowMode, transfer_overflow_mode, OverflowMode::THROW, "What to do when the limit is exceeded.", 0) \
    \
    M(UInt64, max_rows_in_distinct, 0, "Maximum number of elements during execution of DISTINCT.", 0) \
    M(UInt64, max_bytes_in_distinct, 0, "Maximum total size of state (in uncompressed bytes) in memory for the execution of DISTINCT.", 0) \
    M(OverflowMode, distinct_overflow_mode, OverflowMode::THROW, "What to do when the limit is exceeded.", 0) \
    \
    M(UInt64, max_memory_usage, 0, "Maximum memory usage for processing of single query. Zero means unlimited.", 0) \
    M(UInt64, memory_overcommit_ratio_denominator, 1_GiB, "It represents soft memory limit on the user level. This value is used to compute query overcommit ratio.", 0) \
    M(UInt64, max_memory_usage_for_user, 0, "Maximum memory usage for processing all concurrently running queries for the user. Zero means unlimited.", 0) \
    M(UInt64, memory_overcommit_ratio_denominator_for_user, 1_GiB, "It represents soft memory limit on the global level. This value is used to compute query overcommit ratio.", 0) \
    M(UInt64, max_untracked_memory, (4 * 1024 * 1024), "Small allocations and deallocations are grouped in thread local variable and tracked or profiled only when amount (in absolute value) becomes larger than specified value. If the value is higher than 'memory_profiler_step' it will be effectively lowered to 'memory_profiler_step'.", 0) \
    M(UInt64, memory_profiler_step, (4 * 1024 * 1024), "Whenever query memory usage becomes larger than every next step in number of bytes the memory profiler will collect the allocating stack trace. Zero means disabled memory profiler. Values lower than a few megabytes will slow down query processing.", 0) \
    M(Float, memory_profiler_sample_probability, 0., "Collect random allocations and deallocations and write them into system.trace_log with 'MemorySample' trace_type. The probability is for every alloc/free regardless to the size of the allocation (can be changed with `memory_profiler_sample_min_allocation_size` and `memory_profiler_sample_max_allocation_size`). Note that sampling happens only when the amount of untracked memory exceeds 'max_untracked_memory'. You may want to set 'max_untracked_memory' to 0 for extra fine grained sampling.", 0) \
    M(UInt64, memory_profiler_sample_min_allocation_size, 0, "Collect random allocations of size greater or equal than specified value with probability equal to `memory_profiler_sample_probability`. 0 means disabled. You may want to set 'max_untracked_memory' to 0 to make this threshold to work as expected.", 0) \
    M(UInt64, memory_profiler_sample_max_allocation_size, 0, "Collect random allocations of size less or equal than specified value with probability equal to `memory_profiler_sample_probability`. 0 means disabled. You may want to set 'max_untracked_memory' to 0 to make this threshold to work as expected.", 0) \
    M(Bool, trace_profile_events, false, "Send to system.trace_log profile event and value of increment on each increment with 'ProfileEvent' trace_type", 0) \
    \
    M(UInt64, memory_usage_overcommit_max_wait_microseconds, 5'000'000, "Maximum time thread will wait for memory to be freed in the case of memory overcommit. If timeout is reached and memory is not freed, exception is thrown.", 0) \
    \
    M(UInt64, max_network_bandwidth, 0, "The maximum speed of data exchange over the network in bytes per second for a query. Zero means unlimited.", 0) \
    M(UInt64, max_network_bytes, 0, "The maximum number of bytes (compressed) to receive or transmit over the network for execution of the query.", 0) \
    M(UInt64, max_network_bandwidth_for_user, 0, "The maximum speed of data exchange over the network in bytes per second for all concurrently running user queries. Zero means unlimited.", 0)\
    M(UInt64, max_network_bandwidth_for_all_users, 0, "The maximum speed of data exchange over the network in bytes per second for all concurrently running queries. Zero means unlimited.", 0) \
    \
    M(UInt64, max_temporary_data_on_disk_size_for_user, 0, "The maximum amount of data consumed by temporary files on disk in bytes for all concurrently running user queries. Zero means unlimited.", 0)\
    M(UInt64, max_temporary_data_on_disk_size_for_query, 0, "The maximum amount of data consumed by temporary files on disk in bytes for all concurrently running queries. Zero means unlimited.", 0)\
    \
    M(UInt64, backup_restore_keeper_max_retries, 20, "Max retries for keeper operations during backup or restore", 0) \
    M(UInt64, backup_restore_keeper_retry_initial_backoff_ms, 100, "Initial backoff timeout for [Zoo]Keeper operations during backup or restore", 0) \
    M(UInt64, backup_restore_keeper_retry_max_backoff_ms, 5000, "Max backoff timeout for [Zoo]Keeper operations during backup or restore", 0) \
    M(Float,  backup_restore_keeper_fault_injection_probability, 0.0f, "Approximate probability of failure for a keeper request during backup or restore. Valid value is in interval [0.0f, 1.0f]", 0) \
    M(UInt64, backup_restore_keeper_fault_injection_seed, 0, "0 - random seed, otherwise the setting value", 0) \
    M(UInt64, backup_restore_keeper_value_max_size, 1048576, "Maximum size of data of a [Zoo]Keeper's node during backup", 0) \
    M(UInt64, backup_restore_batch_size_for_keeper_multiread, 10000, "Maximum size of batch for multiread request to [Zoo]Keeper during backup or restore", 0) \
    M(UInt64, max_backup_bandwidth, 0, "The maximum read speed in bytes per second for particular backup on server. Zero means unlimited.", 0) \
    \
    M(Bool, log_profile_events, true, "Log query performance statistics into the query_log, query_thread_log and query_views_log.", 0) \
    M(Bool, log_query_settings, true, "Log query settings into the query_log.", 0) \
    M(Bool, log_query_threads, false, "Log query threads into system.query_thread_log table. This setting have effect only when 'log_queries' is true.", 0) \
    M(Bool, log_query_views, true, "Log query dependent views into system.query_views_log table. This setting have effect only when 'log_queries' is true.", 0) \
    M(String, log_comment, "", "Log comment into system.query_log table and server log. It can be set to arbitrary string no longer than max_query_size.", 0) \
    M(LogsLevel, send_logs_level, LogsLevel::fatal, "Send server text logs with specified minimum level to client. Valid values: 'trace', 'debug', 'information', 'warning', 'error', 'fatal', 'none'", 0) \
    M(String, send_logs_source_regexp, "", "Send server text logs with specified regexp to match log source name. Empty means all sources.", 0) \
    M(Bool, enable_optimize_predicate_expression, true, "If it is set to true, optimize predicates to subqueries.", 0) \
    M(Bool, enable_optimize_predicate_expression_to_final_subquery, true, "Allow push predicate to final subquery.", 0) \
    M(Bool, allow_push_predicate_when_subquery_contains_with, true, "Allows push predicate when subquery contains WITH clause", 0) \
    \
    M(UInt64, low_cardinality_max_dictionary_size, 8192, "Maximum size (in rows) of shared global dictionary for LowCardinality type.", 0) \
    M(Bool, low_cardinality_use_single_dictionary_for_part, false, "LowCardinality type serialization setting. If is true, than will use additional keys when global dictionary overflows. Otherwise, will create several shared dictionaries.", 0) \
    M(Bool, decimal_check_overflow, true, "Check overflow of decimal arithmetic/comparison operations", 0) \
    M(Bool, allow_custom_error_code_in_throwif, false, "Enable custom error code in function throwIf(). If true, thrown exceptions may have unexpected error codes.", 0) \
    \
    M(Bool, prefer_localhost_replica, true, "If it's true then queries will be always sent to local replica (if it exists). If it's false then replica to send a query will be chosen between local and remote ones according to load_balancing", 0) \
    M(UInt64, max_fetch_partition_retries_count, 5, "Amount of retries while fetching partition from another host.", 0) \
    M(UInt64, http_max_multipart_form_data_size, 1024 * 1024 * 1024, "Limit on size of multipart/form-data content. This setting cannot be parsed from URL parameters and should be set in user profile. Note that content is parsed and external tables are created in memory before start of query execution. And this is the only limit that has effect on that stage (limits on max memory usage and max execution time have no effect while reading HTTP form data).", 0) \
    M(Bool, calculate_text_stack_trace, true, "Calculate text stack trace in case of exceptions during query execution. This is the default. It requires symbol lookups that may slow down fuzzing tests when huge amount of wrong queries are executed. In normal cases you should not disable this option.", 0) \
    M(Bool, enable_job_stack_trace, false, "Output stack trace of a job creator when job results in exception", 0) \
    M(Bool, allow_ddl, true, "If it is set to true, then a user is allowed to executed DDL queries.", 0) \
    M(Bool, parallel_view_processing, false, "Enables pushing to attached views concurrently instead of sequentially.", 0) \
    M(Bool, enable_unaligned_array_join, false, "Allow ARRAY JOIN with multiple arrays that have different sizes. When this settings is enabled, arrays will be resized to the longest one.", 0) \
    M(Bool, optimize_read_in_order, true, "Enable ORDER BY optimization for reading data in corresponding order in MergeTree tables.", 0) \
    M(Bool, optimize_read_in_window_order, true, "Enable ORDER BY optimization in window clause for reading data in corresponding order in MergeTree tables.", 0) \
    M(Bool, optimize_aggregation_in_order, false, "Enable GROUP BY optimization for aggregating data in corresponding order in MergeTree tables.", 0) \
    M(UInt64, aggregation_in_order_max_block_bytes, 50000000, "Maximal size of block in bytes accumulated during aggregation in order of primary key. Lower block size allows to parallelize more final merge stage of aggregation.", 0) \
    M(UInt64, read_in_order_two_level_merge_threshold, 100, "Minimal number of parts to read to run preliminary merge step during multithread reading in order of primary key.", 0) \
    M(Bool, low_cardinality_allow_in_native_format, true, "Use LowCardinality type in Native format. Otherwise, convert LowCardinality columns to ordinary for select query, and convert ordinary columns to required LowCardinality for insert query.", 0) \
    M(Bool, cancel_http_readonly_queries_on_client_close, false, "Cancel HTTP readonly queries when a client closes the connection without waiting for response.", 0) \
    M(Bool, external_table_functions_use_nulls, true, "If it is set to true, external table functions will implicitly use Nullable type if needed. Otherwise NULLs will be substituted with default values. Currently supported only by 'mysql', 'postgresql' and 'odbc' table functions.", 0) \
    M(Bool, external_table_strict_query, false, "If it is set to true, transforming expression to local filter is forbidden for queries to external tables.", 0) \
    \
    M(Bool, allow_hyperscan, true, "Allow functions that use Hyperscan library. Disable to avoid potentially long compilation times and excessive resource usage.", 0) \
    M(UInt64, max_hyperscan_regexp_length, 0, "Max length of regexp than can be used in hyperscan multi-match functions. Zero means unlimited.", 0) \
    M(UInt64, max_hyperscan_regexp_total_length, 0, "Max total length of all regexps than can be used in hyperscan multi-match functions (per every function). Zero means unlimited.", 0) \
    M(Bool, reject_expensive_hyperscan_regexps, true, "Reject patterns which will likely be expensive to evaluate with hyperscan (due to NFA state explosion)", 0) \
    M(Bool, allow_simdjson, true, "Allow using simdjson library in 'JSON*' functions if AVX2 instructions are available. If disabled rapidjson will be used.", 0) \
    M(Bool, allow_introspection_functions, false, "Allow functions for introspection of ELF and DWARF for query profiling. These functions are slow and may impose security considerations.", 0) \
    M(Bool, splitby_max_substrings_includes_remaining_string, false, "Functions 'splitBy*()' with 'max_substrings' argument > 0 include the remaining string as last element in the result", 0) \
    \
    M(Bool, allow_execute_multiif_columnar, true, "Allow execute multiIf function columnar", 0) \
    M(Bool, formatdatetime_f_prints_single_zero, false, "Formatter '%f' in function 'formatDateTime()' produces a single zero instead of six zeros if the formatted value has no fractional seconds.", 0) \
    M(Bool, formatdatetime_parsedatetime_m_is_month_name, true, "Formatter '%M' in functions 'formatDateTime()' and 'parseDateTime()' produces the month name instead of minutes.", 0) \
    \
    M(UInt64, max_partitions_per_insert_block, 100, "Limit maximum number of partitions in single INSERTed block. Zero means unlimited. Throw exception if the block contains too many partitions. This setting is a safety threshold, because using large number of partitions is a common misconception.", 0) \
    M(Bool, throw_on_max_partitions_per_insert_block, true, "Used with max_partitions_per_insert_block. If true (default), an exception will be thrown when max_partitions_per_insert_block is reached. If false, details of the insert query reaching this limit with the number of partitions will be logged. This can be useful if you're trying to understand the impact on users when changing max_partitions_per_insert_block.", 0) \
    M(Int64, max_partitions_to_read, -1, "Limit the max number of partitions that can be accessed in one query. <= 0 means unlimited.", 0) \
    M(Bool, check_query_single_value_result, true, "Return check query result as single 1/0 value", 0) \
    M(Bool, allow_drop_detached, false, "Allow ALTER TABLE ... DROP DETACHED PART[ITION] ... queries", 0) \
    \
    M(UInt64, postgresql_connection_pool_size, 16, "Connection pool size for PostgreSQL table engine and database engine.", 0) \
    M(UInt64, postgresql_connection_pool_wait_timeout, 5000, "Connection pool push/pop timeout on empty pool for PostgreSQL table engine and database engine. By default it will block on empty pool.", 0) \
    M(Bool, postgresql_connection_pool_auto_close_connection, false, "Close connection before returning connection to the pool.", 0) \
    M(UInt64, glob_expansion_max_elements, 1000, "Maximum number of allowed addresses (For external storages, table functions, etc).", 0) \
    M(UInt64, odbc_bridge_connection_pool_size, 16, "Connection pool size for each connection settings string in ODBC bridge.", 0) \
    M(Bool, odbc_bridge_use_connection_pooling, true, "Use connection pooling in ODBC bridge. If set to false, a new connection is created every time", 0) \
    \
    M(Seconds, distributed_replica_error_half_life, DBMS_CONNECTION_POOL_WITH_FAILOVER_DEFAULT_DECREASE_ERROR_PERIOD, "Time period reduces replica error counter by 2 times.", 0) \
    M(UInt64, distributed_replica_error_cap, DBMS_CONNECTION_POOL_WITH_FAILOVER_MAX_ERROR_COUNT, "Max number of errors per replica, prevents piling up an incredible amount of errors if replica was offline for some time and allows it to be reconsidered in a shorter amount of time.", 0) \
    M(UInt64, distributed_replica_max_ignored_errors, 0, "Number of errors that will be ignored while choosing replicas", 0) \
    \
    M(Bool, allow_experimental_live_view, false, "Enable LIVE VIEW. Not mature enough.", 0) \
    M(Seconds, live_view_heartbeat_interval, 15, "The heartbeat interval in seconds to indicate live query is alive.", 0) \
    M(UInt64, max_live_view_insert_blocks_before_refresh, 64, "Limit maximum number of inserted blocks after which mergeable blocks are dropped and query is re-executed.", 0) \
    M(Bool, allow_experimental_window_view, false, "Enable WINDOW VIEW. Not mature enough.", 0) \
    M(Seconds, window_view_clean_interval, 60, "The clean interval of window view in seconds to free outdated data.", 0) \
    M(Seconds, window_view_heartbeat_interval, 15, "The heartbeat interval in seconds to indicate watch query is alive.", 0) \
    M(Seconds, wait_for_window_view_fire_signal_timeout, 10, "Timeout for waiting for window view fire signal in event time processing", 0) \
    M(UInt64, min_free_disk_space_for_temporary_data, 0, "The minimum disk space to keep while writing temporary data used in external sorting and aggregation.", 0) \
    \
    M(DefaultTableEngine, default_temporary_table_engine, DefaultTableEngine::Memory, "Default table engine used when ENGINE is not set in CREATE TEMPORARY statement.",0) \
    M(DefaultTableEngine, default_table_engine, DefaultTableEngine::None, "Default table engine used when ENGINE is not set in CREATE statement.",0) \
    M(Bool, show_table_uuid_in_table_create_query_if_not_nil, false, "For tables in databases with Engine=Atomic show UUID of the table in its CREATE query.", 0) \
    M(Bool, database_atomic_wait_for_drop_and_detach_synchronously, false, "When executing DROP or DETACH TABLE in Atomic database, wait for table data to be finally dropped or detached.", 0) \
    M(Bool, enable_scalar_subquery_optimization, true, "If it is set to true, prevent scalar subqueries from (de)serializing large scalar values and possibly avoid running the same subquery more than once.", 0) \
    M(Bool, optimize_trivial_count_query, true, "Process trivial 'SELECT count() FROM table' query from metadata.", 0) \
    M(Bool, optimize_trivial_approximate_count_query, false, "Use an approximate value for trivial count optimization of storages that support such estimations.", 0) \
    M(Bool, optimize_count_from_files, true, "Optimize counting rows from files in supported input formats", 0) \
    M(Bool, use_cache_for_count_from_files, true, "Use cache to count the number of rows in files", 0) \
    M(Bool, optimize_respect_aliases, true, "If it is set to true, it will respect aliases in WHERE/GROUP BY/ORDER BY, that will help with partition pruning/secondary indexes/optimize_aggregation_in_order/optimize_read_in_order/optimize_trivial_count", 0) \
    M(UInt64, mutations_sync, 0, "Wait for synchronous execution of ALTER TABLE UPDATE/DELETE queries (mutations). 0 - execute asynchronously. 1 - wait current server. 2 - wait all replicas if they exist.", 0) \
    M(Bool, enable_lightweight_delete, true, "Enable lightweight DELETE mutations for mergetree tables.", 0) ALIAS(allow_experimental_lightweight_delete) \
    M(Bool, apply_deleted_mask, true, "Enables filtering out rows deleted with lightweight DELETE. If disabled, a query will be able to read those rows. This is useful for debugging and \"undelete\" scenarios", 0) \
    M(Bool, optimize_move_functions_out_of_any, false, "Move functions out of aggregate functions 'any', 'anyLast'.", 0) \
    M(Bool, optimize_normalize_count_variants, true, "Rewrite aggregate functions that semantically equals to count() as count().", 0) \
    M(Bool, optimize_injective_functions_inside_uniq, true, "Delete injective functions of one argument inside uniq*() functions.", 0) \
    M(Bool, rewrite_count_distinct_if_with_count_distinct_implementation, false, "Rewrite countDistinctIf with count_distinct_implementation configuration", 0) \
    M(Bool, convert_query_to_cnf, false, "Convert SELECT query to CNF", 0) \
    M(Bool, optimize_or_like_chain, false, "Optimize multiple OR LIKE into multiMatchAny. This optimization should not be enabled by default, because it defies index analysis in some cases.", 0) \
    M(Bool, optimize_arithmetic_operations_in_aggregate_functions, true, "Move arithmetic operations out of aggregation functions", 0) \
    M(Bool, optimize_redundant_functions_in_order_by, true, "Remove functions from ORDER BY if its argument is also in ORDER BY", 0) \
    M(Bool, optimize_if_chain_to_multiif, false, "Replace if(cond1, then1, if(cond2, ...)) chains to multiIf. Currently it's not beneficial for numeric types.", 0) \
    M(Bool, optimize_multiif_to_if, true, "Replace 'multiIf' with only one condition to 'if'.", 0) \
    M(Bool, optimize_if_transform_strings_to_enum, false, "Replaces string-type arguments in If and Transform to enum. Disabled by default cause it could make inconsistent change in distributed query that would lead to its fail.", 0) \
    M(Bool, optimize_monotonous_functions_in_order_by, false, "Replace monotonous function with its argument in ORDER BY", 0) \
    M(Bool, optimize_functions_to_subcolumns, false, "Transform functions to subcolumns, if possible, to reduce amount of read data. E.g. 'length(arr)' -> 'arr.size0', 'col IS NULL' -> 'col.null' ", 0) \
    M(Bool, optimize_using_constraints, false, "Use constraints for query optimization", 0)                                                                                                                                           \
    M(Bool, optimize_substitute_columns, false, "Use constraints for column substitution", 0)                                                                                                                                         \
    M(Bool, optimize_append_index, false, "Use constraints in order to append index condition (indexHint)", 0) \
    M(Bool, normalize_function_names, true, "Normalize function names to their canonical names", 0) \
    M(Bool, allow_experimental_alter_materialized_view_structure, false, "Allow atomic alter on Materialized views. Work in progress.", 0) \
    M(Bool, enable_early_constant_folding, true, "Enable query optimization where we analyze function and subqueries results and rewrite query if there're constants there", 0) \
    M(Bool, deduplicate_blocks_in_dependent_materialized_views, false, "Should deduplicate blocks for materialized views if the block is not a duplicate for the table. Use true to always deduplicate in dependent tables.", 0) \
    M(Bool, materialized_views_ignore_errors, false, "Allows to ignore errors for MATERIALIZED VIEW, and deliver original block to the table regardless of MVs", 0) \
    M(Bool, use_compact_format_in_distributed_parts_names, true, "Changes format of directories names for distributed table insert parts.", 0) \
    M(Bool, validate_polygons, true, "Throw exception if polygon is invalid in function pointInPolygon (e.g. self-tangent, self-intersecting). If the setting is false, the function will accept invalid polygons but may silently return wrong result.", 0) \
    M(UInt64, max_parser_depth, DBMS_DEFAULT_MAX_PARSER_DEPTH, "Maximum parser depth (recursion depth of recursive descend parser).", 0) \
    M(Bool, allow_settings_after_format_in_insert, false, "Allow SETTINGS after FORMAT, but note, that this is not always safe (note: this is a compatibility setting).", 0) \
    M(Seconds, periodic_live_view_refresh, DEFAULT_PERIODIC_LIVE_VIEW_REFRESH_SEC, "Interval after which periodically refreshed live view is forced to refresh.", 0) \
    M(Bool, transform_null_in, false, "If enabled, NULL values will be matched with 'IN' operator as if they are considered equal.", 0) \
    M(Bool, allow_nondeterministic_mutations, false, "Allow non-deterministic functions in ALTER UPDATE/ALTER DELETE statements", 0) \
    M(Seconds, lock_acquire_timeout, DBMS_DEFAULT_LOCK_ACQUIRE_TIMEOUT_SEC, "How long locking request should wait before failing", 0) \
    M(Bool, materialize_ttl_after_modify, true, "Apply TTL for old data, after ALTER MODIFY TTL query", 0) \
    M(String, function_implementation, "", "Choose function implementation for specific target or variant (experimental). If empty enable all of them.", 0) \
    M(Bool, data_type_default_nullable, false, "Data types without NULL or NOT NULL will make Nullable", 0) \
    M(Bool, cast_keep_nullable, false, "CAST operator keep Nullable for result data type", 0) \
    M(Bool, cast_ipv4_ipv6_default_on_conversion_error, false, "CAST operator into IPv4, CAST operator into IPV6 type, toIPv4, toIPv6 functions will return default value instead of throwing exception on conversion error.", 0) \
    M(Bool, alter_partition_verbose_result, false, "Output information about affected parts. Currently works only for FREEZE and ATTACH commands.", 0) \
    M(Bool, allow_experimental_database_materialized_mysql, false, "Allow to create database with Engine=MaterializedMySQL(...).", 0) \
    M(Bool, allow_experimental_database_materialized_postgresql, false, "Allow to create database with Engine=MaterializedPostgreSQL(...).", 0) \
    M(Bool, system_events_show_zero_values, false, "When querying system.events or system.metrics tables, include all metrics, even with zero values.", 0) \
    M(MySQLDataTypesSupport, mysql_datatypes_support_level, 0, "Which MySQL types should be converted to corresponding ClickHouse types (rather than being represented as String). Can be empty or any combination of 'decimal', 'datetime64', 'date2Date32' or 'date2String'. When empty MySQL's DECIMAL and DATETIME/TIMESTAMP with non-zero precision are seen as String on ClickHouse's side.", 0) \
    M(Bool, optimize_trivial_insert_select, true, "Optimize trivial 'INSERT INTO table SELECT ... FROM TABLES' query", 0) \
    M(Bool, allow_non_metadata_alters, true, "Allow to execute alters which affects not only tables metadata, but also data on disk", 0) \
    M(Bool, enable_global_with_statement, true, "Propagate WITH statements to UNION queries and all subqueries", 0) \
    M(Bool, aggregate_functions_null_for_empty, false, "Rewrite all aggregate functions in a query, adding -OrNull suffix to them", 0) \
    M(Bool, optimize_syntax_fuse_functions, false, "Allow apply fuse aggregating function. Available only with `allow_experimental_analyzer`", 0) \
    M(Bool, flatten_nested, true, "If true, columns of type Nested will be flatten to separate array columns instead of one array of tuples", 0) \
    M(Bool, asterisk_include_materialized_columns, false, "Include MATERIALIZED columns for wildcard query", 0) \
    M(Bool, asterisk_include_alias_columns, false, "Include ALIAS columns for wildcard query", 0) \
    M(Bool, optimize_skip_merged_partitions, false, "Skip partitions with one part with level > 0 in optimize final", 0) \
    M(Bool, optimize_on_insert, true, "Do the same transformation for inserted block of data as if merge was done on this block.", 0) \
    M(Bool, optimize_use_projections, true, "Automatically choose projections to perform SELECT query", 0) ALIAS(allow_experimental_projection_optimization) \
    M(Bool, optimize_use_implicit_projections, true, "Automatically choose implicit projections to perform SELECT query", 0) \
    M(Bool, force_optimize_projection, false, "If projection optimization is enabled, SELECT queries need to use projection", 0) \
    M(Bool, async_socket_for_remote, true, "Asynchronously read from socket executing remote query", 0) \
    M(Bool, async_query_sending_for_remote, true, "Asynchronously create connections and send query to shards in remote query", 0) \
    M(Bool, insert_null_as_default, true, "Insert DEFAULT values instead of NULL in INSERT SELECT (UNION ALL)", 0) \
    M(Bool, describe_extend_object_types, false, "Deduce concrete type of columns of type Object in DESCRIBE query", 0) \
    M(Bool, describe_include_subcolumns, false, "If true, subcolumns of all table columns will be included into result of DESCRIBE query", 0) \
    M(Bool, describe_include_virtual_columns, false, "If true, virtual columns of table will be included into result of DESCRIBE query", 0) \
    M(Bool, describe_compact_output, false, "If true, include only column names and types into result of DESCRIBE query", 0) \
    M(Bool, mutations_execute_nondeterministic_on_initiator, false, "If true nondeterministic function are executed on initiator and replaced to literals in UPDATE and DELETE queries", 0) \
    M(Bool, mutations_execute_subqueries_on_initiator, false, "If true scalar subqueries are executed on initiator and replaced to literals in UPDATE and DELETE queries", 0) \
    M(UInt64, mutations_max_literal_size_to_replace, 16384, "The maximum size of serialized literal in bytes to replace in UPDATE and DELETE queries", 0) \
    \
    M(Bool, use_query_cache, false, "Enable the query cache", 0) \
    M(Bool, enable_writes_to_query_cache, true, "Enable storing results of SELECT queries in the query cache", 0) \
    M(Bool, enable_reads_from_query_cache, true, "Enable reading results of SELECT queries from the query cache", 0) \
    M(Bool, query_cache_store_results_of_queries_with_nondeterministic_functions, false, "Store results of queries with non-deterministic functions (e.g. rand(), now()) in the query cache", 0) \
    M(UInt64, query_cache_max_size_in_bytes, 0, "The maximum amount of memory (in bytes) the current user may allocate in the query cache. 0 means unlimited. ", 0) \
    M(UInt64, query_cache_max_entries, 0, "The maximum number of query results the current user may store in the query cache. 0 means unlimited.", 0) \
    M(UInt64, query_cache_min_query_runs, 0, "Minimum number a SELECT query must run before its result is stored in the query cache", 0) \
    M(Milliseconds, query_cache_min_query_duration, 0, "Minimum time in milliseconds for a query to run for its result to be stored in the query cache.", 0) \
    M(Bool, query_cache_compress_entries, true, "Compress cache entries.", 0) \
    M(Bool, query_cache_squash_partial_results, true, "Squash partial result blocks to blocks of size 'max_block_size'. Reduces performance of inserts into the query cache but improves the compressability of cache entries.", 0) \
    M(Seconds, query_cache_ttl, 60, "After this time in seconds entries in the query cache become stale", 0) \
    M(Bool, query_cache_share_between_users, false, "Allow other users to read entry in the query cache", 0) \
    M(Bool, enable_sharing_sets_for_mutations, true, "Allow sharing set objects build for IN subqueries between different tasks of the same mutation. This reduces memory usage and CPU consumption", 0) \
    \
    M(Bool, optimize_rewrite_sum_if_to_count_if, false, "Rewrite sumIf() and sum(if()) function countIf() function when logically equivalent", 0) \
    M(Bool, optimize_rewrite_aggregate_function_with_if, true, "Rewrite aggregate functions with if expression as argument when logically equivalent. For example, avg(if(cond, col, null)) can be rewritten to avgIf(cond, col)", 0) \
    M(Bool, optimize_rewrite_array_exists_to_has, false, "Rewrite arrayExists() functions to has() when logically equivalent. For example, arrayExists(x -> x = 1, arr) can be rewritten to has(arr, 1)", 0) \
    M(UInt64, insert_shard_id, 0, "If non zero, when insert into a distributed table, the data will be inserted into the shard `insert_shard_id` synchronously. Possible values range from 1 to `shards_number` of corresponding distributed table", 0) \
    \
    M(Bool, collect_hash_table_stats_during_aggregation, true, "Enable collecting hash table statistics to optimize memory allocation", 0) \
    M(UInt64, max_entries_for_hash_table_stats, 10'000, "How many entries hash table statistics collected during aggregation is allowed to have", 0) \
    M(UInt64, max_size_to_preallocate_for_aggregation, 100'000'000, "For how many elements it is allowed to preallocate space in all hash tables in total before aggregation", 0) \
    \
    M(Bool, kafka_disable_num_consumers_limit, false, "Disable limit on kafka_num_consumers that depends on the number of available CPU cores", 0) \
    M(Bool, enable_software_prefetch_in_aggregation, true, "Enable use of software prefetch in aggregation", 0) \
    M(Bool, allow_aggregate_partitions_independently, false, "Enable independent aggregation of partitions on separate threads when partition key suits group by key. Beneficial when number of partitions close to number of cores and partitions have roughly the same size", 0) \
    M(Bool, force_aggregate_partitions_independently, false, "Force the use of optimization when it is applicable, but heuristics decided not to use it", 0) \
    M(UInt64, max_number_of_partitions_for_independent_aggregation, 128, "Maximal number of partitions in table to apply optimization", 0) \
    /** Experimental feature for moving data between shards. */ \
    \
    M(Bool, allow_experimental_query_deduplication, false, "Experimental data deduplication for SELECT queries based on part UUIDs", 0) \
    \
    M(Bool, engine_file_empty_if_not_exists, false, "Allows to select data from a file engine table without file", 0) \
    M(Bool, engine_file_truncate_on_insert, false, "Enables or disables truncate before insert in file engine tables", 0) \
    M(Bool, engine_file_allow_create_multiple_files, false, "Enables or disables creating a new file on each insert in file engine tables if format has suffix.", 0) \
    M(Bool, engine_file_skip_empty_files, false, "Allows to skip empty files in file table engine", 0) \
    M(Bool, engine_url_skip_empty_files, false, "Allows to skip empty files in url table engine", 0) \
    M(Bool, enable_url_encoding, true, " Allows to enable/disable decoding/encoding path in uri in URL table engine", 0) \
    M(Bool, allow_experimental_database_replicated, false, "Allow to create databases with Replicated engine", 0) \
    M(UInt64, database_replicated_initial_query_timeout_sec, 300, "How long initial DDL query should wait for Replicated database to precess previous DDL queue entries", 0) \
    M(Bool, database_replicated_enforce_synchronous_settings, false, "Enforces synchronous waiting for some queries (see also database_atomic_wait_for_drop_and_detach_synchronously, mutation_sync, alter_sync). Not recommended to enable these settings.", 0) \
    M(UInt64, max_distributed_depth, 5, "Maximum distributed query depth", 0) \
    M(Bool, database_replicated_always_detach_permanently, false, "Execute DETACH TABLE as DETACH TABLE PERMANENTLY if database engine is Replicated", 0) \
    M(Bool, database_replicated_allow_only_replicated_engine, false, "Allow to create only Replicated tables in database with engine Replicated", 0) \
    M(Bool, database_replicated_allow_replicated_engine_arguments, true, "Allow to create only Replicated tables in database with engine Replicated with explicit arguments", 0) \
    M(DistributedDDLOutputMode, distributed_ddl_output_mode, DistributedDDLOutputMode::THROW, "Format of distributed DDL query result, one of: 'none', 'throw', 'null_status_on_timeout', 'never_throw'", 0) \
    M(UInt64, distributed_ddl_entry_format_version, 5, "Compatibility version of distributed DDL (ON CLUSTER) queries", 0) \
    \
    M(UInt64, external_storage_max_read_rows, 0, "Limit maximum number of rows when table with external engine should flush history data. Now supported only for MySQL table engine, database engine, dictionary and MaterializedMySQL. If equal to 0, this setting is disabled", 0) \
    M(UInt64, external_storage_max_read_bytes, 0, "Limit maximum number of bytes when table with external engine should flush history data. Now supported only for MySQL table engine, database engine, dictionary and MaterializedMySQL. If equal to 0, this setting is disabled", 0)  \
    M(UInt64, external_storage_connect_timeout_sec, DBMS_DEFAULT_CONNECT_TIMEOUT_SEC, "Connect timeout in seconds. Now supported only for MySQL", 0)  \
    M(UInt64, external_storage_rw_timeout_sec, DBMS_DEFAULT_RECEIVE_TIMEOUT_SEC, "Read/write timeout in seconds. Now supported only for MySQL", 0)  \
    \
    M(SetOperationMode, union_default_mode, SetOperationMode::Unspecified, "Set default mode in UNION query. Possible values: empty string, 'ALL', 'DISTINCT'. If empty, query without mode will throw exception.", 0) \
    M(SetOperationMode, intersect_default_mode, SetOperationMode::ALL, "Set default mode in INTERSECT query. Possible values: empty string, 'ALL', 'DISTINCT'. If empty, query without mode will throw exception.", 0) \
    M(SetOperationMode, except_default_mode, SetOperationMode::ALL, "Set default mode in EXCEPT query. Possible values: empty string, 'ALL', 'DISTINCT'. If empty, query without mode will throw exception.", 0) \
    M(Bool, optimize_aggregators_of_group_by_keys, true, "Eliminates min/max/any/anyLast aggregators of GROUP BY keys in SELECT section", 0) \
    M(Bool, optimize_group_by_function_keys, true, "Eliminates functions of other keys in GROUP BY section", 0) \
    M(Bool, optimize_group_by_constant_keys, true, "Optimize GROUP BY when all keys in block are constant", 0) \
    M(Bool, legacy_column_name_of_tuple_literal, false, "List all names of element of large tuple literals in their column names instead of hash. This settings exists only for compatibility reasons. It makes sense to set to 'true', while doing rolling update of cluster from version lower than 21.7 to higher.", 0) \
    \
    M(Bool, query_plan_enable_optimizations, true, "Apply optimizations to query plan", 0) \
    M(UInt64, query_plan_max_optimizations_to_apply, 10000, "Limit the total number of optimizations applied to query plan. If zero, ignored. If limit reached, throw exception", 0) \
    M(Bool, query_plan_filter_push_down, true, "Allow to push down filter by predicate query plan step", 0) \
    M(Bool, query_plan_optimize_primary_key, true, "Analyze primary key using query plan (instead of AST)", 0) \
    M(Bool, query_plan_read_in_order, true, "Use query plan for read-in-order optimisation", 0) \
    M(Bool, query_plan_aggregation_in_order, true, "Use query plan for aggregation-in-order optimisation", 0) \
    M(Bool, query_plan_remove_redundant_sorting, true, "Remove redundant sorting in query plan. For example, sorting steps related to ORDER BY clauses in subqueries", 0) \
    M(Bool, query_plan_remove_redundant_distinct, true, "Remove redundant Distinct step in query plan", 0) \
<<<<<<< HEAD
    M(Bool, query_plan_optimize_lazy_materialization, true, "Use query plan for lazy materialization optimisation", 0) \
=======
    M(Bool, query_plan_enable_multithreading_after_window_functions, true, "Enable multithreading after evaluating window functions to allow parallel stream processing", 0) \
>>>>>>> 3631e476
    M(UInt64, regexp_max_matches_per_row, 1000, "Max matches of any single regexp per row, used to safeguard 'extractAllGroupsHorizontal' against consuming too much memory with greedy RE.", 0) \
    \
    M(UInt64, limit, 0, "Limit on read rows from the most 'end' result for select query, default 0 means no limit length", 0) \
    M(UInt64, offset, 0, "Offset on read rows from the most 'end' result for select query", 0) \
    \
    M(UInt64, function_range_max_elements_in_block, 500000000, "Maximum number of values generated by function `range` per block of data (sum of array sizes for every row in a block, see also 'max_block_size' and 'min_insert_block_size_rows'). It is a safety threshold.", 0) \
    M(UInt64, function_sleep_max_microseconds_per_block, 3000000, "Maximum number of microseconds the function `sleep` is allowed to sleep for each block. If a user called it with a larger value, it throws an exception. It is a safety threshold.", 0) \
    M(ShortCircuitFunctionEvaluation, short_circuit_function_evaluation, ShortCircuitFunctionEvaluation::ENABLE, "Setting for short-circuit function evaluation configuration. Possible values: 'enable' - use short-circuit function evaluation for functions that are suitable for it, 'disable' - disable short-circuit function evaluation, 'force_enable' - use short-circuit function evaluation for all functions.", 0) \
    \
    M(LocalFSReadMethod, storage_file_read_method, LocalFSReadMethod::pread, "Method of reading data from storage file, one of: read, pread, mmap. The mmap method does not apply to clickhouse-server (it's intended for clickhouse-local).", 0) \
    M(String, local_filesystem_read_method, "pread_threadpool", "Method of reading data from local filesystem, one of: read, pread, mmap, io_uring, pread_threadpool. The 'io_uring' method is experimental and does not work for Log, TinyLog, StripeLog, File, Set and Join, and other tables with append-able files in presence of concurrent reads and writes.", 0) \
    M(String, remote_filesystem_read_method, "threadpool", "Method of reading data from remote filesystem, one of: read, threadpool.", 0) \
    M(Bool, local_filesystem_read_prefetch, false, "Should use prefetching when reading data from local filesystem.", 0) \
    M(Bool, remote_filesystem_read_prefetch, true, "Should use prefetching when reading data from remote filesystem.", 0) \
    M(Int64, read_priority, 0, "Priority to read data from local filesystem or remote filesystem. Only supported for 'pread_threadpool' method for local filesystem and for `threadpool` method for remote filesystem.", 0) \
    M(UInt64, merge_tree_min_rows_for_concurrent_read_for_remote_filesystem, (20 * 8192), "If at least as many lines are read from one file, the reading can be parallelized, when reading from remote filesystem.", 0) \
    M(UInt64, merge_tree_min_bytes_for_concurrent_read_for_remote_filesystem, (24 * 10 * 1024 * 1024), "If at least as many bytes are read from one file, the reading can be parallelized, when reading from remote filesystem.", 0) \
    M(UInt64, remote_read_min_bytes_for_seek, 4 * DBMS_DEFAULT_BUFFER_SIZE, "Min bytes required for remote read (url, s3) to do seek, instead of read with ignore.", 0) \
    M(UInt64, merge_tree_min_bytes_per_task_for_remote_reading, 4 * DBMS_DEFAULT_BUFFER_SIZE, "Min bytes to read per task.", 0) \
    M(Bool, merge_tree_use_const_size_tasks_for_remote_reading, true, "Whether to use constant size tasks for reading from a remote table.", 0) \
    M(Bool, merge_tree_determine_task_size_by_prewhere_columns, true, "Whether to use only prewhere columns size to determine reading task size.", 0) \
    \
    M(Bool, async_insert, false, "If true, data from INSERT query is stored in queue and later flushed to table in background. If wait_for_async_insert is false, INSERT query is processed almost instantly, otherwise client will wait until data will be flushed to table", 0) \
    M(Bool, wait_for_async_insert, true, "If true wait for processing of asynchronous insertion", 0) \
    M(Seconds, wait_for_async_insert_timeout, DBMS_DEFAULT_LOCK_ACQUIRE_TIMEOUT_SEC, "Timeout for waiting for processing asynchronous insertion", 0) \
    M(UInt64, async_insert_max_data_size, 1000000, "Maximum size in bytes of unparsed data collected per query before being inserted", 0) \
    M(UInt64, async_insert_max_query_number, 450, "Maximum number of insert queries before being inserted", 0) \
    M(Milliseconds, async_insert_busy_timeout_ms, 200, "Maximum time to wait before dumping collected data per query since the first data appeared", 0) \
    \
    M(UInt64, remote_fs_read_max_backoff_ms, 10000, "Max wait time when trying to read data for remote disk", 0) \
    M(UInt64, remote_fs_read_backoff_max_tries, 5, "Max attempts to read with backoff", 0) \
    M(Bool, enable_filesystem_cache, true, "Use cache for remote filesystem. This setting does not turn on/off cache for disks (must be done via disk config), but allows to bypass cache for some queries if intended", 0) \
    M(Bool, enable_filesystem_cache_on_write_operations, false, "Write into cache on write operations. To actually work this setting requires be added to disk config too", 0) \
    M(Bool, enable_filesystem_cache_log, false, "Allows to record the filesystem caching log for each query", 0) \
    M(Bool, read_from_filesystem_cache_if_exists_otherwise_bypass_cache, false, "Allow to use the filesystem cache in passive mode - benefit from the existing cache entries, but don't put more entries into the cache. If you set this setting for heavy ad-hoc queries and leave it disabled for short real-time queries, this will allows to avoid cache threshing by too heavy queries and to improve the overall system efficiency.", 0) \
    M(Bool, skip_download_if_exceeds_query_cache, true, "Skip download from remote filesystem if exceeds query cache size", 0) \
    M(UInt64, filesystem_cache_max_download_size, (128UL * 1024 * 1024 * 1024), "Max remote filesystem cache size that can be downloaded by a single query", 0) \
    M(Bool, throw_on_error_from_cache_on_write_operations, false, "Ignore error from cache when caching on write operations (INSERT, merges)", 0) \
    \
    M(Bool, load_marks_asynchronously, false, "Load MergeTree marks asynchronously", 0) \
    M(Bool, enable_filesystem_read_prefetches_log, false, "Log to system.filesystem prefetch_log during query. Should be used only for testing or debugging, not recommended to be turned on by default", 0) \
    M(Bool, allow_prefetched_read_pool_for_remote_filesystem, true, "Prefer prefethed threadpool if all parts are on remote filesystem", 0) \
    M(Bool, allow_prefetched_read_pool_for_local_filesystem, false, "Prefer prefethed threadpool if all parts are on remote filesystem", 0) \
    \
    M(UInt64, prefetch_buffer_size, DBMS_DEFAULT_BUFFER_SIZE, "The maximum size of the prefetch buffer to read from the filesystem.", 0) \
    M(UInt64, filesystem_prefetch_step_bytes, 0, "Prefetch step in bytes. Zero means `auto` - approximately the best prefetch step will be auto deduced, but might not be 100% the best. The actual value might be different because of setting filesystem_prefetch_min_bytes_for_single_read_task", 0) \
    M(UInt64, filesystem_prefetch_step_marks, 0, "Prefetch step in marks. Zero means `auto` - approximately the best prefetch step will be auto deduced, but might not be 100% the best. The actual value might be different because of setting filesystem_prefetch_min_bytes_for_single_read_task", 0) \
    M(UInt64, filesystem_prefetch_min_bytes_for_single_read_task, "8Mi", "Do not parallelize within one file read less than this amount of bytes. E.g. one reader will not receive a read task of size less than this amount. This setting is recommended to avoid spikes of time for aws getObject requests to aws", 0) \
    M(UInt64, filesystem_prefetch_max_memory_usage, "1Gi", "Maximum memory usage for prefetches.", 0) \
    M(UInt64, filesystem_prefetches_limit, 200, "Maximum number of prefetches. Zero means unlimited. A setting `filesystem_prefetches_max_memory_usage` is more recommended if you want to limit the number of prefetches", 0) \
    \
    M(UInt64, use_structure_from_insertion_table_in_table_functions, 2, "Use structure from insertion table instead of schema inference from data. Possible values: 0 - disabled, 1 - enabled, 2 - auto", 0) \
    \
    M(UInt64, http_max_tries, 10, "Max attempts to read via http.", 0) \
    M(UInt64, http_retry_initial_backoff_ms, 100, "Min milliseconds for backoff, when retrying read via http", 0) \
    M(UInt64, http_retry_max_backoff_ms, 10000, "Max milliseconds for backoff, when retrying read via http", 0) \
    \
    M(Bool, force_remove_data_recursively_on_drop, false, "Recursively remove data on DROP query. Avoids 'Directory not empty' error, but may silently remove detached data", 0) \
    M(Bool, check_table_dependencies, true, "Check that DDL query (such as DROP TABLE or RENAME) will not break dependencies", 0) \
    M(Bool, check_referential_table_dependencies, false, "Check that DDL query (such as DROP TABLE or RENAME) will not break referential dependencies", 0) \
    M(Bool, use_local_cache_for_remote_storage, true, "Use local cache for remote storage like HDFS or S3, it's used for remote table engine only", 0) \
    \
    M(Bool, allow_unrestricted_reads_from_keeper, false, "Allow unrestricted (without condition on path) reads from system.zookeeper table, can be handy, but is not safe for zookeeper", 0) \
    M(Bool, allow_deprecated_database_ordinary, false, "Allow to create databases with deprecated Ordinary engine", 0) \
    M(Bool, allow_deprecated_syntax_for_merge_tree, false, "Allow to create *MergeTree tables with deprecated engine definition syntax", 0) \
    M(Bool, allow_asynchronous_read_from_io_pool_for_merge_tree, false, "Use background I/O pool to read from MergeTree tables. This setting may increase performance for I/O bound queries", 0) \
    M(UInt64, max_streams_for_merge_tree_reading, 0, "If is not zero, limit the number of reading streams for MergeTree table.", 0) \
    \
    M(Bool, force_grouping_standard_compatibility, true, "Make GROUPING function to return 1 when argument is not used as an aggregation key", 0) \
    \
    M(Bool, schema_inference_use_cache_for_file, true, "Use cache in schema inference while using file table function", 0) \
    M(Bool, schema_inference_use_cache_for_s3, true, "Use cache in schema inference while using s3 table function", 0) \
    M(Bool, schema_inference_use_cache_for_azure, true, "Use cache in schema inference while using azure table function", 0) \
    M(Bool, schema_inference_use_cache_for_hdfs, true, "Use cache in schema inference while using hdfs table function", 0) \
    M(Bool, schema_inference_use_cache_for_url, true, "Use cache in schema inference while using url table function", 0) \
    M(Bool, schema_inference_cache_require_modification_time_for_url, true, "Use schema from cache for URL with last modification time validation (for urls with Last-Modified header)", 0) \
    \
    M(String, compatibility, "", "Changes other settings according to provided ClickHouse version. If we know that we changed some behaviour in ClickHouse by changing some settings in some version, this compatibility setting will control these settings", 0) \
    \
    M(Map, additional_table_filters, "", "Additional filter expression which would be applied after reading from specified table. Syntax: {'table1': 'expression', 'database.table2': 'expression'}", 0) \
    M(String, additional_result_filter, "", "Additional filter expression which would be applied to query result", 0) \
    \
    M(String, workload, "default", "Name of workload to be used to access resources", 0) \
    M(Milliseconds, storage_system_stack_trace_pipe_read_timeout_ms, 100, "Maximum time to read from a pipe for receiving information from the threads when querying the `system.stack_trace` table. This setting is used for testing purposes and not meant to be changed by users.", 0) \
    \
    M(String, rename_files_after_processing, "", "Rename successfully processed files according to the specified pattern; Pattern can include the following placeholders: `%a` (full original file name), `%f` (original filename without extension), `%e` (file extension with dot), `%t` (current timestamp in µs), and `%%` (% sign)", 0) \
    \
    M(Bool, parallelize_output_from_storages, true, "Parallelize output for reading step from storage. It allows parallelizing query processing right after reading from storage if possible", 0) \
    M(String, insert_deduplication_token, "", "If not empty, used for duplicate detection instead of data digest", 0) \
    M(Bool, count_distinct_optimization, false, "Rewrite count distinct to subquery of group by", 0) \
    M(Bool, throw_if_no_data_to_insert, true, "Enables or disables empty INSERTs, enabled by default", 0) \
    M(Bool, compatibility_ignore_auto_increment_in_create_table, false, "Ignore AUTO_INCREMENT keyword in column declaration if true, otherwise return error. It simplifies migration from MySQL", 0) \
    M(Bool, multiple_joins_try_to_keep_original_names, false, "Do not add aliases to top level expression list on multiple joins rewrite", 0) \
    M(Bool, optimize_sorting_by_input_stream_properties, true, "Optimize sorting by sorting properties of input stream", 0) \
    M(UInt64, insert_keeper_max_retries, 20, "Max retries for keeper operations during insert", 0) \
    M(UInt64, insert_keeper_retry_initial_backoff_ms, 100, "Initial backoff timeout for keeper operations during insert", 0) \
    M(UInt64, insert_keeper_retry_max_backoff_ms, 10000, "Max backoff timeout for keeper operations during insert", 0) \
    M(Float, insert_keeper_fault_injection_probability, 0.0f, "Approximate probability of failure for a keeper request during insert. Valid value is in interval [0.0f, 1.0f]", 0) \
    M(UInt64, insert_keeper_fault_injection_seed, 0, "0 - random seed, otherwise the setting value", 0) \
    M(Bool, force_aggregation_in_order, false, "Force use of aggregation in order on remote nodes during distributed aggregation. PLEASE, NEVER CHANGE THIS SETTING VALUE MANUALLY!", IMPORTANT) \
    M(UInt64, http_max_request_param_data_size, 10_MiB, "Limit on size of request data used as a query parameter in predefined HTTP requests.", 0) \
    M(Bool, function_json_value_return_type_allow_nullable, false, "Allow function JSON_VALUE to return nullable type.", 0) \
    M(Bool, function_json_value_return_type_allow_complex, false, "Allow function JSON_VALUE to return complex type, such as: struct, array, map.", 0) \
    M(Bool, use_with_fill_by_sorting_prefix, true, "Columns preceding WITH FILL columns in ORDER BY clause form sorting prefix. Rows with different values in sorting prefix are filled independently", 0) \
    M(Bool, optimize_uniq_to_count, true, "Rewrite uniq and its variants(except uniqUpTo) to count if subquery has distinct or group by clause.", 0) \
    \
    /** Experimental functions */ \
    M(Bool, allow_experimental_funnel_functions, false, "Enable experimental functions for funnel analysis.", 0) \
    M(Bool, allow_experimental_nlp_functions, false, "Enable experimental functions for natural language processing.", 0) \
    M(Bool, allow_experimental_hash_functions, false, "Enable experimental hash functions", 0) \
    M(Bool, allow_experimental_object_type, false, "Allow Object and JSON data types", 0) \
    M(Bool, allow_experimental_annoy_index, false, "Allows to use Annoy index. Disabled by default because this feature is experimental", 0) \
    M(Bool, allow_experimental_usearch_index, false, "Allows to use USearch index. Disabled by default because this feature is experimental", 0) \
    M(Bool, allow_experimental_s3queue, false, "Allows to use S3Queue engine. Disabled by default, because this feature is experimental", 0) \
    M(UInt64, max_limit_for_ann_queries, 1'000'000, "SELECT queries with LIMIT bigger than this setting cannot use ANN indexes. Helps to prevent memory overflows in ANN search indexes.", 0) \
    M(UInt64, max_threads_for_annoy_index_creation, 4, "Number of threads used to build Annoy indexes (0 means all cores, not recommended)", 0) \
    M(Int64, annoy_index_search_k_nodes, -1, "SELECT queries search up to this many nodes in Annoy indexes.", 0) \
    M(Bool, throw_on_unsupported_query_inside_transaction, true, "Throw exception if unsupported query is used inside transaction", 0) \
    M(TransactionsWaitCSNMode, wait_changes_become_visible_after_commit_mode, TransactionsWaitCSNMode::WAIT_UNKNOWN, "Wait for committed changes to become actually visible in the latest snapshot", 0) \
    M(Bool, implicit_transaction, false, "If enabled and not already inside a transaction, wraps the query inside a full transaction (begin + commit or rollback)", 0) \
    M(UInt64, grace_hash_join_initial_buckets, 1, "Initial number of grace hash join buckets", 0) \
    M(UInt64, grace_hash_join_max_buckets, 1024, "Limit on the number of grace hash join buckets", 0) \
    M(Bool, optimize_distinct_in_order, true, "Enable DISTINCT optimization if some columns in DISTINCT form a prefix of sorting. For example, prefix of sorting key in merge tree or ORDER BY statement", 0) \
    M(Bool, allow_experimental_undrop_table_query, true, "Allow to use undrop query to restore dropped table in a limited time", 0) \
    M(Bool, keeper_map_strict_mode, false, "Enforce additional checks during operations on KeeperMap. E.g. throw an exception on an insert for already existing key", 0) \
    M(UInt64, extract_kvp_max_pairs_per_row, 1000, "Max number pairs that can be produced by extractKeyValuePairs function. Used to safeguard against consuming too much memory.", 0) \
    M(Timezone, session_timezone, "", "This setting can be removed in the future due to potential caveats. It is experimental and is not suitable for production usage. The default timezone for current session or query. The server default timezone if empty.", 0) \
    M(Bool, allow_create_index_without_type, false, "Allow CREATE INDEX query without TYPE. Query will be ignored. Made for SQL compatibility tests.", 0) \
    M(Bool, create_index_ignore_unique, false, "Ignore UNIQUE keyword in CREATE UNIQUE INDEX. Made for SQL compatibility tests.", 0) \
    M(Bool, print_pretty_type_names, false, "Print pretty type names in DESCRIBE query and toTypeName() function", 0) \
    M(Bool, create_table_empty_primary_key_by_default, false, "Allow to create *MergeTree tables with empty primary key when ORDER BY and PRIMARY KEY not specified", 0) \

// End of COMMON_SETTINGS
// Please add settings related to formats into the FORMAT_FACTORY_SETTINGS, move obsolete settings to OBSOLETE_SETTINGS and obsolete format settings to OBSOLETE_FORMAT_SETTINGS.

#define MAKE_OBSOLETE(M, TYPE, NAME, DEFAULT) \
    M(TYPE, NAME, DEFAULT, "Obsolete setting, does nothing.", BaseSettingsHelpers::Flags::OBSOLETE)

/// NOTE: ServerSettings::loadSettingsFromConfig() should be updated to include this settings
#define MAKE_DEPRECATED_BY_SERVER_CONFIG(M, TYPE, NAME, DEFAULT) \
    M(TYPE, NAME, DEFAULT, "User-level setting is deprecated, and it must be defined in the server configuration instead.", BaseSettingsHelpers::Flags::OBSOLETE)

#define OBSOLETE_SETTINGS(M, ALIAS) \
    /** Obsolete settings that do nothing but left for compatibility reasons. Remove each one after half a year of obsolescence. */ \
    MAKE_OBSOLETE(M, UInt64, max_memory_usage_for_all_queries, 0) \
    MAKE_OBSOLETE(M, UInt64, multiple_joins_rewriter_version, 0) \
    MAKE_OBSOLETE(M, Bool, enable_debug_queries, false) \
    MAKE_OBSOLETE(M, Bool, allow_experimental_database_atomic, true) \
    MAKE_OBSOLETE(M, Bool, allow_experimental_bigint_types, true) \
    MAKE_OBSOLETE(M, Bool, allow_experimental_window_functions, true) \
    MAKE_OBSOLETE(M, Bool, allow_experimental_geo_types, true) \
    \
    MAKE_OBSOLETE(M, Milliseconds, async_insert_stale_timeout_ms, 0) \
    MAKE_OBSOLETE(M, HandleKafkaErrorMode, handle_kafka_error_mode, HandleKafkaErrorMode::DEFAULT) \
    MAKE_OBSOLETE(M, Bool, database_replicated_ddl_output, true) \
    MAKE_OBSOLETE(M, UInt64, replication_alter_columns_timeout, 60) \
    MAKE_OBSOLETE(M, UInt64, odbc_max_field_size, 0) \
    MAKE_OBSOLETE(M, Bool, allow_experimental_map_type, true) \
    MAKE_OBSOLETE(M, UInt64, merge_tree_clear_old_temporary_directories_interval_seconds, 60) \
    MAKE_OBSOLETE(M, UInt64, merge_tree_clear_old_parts_interval_seconds, 1) \
    MAKE_OBSOLETE(M, UInt64, partial_merge_join_optimizations, 0) \
    MAKE_OBSOLETE(M, MaxThreads, max_alter_threads, 0) \
    /* moved to config.xml: see also src/Core/ServerSettings.h */ \
    MAKE_DEPRECATED_BY_SERVER_CONFIG(M, UInt64, background_buffer_flush_schedule_pool_size, 16) \
    MAKE_DEPRECATED_BY_SERVER_CONFIG(M, UInt64, background_pool_size, 16) \
    MAKE_DEPRECATED_BY_SERVER_CONFIG(M, Float, background_merges_mutations_concurrency_ratio, 2) \
    MAKE_DEPRECATED_BY_SERVER_CONFIG(M, UInt64, background_move_pool_size, 8) \
    MAKE_DEPRECATED_BY_SERVER_CONFIG(M, UInt64, background_fetches_pool_size, 8) \
    MAKE_DEPRECATED_BY_SERVER_CONFIG(M, UInt64, background_common_pool_size, 8) \
    MAKE_DEPRECATED_BY_SERVER_CONFIG(M, UInt64, background_schedule_pool_size, 128) \
    MAKE_DEPRECATED_BY_SERVER_CONFIG(M, UInt64, background_message_broker_schedule_pool_size, 16) \
    MAKE_DEPRECATED_BY_SERVER_CONFIG(M, UInt64, background_distributed_schedule_pool_size, 16) \
    MAKE_DEPRECATED_BY_SERVER_CONFIG(M, UInt64, max_remote_read_network_bandwidth_for_server, 0) \
    MAKE_DEPRECATED_BY_SERVER_CONFIG(M, UInt64, max_remote_write_network_bandwidth_for_server, 0) \
    MAKE_DEPRECATED_BY_SERVER_CONFIG(M, UInt64, async_insert_threads, 16) \
    MAKE_DEPRECATED_BY_SERVER_CONFIG(M, UInt64, max_replicated_fetches_network_bandwidth_for_server, 0) \
    MAKE_DEPRECATED_BY_SERVER_CONFIG(M, UInt64, max_replicated_sends_network_bandwidth_for_server, 0) \
    /* ---- */ \
    MAKE_OBSOLETE(M, DefaultDatabaseEngine, default_database_engine, DefaultDatabaseEngine::Atomic) \
    MAKE_OBSOLETE(M, UInt64, max_pipeline_depth, 0) \
    MAKE_OBSOLETE(M, Seconds, temporary_live_view_timeout, 1) \
    MAKE_OBSOLETE(M, Milliseconds, async_insert_cleanup_timeout_ms, 1000) \
    MAKE_OBSOLETE(M, Bool, optimize_fuse_sum_count_avg, 0) \
    MAKE_OBSOLETE(M, Seconds, drain_timeout, 3) \
    MAKE_OBSOLETE(M, UInt64, backup_threads, 16) \
    MAKE_OBSOLETE(M, UInt64, restore_threads, 16) \
    MAKE_OBSOLETE(M, Bool, optimize_duplicate_order_by_and_distinct, false) \
    MAKE_OBSOLETE(M, UInt64, parallel_replicas_min_number_of_granules_to_enable, 0) \
    MAKE_OBSOLETE(M, Bool, query_plan_optimize_projection, true) \

    /** The section above is for obsolete settings. Do not add anything there. */


#define FORMAT_FACTORY_SETTINGS(M, ALIAS) \
    M(Char, format_csv_delimiter, ',', "The character to be considered as a delimiter in CSV data. If setting with a string, a string has to have a length of 1.", 0) \
    M(Bool, format_csv_allow_single_quotes, false, "If it is set to true, allow strings in single quotes.", 0) \
    M(Bool, format_csv_allow_double_quotes, true, "If it is set to true, allow strings in double quotes.", 0) \
    M(Bool, output_format_csv_crlf_end_of_line, false, "If it is set true, end of line in CSV format will be \\r\\n instead of \\n.", 0) \
    M(Bool, input_format_csv_enum_as_number, false, "Treat inserted enum values in CSV formats as enum indices", 0) \
    M(Bool, input_format_csv_arrays_as_nested_csv, false, R"(When reading Array from CSV, expect that its elements were serialized in nested CSV and then put into string. Example: "[""Hello"", ""world"", ""42"""" TV""]". Braces around array can be omitted.)", 0) \
    M(Bool, input_format_skip_unknown_fields, true, "Skip columns with unknown names from input data (it works for JSONEachRow, -WithNames, -WithNamesAndTypes and TSKV formats).", 0) \
    M(Bool, input_format_with_names_use_header, true, "For -WithNames input formats this controls whether format parser is to assume that column data appear in the input exactly as they are specified in the header.", 0) \
    M(Bool, input_format_with_types_use_header, true, "For -WithNamesAndTypes input formats this controls whether format parser should check if data types from the input match data types from the header.", 0) \
    M(Bool, input_format_import_nested_json, false, "Map nested JSON data to nested tables (it works for JSONEachRow format).", 0) \
    M(Bool, input_format_defaults_for_omitted_fields, true, "For input data calculate default expressions for omitted fields (it works for JSONEachRow, -WithNames, -WithNamesAndTypes formats).", IMPORTANT) \
    M(Bool, input_format_csv_empty_as_default, true, "Treat empty fields in CSV input as default values.", 0) \
    M(Bool, input_format_tsv_empty_as_default, false, "Treat empty fields in TSV input as default values.", 0) \
    M(Bool, input_format_tsv_enum_as_number, false, "Treat inserted enum values in TSV formats as enum indices.", 0) \
    M(Bool, input_format_null_as_default, true, "Initialize null fields with default values if the data type of this field is not nullable and it is supported by the input format", 0) \
    M(Bool, input_format_arrow_case_insensitive_column_matching, false, "Ignore case when matching Arrow columns with CH columns.", 0) \
    M(Int64, input_format_orc_row_batch_size, 100'000, "Batch size when reading ORC stripes.", 0) \
    M(Bool, input_format_orc_case_insensitive_column_matching, false, "Ignore case when matching ORC columns with CH columns.", 0) \
    M(Bool, input_format_parquet_case_insensitive_column_matching, false, "Ignore case when matching Parquet columns with CH columns.", 0) \
    M(Bool, input_format_parquet_preserve_order, false, "Avoid reordering rows when reading from Parquet files. Usually makes it much slower.", 0) \
    M(Bool, input_format_parquet_filter_push_down, true, "When reading Parquet files, skip whole row groups based on the WHERE/PREWHERE expressions and min/max statistics in the Parquet metadata.", 0) \
    M(Bool, input_format_allow_seeks, true, "Allow seeks while reading in ORC/Parquet/Arrow input formats", 0) \
    M(Bool, input_format_orc_allow_missing_columns, false, "Allow missing columns while reading ORC input formats", 0) \
    M(Bool, input_format_orc_use_fast_decoder, true, "Use a faster ORC decoder implementation.", 0) \
    M(Bool, input_format_orc_filter_push_down, true, "When reading ORC files, skip whole stripes or row groups based on the WHERE/PREWHERE expressions, min/max statistics or bloom filter in the ORC metadata.", 0) \
    M(Bool, input_format_parquet_allow_missing_columns, false, "Allow missing columns while reading Parquet input formats", 0) \
    M(UInt64, input_format_parquet_local_file_min_bytes_for_seek, 8192, "Min bytes required for local read (file) to do seek, instead of read with ignore in Parquet input format", 0) \
    M(Bool, input_format_arrow_allow_missing_columns, false, "Allow missing columns while reading Arrow input formats", 0) \
    M(Char, input_format_hive_text_fields_delimiter, '\x01', "Delimiter between fields in Hive Text File", 0) \
    M(Char, input_format_hive_text_collection_items_delimiter, '\x02', "Delimiter between collection(array or map) items in Hive Text File", 0) \
    M(Char, input_format_hive_text_map_keys_delimiter, '\x03', "Delimiter between a pair of map key/values in Hive Text File", 0) \
    M(UInt64, input_format_msgpack_number_of_columns, 0, "The number of columns in inserted MsgPack data. Used for automatic schema inference from data.", 0) \
    M(MsgPackUUIDRepresentation, output_format_msgpack_uuid_representation, FormatSettings::MsgPackUUIDRepresentation::EXT, "The way how to output UUID in MsgPack format.", 0) \
    M(UInt64, input_format_max_rows_to_read_for_schema_inference, 25000, "The maximum rows of data to read for automatic schema inference", 0) \
    M(UInt64, input_format_max_bytes_to_read_for_schema_inference, 32 * 1024 * 1024, "The maximum bytes of data to read for automatic schema inference", 0) \
    M(Bool, input_format_csv_use_best_effort_in_schema_inference, true, "Use some tweaks and heuristics to infer schema in CSV format", 0) \
    M(Bool, input_format_tsv_use_best_effort_in_schema_inference, true, "Use some tweaks and heuristics to infer schema in TSV format", 0) \
    M(Bool, input_format_csv_detect_header, true, "Automatically detect header with names and types in CSV format", 0) \
    M(Bool, input_format_csv_allow_whitespace_or_tab_as_delimiter, false, "Allow to use spaces and tabs(\\t) as field delimiter in the CSV strings", 0) \
    M(Bool, input_format_csv_trim_whitespaces, true, "Trims spaces and tabs (\\t) characters at the beginning and end in CSV strings", 0) \
    M(Bool, input_format_csv_use_default_on_bad_values, false, "Allow to set default value to column when CSV field deserialization failed on bad value", 0) \
    M(Bool, input_format_csv_allow_variable_number_of_columns, false, "Ignore extra columns in CSV input (if file has more columns than expected) and treat missing fields in CSV input as default values", 0) \
    M(Bool, input_format_tsv_allow_variable_number_of_columns, false, "Ignore extra columns in TSV input (if file has more columns than expected) and treat missing fields in TSV input as default values", 0) \
    M(Bool, input_format_custom_allow_variable_number_of_columns, false, "Ignore extra columns in CustomSeparated input (if file has more columns than expected) and treat missing fields in CustomSeparated input as default values", 0) \
    M(Bool, input_format_json_compact_allow_variable_number_of_columns, false, "Ignore extra columns in JSONCompact(EachRow) input (if file has more columns than expected) and treat missing fields in JSONCompact(EachRow) input as default values", 0) \
    M(Bool, input_format_tsv_detect_header, true, "Automatically detect header with names and types in TSV format", 0) \
    M(Bool, input_format_custom_detect_header, true, "Automatically detect header with names and types in CustomSeparated format", 0) \
    M(Bool, input_format_parquet_skip_columns_with_unsupported_types_in_schema_inference, false, "Skip columns with unsupported types while schema inference for format Parquet", 0) \
    M(UInt64, input_format_parquet_max_block_size, 8192, "Max block size for parquet reader.", 0) \
    M(Bool, input_format_protobuf_skip_fields_with_unsupported_types_in_schema_inference, false, "Skip fields with unsupported types while schema inference for format Protobuf", 0) \
    M(Bool, input_format_capn_proto_skip_fields_with_unsupported_types_in_schema_inference, false, "Skip columns with unsupported types while schema inference for format CapnProto", 0) \
    M(Bool, input_format_orc_skip_columns_with_unsupported_types_in_schema_inference, false, "Skip columns with unsupported types while schema inference for format ORC", 0) \
    M(Bool, input_format_arrow_skip_columns_with_unsupported_types_in_schema_inference, false, "Skip columns with unsupported types while schema inference for format Arrow", 0) \
    M(String, column_names_for_schema_inference, "", "The list of column names to use in schema inference for formats without column names. The format: 'column1,column2,column3,...'", 0) \
    M(String, schema_inference_hints, "", "The list of column names and types to use in schema inference for formats without column names. The format: 'column_name1 column_type1, column_name2 column_type2, ...'", 0) \
    M(Bool, schema_inference_make_columns_nullable, true, "If set to true, all inferred types will be Nullable in schema inference for formats without information about nullability.", 0) \
    M(Bool, input_format_json_read_bools_as_numbers, true, "Allow to parse bools as numbers in JSON input formats", 0) \
    M(Bool, input_format_json_try_infer_numbers_from_strings, false, "Try to infer numbers from string fields while schema inference", 0) \
    M(Bool, input_format_json_validate_types_from_metadata, true, "For JSON/JSONCompact/JSONColumnsWithMetadata input formats this controls whether format parser should check if data types from input metadata match data types of the corresponding columns from the table", 0) \
    M(Bool, input_format_json_read_numbers_as_strings, true, "Allow to parse numbers as strings in JSON input formats", 0) \
    M(Bool, input_format_json_read_objects_as_strings, true, "Allow to parse JSON objects as strings in JSON input formats", 0) \
    M(Bool, input_format_json_read_arrays_as_strings, true, "Allow to parse JSON arrays as strings in JSON input formats", 0) \
    M(Bool, input_format_json_try_infer_named_tuples_from_objects, true, "Try to infer named tuples from JSON objects in JSON input formats", 0) \
    M(Bool, input_format_json_infer_incomplete_types_as_strings, true, "Use type String for keys that contains only Nulls or empty objects/arrays during schema inference in JSON input formats", 0) \
    M(Bool, input_format_json_named_tuples_as_objects, true, "Deserialize named tuple columns as JSON objects", 0) \
    M(Bool, input_format_json_ignore_unknown_keys_in_named_tuple, true, "Ignore unknown keys in json object for named tuples", 0) \
    M(Bool, input_format_json_defaults_for_missing_elements_in_named_tuple, true, "Insert default value in named tuple element if it's missing in json object", 0) \
    M(Bool, input_format_try_infer_integers, true, "Try to infer integers instead of floats while schema inference in text formats", 0) \
    M(Bool, input_format_try_infer_dates, true, "Try to infer dates from string fields while schema inference in text formats", 0) \
    M(Bool, input_format_try_infer_datetimes, true, "Try to infer datetimes from string fields while schema inference in text formats", 0) \
    M(Bool, output_format_markdown_escape_special_characters, false, "Escape special characters in Markdown", 0) \
    M(Bool, input_format_protobuf_flatten_google_wrappers, false, "Enable Google wrappers for regular non-nested columns, e.g. google.protobuf.StringValue 'str' for String column 'str'. For Nullable columns empty wrappers are recognized as defaults, and missing as nulls", 0) \
    M(Bool, output_format_protobuf_nullables_with_google_wrappers, false, "When serializing Nullable columns with Google wrappers, serialize default values as empty wrappers. If turned off, default and null values are not serialized", 0) \
    M(UInt64, input_format_csv_skip_first_lines, 0, "Skip specified number of lines at the beginning of data in CSV format", 0) \
    M(UInt64, input_format_tsv_skip_first_lines, 0, "Skip specified number of lines at the beginning of data in TSV format", 0) \
    M(Bool, input_format_csv_skip_trailing_empty_lines, false, "Skip trailing empty lines in CSV format", 0) \
    M(Bool, input_format_tsv_skip_trailing_empty_lines, false, "Skip trailing empty lines in TSV format", 0) \
    M(Bool, input_format_custom_skip_trailing_empty_lines, false, "Skip trailing empty lines in CustomSeparated format", 0) \
    \
    M(Bool, input_format_native_allow_types_conversion, true, "Allow data types conversion in Native input format", 0) \
    \
    M(DateTimeInputFormat, date_time_input_format, FormatSettings::DateTimeInputFormat::Basic, "Method to read DateTime from text input formats. Possible values: 'basic', 'best_effort' and 'best_effort_us'.", 0) \
    M(DateTimeOutputFormat, date_time_output_format, FormatSettings::DateTimeOutputFormat::Simple, "Method to write DateTime to text output. Possible values: 'simple', 'iso', 'unix_timestamp'.", 0) \
    M(IntervalOutputFormat, interval_output_format, FormatSettings::IntervalOutputFormat::Numeric, "Textual representation of Interval. Possible values: 'kusto', 'numeric'.", 0) \
    \
    M(Bool, input_format_ipv4_default_on_conversion_error, false, "Deserialization of IPv4 will use default values instead of throwing exception on conversion error.", 0) \
    M(Bool, input_format_ipv6_default_on_conversion_error, false, "Deserialization of IPV6 will use default values instead of throwing exception on conversion error.", 0) \
    M(String, bool_true_representation, "true", "Text to represent bool value in TSV/CSV formats.", 0) \
    M(String, bool_false_representation, "false", "Text to represent bool value in TSV/CSV formats.", 0) \
    \
    M(Bool, input_format_values_interpret_expressions, true, "For Values format: if the field could not be parsed by streaming parser, run SQL parser and try to interpret it as SQL expression.", 0) \
    M(Bool, input_format_values_deduce_templates_of_expressions, true, "For Values format: if the field could not be parsed by streaming parser, run SQL parser, deduce template of the SQL expression, try to parse all rows using template and then interpret expression for all rows.", 0) \
    M(Bool, input_format_values_accurate_types_of_literals, true, "For Values format: when parsing and interpreting expressions using template, check actual type of literal to avoid possible overflow and precision issues.", 0) \
    M(Bool, input_format_values_allow_data_after_semicolon, false, "For Values format: allow extra data after semicolon (used by client to interpret comments).", 0) \
    M(Bool, input_format_avro_allow_missing_fields, false, "For Avro/AvroConfluent format: when field is not found in schema use default value instead of error", 0) \
    /** This setting is obsolete and do nothing, left for compatibility reasons. */ \
    M(Bool, input_format_avro_null_as_default, false, "For Avro/AvroConfluent format: insert default in case of null and non Nullable column", 0) \
    M(UInt64, format_binary_max_string_size, 1_GiB, "The maximum allowed size for String in RowBinary format. It prevents allocating large amount of memory in case of corrupted data. 0 means there is no limit", 0) \
    M(UInt64, format_binary_max_array_size, 1_GiB, "The maximum allowed size for Array in RowBinary format. It prevents allocating large amount of memory in case of corrupted data. 0 means there is no limit", 0) \
    M(URI, format_avro_schema_registry_url, "", "For AvroConfluent format: Confluent Schema Registry URL.", 0) \
    \
    M(Bool, output_format_json_quote_64bit_integers, true, "Controls quoting of 64-bit integers in JSON output format.", 0) \
    M(Bool, output_format_json_quote_denormals, false, "Enables '+nan', '-nan', '+inf', '-inf' outputs in JSON output format.", 0) \
    M(Bool, output_format_json_quote_decimals, false, "Controls quoting of decimals in JSON output format.", 0) \
    M(Bool, output_format_json_quote_64bit_floats, false, "Controls quoting of 64-bit float numbers in JSON output format.", 0) \
    \
    M(Bool, output_format_json_escape_forward_slashes, true, "Controls escaping forward slashes for string outputs in JSON output format. This is intended for compatibility with JavaScript. Don't confuse with backslashes that are always escaped.", 0) \
    M(Bool, output_format_json_named_tuples_as_objects, true, "Serialize named tuple columns as JSON objects.", 0) \
    M(Bool, output_format_json_skip_null_value_in_named_tuples, false, "Skip key value pairs with null value when serialize named tuple columns as JSON objects. It is only valid when output_format_json_named_tuples_as_objects is true.", 0) \
    M(Bool, output_format_json_array_of_rows, false, "Output a JSON array of all rows in JSONEachRow(Compact) format.", 0) \
    M(Bool, output_format_json_validate_utf8, false, "Validate UTF-8 sequences in JSON output formats, doesn't impact formats JSON/JSONCompact/JSONColumnsWithMetadata, they always validate utf8", 0) \
    \
    M(String, format_json_object_each_row_column_for_object_name, "", "The name of column that will be used as object names in JSONObjectEachRow format. Column type should be String", 0) \
    \
    M(UInt64, output_format_pretty_max_rows, 10000, "Rows limit for Pretty formats.", 0) \
    M(UInt64, output_format_pretty_max_column_pad_width, 250, "Maximum width to pad all values in a column in Pretty formats.", 0) \
    M(UInt64, output_format_pretty_max_value_width, 10000, "Maximum width of value to display in Pretty formats. If greater - it will be cut.", 0) \
    M(Bool, output_format_pretty_color, true, "Use ANSI escape sequences to paint colors in Pretty formats", 0) \
    M(String, output_format_pretty_grid_charset, "UTF-8", "Charset for printing grid borders. Available charsets: ASCII, UTF-8 (default one).", 0) \
    M(UInt64, output_format_parquet_row_group_size, 1000000, "Target row group size in rows.", 0) \
    M(UInt64, output_format_parquet_row_group_size_bytes, 512 * 1024 * 1024, "Target row group size in bytes, before compression.", 0) \
    M(Bool, output_format_parquet_string_as_string, false, "Use Parquet String type instead of Binary for String columns.", 0) \
    M(Bool, output_format_parquet_fixed_string_as_fixed_byte_array, true, "Use Parquet FIXED_LENGTH_BYTE_ARRAY type instead of Binary for FixedString columns.", 0) \
    M(ParquetVersion, output_format_parquet_version, "2.latest", "Parquet format version for output format. Supported versions: 1.0, 2.4, 2.6 and 2.latest (default)", 0) \
    M(ParquetCompression, output_format_parquet_compression_method, "lz4", "Compression method for Parquet output format. Supported codecs: snappy, lz4, brotli, zstd, gzip, none (uncompressed)", 0) \
    M(Bool, output_format_parquet_compliant_nested_types, true, "In parquet file schema, use name 'element' instead of 'item' for list elements. This is a historical artifact of Arrow library implementation. Generally increases compatibility, except perhaps with some old versions of Arrow.", 0) \
    M(Bool, output_format_parquet_use_custom_encoder, false, "Use a faster Parquet encoder implementation.", 0) \
    M(Bool, output_format_parquet_parallel_encoding, true, "Do Parquet encoding in multiple threads. Requires output_format_parquet_use_custom_encoder.", 0) \
    M(UInt64, output_format_parquet_data_page_size, 1024 * 1024, "Target page size in bytes, before compression.", 0) \
    M(UInt64, output_format_parquet_batch_size, 1024, "Check page size every this many rows. Consider decreasing if you have columns with average values size above a few KBs.", 0) \
    M(String, output_format_avro_codec, "", "Compression codec used for output. Possible values: 'null', 'deflate', 'snappy'.", 0) \
    M(UInt64, output_format_avro_sync_interval, 16 * 1024, "Sync interval in bytes.", 0) \
    M(String, output_format_avro_string_column_pattern, "", "For Avro format: regexp of String columns to select as AVRO string.", 0) \
    M(UInt64, output_format_avro_rows_in_file, 1, "Max rows in a file (if permitted by storage)", 0) \
    M(Bool, output_format_tsv_crlf_end_of_line, false, "If it is set true, end of line in TSV format will be \\r\\n instead of \\n.", 0) \
    M(String, format_csv_null_representation, "\\N", "Custom NULL representation in CSV format", 0) \
    M(String, format_tsv_null_representation, "\\N", "Custom NULL representation in TSV format", 0) \
    M(Bool, output_format_decimal_trailing_zeros, false, "Output trailing zeros when printing Decimal values. E.g. 1.230000 instead of 1.23.", 0) \
    \
    M(UInt64, input_format_allow_errors_num, 0, "Maximum absolute amount of errors while reading text formats (like CSV, TSV). In case of error, if at least absolute or relative amount of errors is lower than corresponding value, will skip until next line and continue.", 0) \
    M(Float, input_format_allow_errors_ratio, 0, "Maximum relative amount of errors while reading text formats (like CSV, TSV). In case of error, if at least absolute or relative amount of errors is lower than corresponding value, will skip until next line and continue.", 0) \
    M(String, input_format_record_errors_file_path, "", "Path of the file used to record errors while reading text formats (CSV, TSV).", 0) \
    M(String, errors_output_format, "CSV", "Method to write Errors to text output.", 0) \
    \
    M(String, format_schema, "", "Schema identifier (used by schema-based formats)", 0) \
    M(String, format_template_resultset, "", "Path to file which contains format string for result set (for Template format)", 0) \
    M(String, format_template_row, "", "Path to file which contains format string for rows (for Template format)", 0) \
    M(String, format_template_rows_between_delimiter, "\n", "Delimiter between rows (for Template format)", 0) \
    \
    M(EscapingRule, format_custom_escaping_rule, "Escaped", "Field escaping rule (for CustomSeparated format)", 0) \
    M(String, format_custom_field_delimiter, "\t", "Delimiter between fields (for CustomSeparated format)", 0) \
    M(String, format_custom_row_before_delimiter, "", "Delimiter before field of the first column (for CustomSeparated format)", 0) \
    M(String, format_custom_row_after_delimiter, "\n", "Delimiter after field of the last column (for CustomSeparated format)", 0) \
    M(String, format_custom_row_between_delimiter, "", "Delimiter between rows (for CustomSeparated format)", 0) \
    M(String, format_custom_result_before_delimiter, "", "Prefix before result set (for CustomSeparated format)", 0) \
    M(String, format_custom_result_after_delimiter, "", "Suffix after result set (for CustomSeparated format)", 0) \
    \
    M(String, format_regexp, "", "Regular expression (for Regexp format)", 0) \
    M(EscapingRule, format_regexp_escaping_rule, "Raw", "Field escaping rule (for Regexp format)", 0) \
    M(Bool, format_regexp_skip_unmatched, false, "Skip lines unmatched by regular expression (for Regexp format)", 0) \
    \
    M(Bool, output_format_enable_streaming, false, "Enable streaming in output formats that support it.", 0) \
    M(Bool, output_format_write_statistics, true, "Write statistics about read rows, bytes, time elapsed in suitable output formats.", 0) \
    M(Bool, output_format_pretty_row_numbers, false, "Add row numbers before each row for pretty output format", 0) \
    M(Bool, insert_distributed_one_random_shard, false, "If setting is enabled, inserting into distributed table will choose a random shard to write when there is no sharding key", 0) \
    \
    M(Bool, exact_rows_before_limit, false, "When enabled, ClickHouse will provide exact value for rows_before_limit_at_least statistic, but with the cost that the data before limit will have to be read completely", 0) \
    M(UInt64, cross_to_inner_join_rewrite, 1, "Use inner join instead of comma/cross join if there're joining expressions in the WHERE section. Values: 0 - no rewrite, 1 - apply if possible for comma/cross, 2 - force rewrite all comma joins, cross - if possible", 0) \
    \
    M(Bool, output_format_arrow_low_cardinality_as_dictionary, false, "Enable output LowCardinality type as Dictionary Arrow type", 0) \
    M(Bool, output_format_arrow_string_as_string, false, "Use Arrow String type instead of Binary for String columns", 0) \
    M(Bool, output_format_arrow_fixed_string_as_fixed_byte_array, true, "Use Arrow FIXED_SIZE_BINARY type instead of Binary for FixedString columns.", 0) \
    M(ArrowCompression, output_format_arrow_compression_method, "lz4_frame", "Compression method for Arrow output format. Supported codecs: lz4_frame, zstd, none (uncompressed)", 0) \
    \
    M(Bool, output_format_orc_string_as_string, false, "Use ORC String type instead of Binary for String columns", 0) \
    M(ORCCompression, output_format_orc_compression_method, "lz4", "Compression method for ORC output format. Supported codecs: lz4, snappy, zlib, zstd, none (uncompressed)", 0) \
    M(UInt64, output_format_orc_row_index_stride, 10'000, "Target row index stride in ORC output format", 0) \
    \
    M(CapnProtoEnumComparingMode, format_capn_proto_enum_comparising_mode, FormatSettings::CapnProtoEnumComparingMode::BY_VALUES, "How to map ClickHouse Enum and CapnProto Enum", 0) \
    \
    M(Bool, format_capn_proto_use_autogenerated_schema, true, "Use autogenerated CapnProto schema when format_schema is not set", 0) \
    M(Bool, format_protobuf_use_autogenerated_schema, true, "Use autogenerated Protobuf when format_schema is not set", 0) \
    M(String, output_format_schema, "", "The path to the file where the automatically generated schema will be saved", 0) \
    \
    M(String, input_format_mysql_dump_table_name, "", "Name of the table in MySQL dump from which to read data", 0) \
    M(Bool, input_format_mysql_dump_map_column_names, true, "Match columns from table in MySQL dump and columns from ClickHouse table by names", 0) \
    \
    M(UInt64, output_format_sql_insert_max_batch_size, DEFAULT_BLOCK_SIZE, "The maximum number  of rows in one INSERT statement.", 0) \
    M(String, output_format_sql_insert_table_name, "table", "The name of table in the output INSERT query", 0) \
    M(Bool, output_format_sql_insert_include_column_names, true, "Include column names in INSERT query", 0) \
    M(Bool, output_format_sql_insert_use_replace, false, "Use REPLACE statement instead of INSERT", 0) \
    M(Bool, output_format_sql_insert_quote_names, true, "Quote column names with '`' characters", 0) \
    \
    M(Bool, output_format_bson_string_as_string, false, "Use BSON String type instead of Binary for String columns.", 0) \
    M(Bool, input_format_bson_skip_fields_with_unsupported_types_in_schema_inference, false, "Skip fields with unsupported types while schema inference for format BSON.", 0) \
    \
    M(Bool, format_display_secrets_in_show_and_select, false, "Do not hide secrets in SHOW and SELECT queries.", IMPORTANT) \
    M(Bool, regexp_dict_allow_hyperscan, true, "Allow regexp_tree dictionary using Hyperscan library.", 0) \
    M(Bool, regexp_dict_flag_case_insensitive, false, "Use case-insensitive matching for a regexp_tree dictionary. Can be overridden in individual expressions with (?i) and (?-i).", 0) \
    M(Bool, regexp_dict_flag_dotall, false, "Allow '.' to match newline characters for a regexp_tree dictionary.", 0) \
    \
    M(Bool, dictionary_use_async_executor, false, "Execute a pipeline for reading dictionary source in several threads. It's supported only by dictionaries with local CLICKHOUSE source.", 0) \
    M(Bool, precise_float_parsing, false, "Prefer more precise (but slower) float parsing algorithm", 0) \
    M(DateTimeOverflowBehavior, date_time_overflow_behavior, "ignore", "Overflow mode for Date, Date32, DateTime, DateTime64 types. Possible values: 'ignore', 'throw', 'saturate'.", 0) \


// End of FORMAT_FACTORY_SETTINGS
// Please add settings non-related to formats into the COMMON_SETTINGS above.

#define OBSOLETE_FORMAT_SETTINGS(M, ALIAS) \
    /** Obsolete format settings that do nothing but left for compatibility reasons. Remove each one after half a year of obsolescence. */ \
    MAKE_OBSOLETE(M, Bool, input_format_arrow_import_nested, false) \
    MAKE_OBSOLETE(M, Bool, input_format_parquet_import_nested, false) \
    MAKE_OBSOLETE(M, Bool, input_format_orc_import_nested, false) \

#define LIST_OF_SETTINGS(M, ALIAS)     \
    COMMON_SETTINGS(M, ALIAS)          \
    OBSOLETE_SETTINGS(M, ALIAS)        \
    FORMAT_FACTORY_SETTINGS(M, ALIAS)  \
    OBSOLETE_FORMAT_SETTINGS(M, ALIAS) \

DECLARE_SETTINGS_TRAITS_ALLOW_CUSTOM_SETTINGS(SettingsTraits, LIST_OF_SETTINGS)


/** Settings of query execution.
  * These settings go to users.xml.
  */
struct Settings : public BaseSettings<SettingsTraits>, public IHints<2>
{
    Settings() = default;

    /** Set multiple settings from "profile" (in server configuration file (users.xml), profiles contain groups of multiple settings).
     * The profile can also be set using the `set` functions, like the profile setting.
     */
    void setProfile(const String & profile_name, const Poco::Util::AbstractConfiguration & config);

    /// Load settings from configuration file, at "path" prefix in configuration.
    void loadSettingsFromConfig(const String & path, const Poco::Util::AbstractConfiguration & config);

    /// Dumps profile events to column of type Map(String, String)
    void dumpToMapColumn(IColumn * column, bool changed_only = true);

    /// Check that there is no user-level settings at the top level in config.
    /// This is a common source of mistake (user don't know where to write user-level setting).
    static void checkNoSettingNamesAtTopLevel(const Poco::Util::AbstractConfiguration & config, const String & config_path);

    std::vector<String> getAllRegisteredNames() const override;

    void set(std::string_view name, const Field & value) override;

    void setDefaultValue(const String & name) { resetToDefault(name); }

private:
    void applyCompatibilitySetting(const String & compatibility);

    std::unordered_set<std::string_view> settings_changed_by_compatibility_setting;
};

#define LIST_OF_ALL_FORMAT_SETTINGS(M, ALIAS) \
    FORMAT_FACTORY_SETTINGS(M, ALIAS)         \
    OBSOLETE_FORMAT_SETTINGS(M, ALIAS)        \

/*
 * User-specified file format settings for File and URL engines.
 */
DECLARE_SETTINGS_TRAITS(FormatFactorySettingsTraits, LIST_OF_ALL_FORMAT_SETTINGS)

struct FormatFactorySettings : public BaseSettings<FormatFactorySettingsTraits>
{
};

}<|MERGE_RESOLUTION|>--- conflicted
+++ resolved
@@ -681,11 +681,8 @@
     M(Bool, query_plan_aggregation_in_order, true, "Use query plan for aggregation-in-order optimisation", 0) \
     M(Bool, query_plan_remove_redundant_sorting, true, "Remove redundant sorting in query plan. For example, sorting steps related to ORDER BY clauses in subqueries", 0) \
     M(Bool, query_plan_remove_redundant_distinct, true, "Remove redundant Distinct step in query plan", 0) \
-<<<<<<< HEAD
     M(Bool, query_plan_optimize_lazy_materialization, true, "Use query plan for lazy materialization optimisation", 0) \
-=======
     M(Bool, query_plan_enable_multithreading_after_window_functions, true, "Enable multithreading after evaluating window functions to allow parallel stream processing", 0) \
->>>>>>> 3631e476
     M(UInt64, regexp_max_matches_per_row, 1000, "Max matches of any single regexp per row, used to safeguard 'extractAllGroupsHorizontal' against consuming too much memory with greedy RE.", 0) \
     \
     M(UInt64, limit, 0, "Limit on read rows from the most 'end' result for select query, default 0 means no limit length", 0) \
