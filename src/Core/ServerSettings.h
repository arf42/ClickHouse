--- conflicted
+++ resolved
@@ -115,7 +115,10 @@
     MW(M, Bool, async_load_databases, false, "Enable asynchronous loading of databases and tables to speedup server startup. Queries to not yet loaded entity will be blocked until load is finished.", 0, RuntimeReloadType::NO) \
     MW(M, Bool, display_secrets_in_show_and_select, false, "Allow showing secrets in SHOW and SELECT queries via a format setting and a grant", 0, RuntimeReloadType::NO) \
     \
-<<<<<<< HEAD
+    MW(M, Seconds, keep_alive_timeout, DEFAULT_HTTP_KEEP_ALIVE_TIMEOUT, "The number of seconds that ClickHouse waits for incoming requests before closing the connection.", 0, RuntimeReloadType::NO) \
+    MW(M, Seconds, replicated_fetches_http_connection_timeout, 0, "HTTP connection timeout for part fetch requests. Inherited from default profile `http_connection_timeout` if not set explicitly.", 0, RuntimeReloadType::NO) \
+    MW(M, Seconds, replicated_fetches_http_send_timeout, 0, "HTTP send timeout for part fetch requests. Inherited from default profile `http_send_timeout` if not set explicitly.", 0, RuntimeReloadType::NO) \
+    MW(M, Seconds, replicated_fetches_http_receive_timeout, 0, "HTTP receive timeout for fetch part requests. Inherited from default profile `http_receive_timeout` if not set explicitly.", 0, RuntimeReloadType::NO) \
     MW(M, UInt64, total_memory_profiler_step, 0, "Whenever server memory usage becomes larger than every next step in number of bytes the memory profiler will collect the allocating stack trace. Zero means disabled memory profiler. Values lower than a few megabytes will slow down server.", 0, RuntimeReloadType::NO) \
     MW(M, Double, total_memory_tracker_sample_probability, 0, "Collect random allocations and deallocations and write them into system.trace_log with 'MemorySample' trace_type. The probability is for every alloc/free regardless to the size of the allocation (can be changed with `memory_profiler_sample_min_allocation_size` and `memory_profiler_sample_max_allocation_size`). Note that sampling happens only when the amount of untracked memory exceeds 'max_untracked_memory'. You may want to set 'max_untracked_memory' to 0 for extra fine grained sampling.", 0, RuntimeReloadType::NO) \
     MW(M, UInt64, total_memory_profiler_sample_min_allocation_size, 0, "Collect random allocations of size greater or equal than specified value with probability equal to `total_memory_profiler_sample_probability`. 0 means disabled. You may want to set 'max_untracked_memory' to 0 to make this threshold to work as expected.", 0, RuntimeReloadType::NO) \
@@ -128,18 +131,6 @@
     SERVER_SETTINGS(M_WRAP, M, ALIAS)
 
 DECLARE_SETTINGS_TRAITS(ServerSettingsTraits, SERVER_SETTINGS_WRAP)
-=======
-    M(Seconds, keep_alive_timeout, DEFAULT_HTTP_KEEP_ALIVE_TIMEOUT, "The number of seconds that ClickHouse waits for incoming requests before closing the connection.", 0) \
-    M(Seconds, replicated_fetches_http_connection_timeout, 0, "HTTP connection timeout for part fetch requests. Inherited from default profile `http_connection_timeout` if not set explicitly.", 0) \
-    M(Seconds, replicated_fetches_http_send_timeout, 0, "HTTP send timeout for part fetch requests. Inherited from default profile `http_send_timeout` if not set explicitly.", 0) \
-    M(Seconds, replicated_fetches_http_receive_timeout, 0, "HTTP receive timeout for fetch part requests. Inherited from default profile `http_receive_timeout` if not set explicitly.", 0) \
-    M(UInt64, total_memory_profiler_step, 0, "Whenever server memory usage becomes larger than every next step in number of bytes the memory profiler will collect the allocating stack trace. Zero means disabled memory profiler. Values lower than a few megabytes will slow down server.", 0) \
-    M(Double, total_memory_tracker_sample_probability, 0, "Collect random allocations and deallocations and write them into system.trace_log with 'MemorySample' trace_type. The probability is for every alloc/free regardless to the size of the allocation (can be changed with `memory_profiler_sample_min_allocation_size` and `memory_profiler_sample_max_allocation_size`). Note that sampling happens only when the amount of untracked memory exceeds 'max_untracked_memory'. You may want to set 'max_untracked_memory' to 0 for extra fine grained sampling.", 0) \
-    M(UInt64, total_memory_profiler_sample_min_allocation_size, 0, "Collect random allocations of size greater or equal than specified value with probability equal to `total_memory_profiler_sample_probability`. 0 means disabled. You may want to set 'max_untracked_memory' to 0 to make this threshold to work as expected.", 0) \
-    M(UInt64, total_memory_profiler_sample_max_allocation_size, 0, "Collect random allocations of size less or equal than specified value with probability equal to `total_memory_profiler_sample_probability`. 0 means disabled. You may want to set 'max_untracked_memory' to 0 to make this threshold to work as expected.", 0) \
-    M(Bool, validate_tcp_client_information, false, "Validate client_information in the query packet over the native TCP protocol.", 0) \
-    M(Bool, storage_metadata_write_full_object_key, false, "Write disk metadata files with VERSION_FULL_OBJECT_KEY format", 0) \
->>>>>>> 291567a5
 
 
 struct ServerSettings : public BaseSettings<ServerSettingsTraits>
