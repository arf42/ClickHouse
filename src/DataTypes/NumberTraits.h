--- conflicted
+++ resolved
@@ -205,7 +205,6 @@
             ConstructedType, Error>>>;
 };
 
-<<<<<<< HEAD
 /** Type casting for `modulo` function:
     * UInt<x>,  UInt<y>   ->  UInt<max(x,y)>
     * Int<x>,   Int<y>    ->  Int<max(x,y)>
@@ -239,10 +238,7 @@
         std::conditional_t<has_float, Float64, std::conditional_t<sizeof(ConstructedType) <= 8, ConstructedType, Error>>>;
 };
 
-/** Before applying operator `%` and bitwise operations, operands are casted to whole numbers. */
-=======
 /** Before applying operator `%` and bitwise operations, operands are cast to whole numbers. */
->>>>>>> 71b651d4
 template <typename A> struct ToInteger
 {
     using Type = typename Construct<
