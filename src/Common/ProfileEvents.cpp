--- conflicted
+++ resolved
@@ -774,17 +774,15 @@
     M(ReadWriteBufferFromHTTPRequestsSent, "Number of HTTP requests sent by ReadWriteBufferFromHTTP") \
     M(ReadWriteBufferFromHTTPBytes, "Total size of payload bytes received and sent by ReadWriteBufferFromHTTP. Doesn't include HTTP headers.") \
     \
-<<<<<<< HEAD
     M(ConcurrencyControlGrantedHard, "Number of CPU slot granted according to guarantee of 1 thread per query and for queries with setting 'use_concurrency_control' = 0") \
     M(ConcurrencyControlGrantDelayed, "Number of CPU slot not granted initially and required to wait for a free CPU slot") \
     M(ConcurrencyControlAcquiredTotal, "Total number of CPU slot acquired") \
     M(ConcurrencyControlAllocationDelayed, "Total number of CPU slot allocations (queries) that were required to wait for slots to upscale") \
-    /**/
-=======
+    \
     M(GWPAsanAllocateSuccess, "Number of successful allocations done by GWPAsan") \
     M(GWPAsanAllocateFailed, "Number of failed allocations done by GWPAsan (i.e. filled pool)") \
     M(GWPAsanFree, "Number of free operations done by GWPAsan") \
->>>>>>> 2d11eb7e
+    /**/
 
 
 #ifdef APPLY_FOR_EXTERNAL_EVENTS
