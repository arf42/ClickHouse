#include <Parsers/ASTColumnDeclaration.h>
#include <Common/quoteString.h>
#include <IO/Operators.h>
#include <Parsers/ASTLiteral.h>
#include <DataTypes/DataTypeFactory.h>


namespace DB
{

ASTPtr ASTColumnDeclaration::clone() const
{
    const auto res = std::make_shared<ASTColumnDeclaration>(*this);
    res->children.clear();

    if (type)
    {
        // Type may be an ASTFunction (e.g. `create table t (a Decimal(9,0))`),
        // so we have to clone it properly as well.
        res->type = type->clone();
        res->children.push_back(res->type);
    }

    if (default_expression)
    {
        res->default_expression = default_expression->clone();
        res->children.push_back(res->default_expression);
    }

    if (comment)
    {
        res->comment = comment->clone();
        res->children.push_back(res->comment);
    }

    if (codec)
    {
        res->codec = codec->clone();
        res->children.push_back(res->codec);
    }

<<<<<<< HEAD
    if (per_column_settings)
    {
        res->per_column_settings = per_column_settings->clone();
        res->children.push_back(res->per_column_settings);
=======
    if (stat_type)
    {
        res->stat_type = stat_type->clone();
        res->children.push_back(res->stat_type);
>>>>>>> 4d51e167
    }

    if (ttl)
    {
        res->ttl = ttl->clone();
        res->children.push_back(res->ttl);
    }

    if (collation)
    {
        res->collation = collation->clone();
        res->children.push_back(res->collation);
    }

    return res;
}

void ASTColumnDeclaration::formatImpl(const FormatSettings & settings, FormatState & state, FormatStateStacked frame) const
{
    frame.need_parens = false;

    /// We have to always backquote column names to avoid ambiguouty with INDEX and other declarations in CREATE query.
    settings.ostr << backQuote(name);

    if (type)
    {
        settings.ostr << ' ';

        FormatStateStacked type_frame = frame;
        type_frame.indent = 0;

        type->formatImpl(settings, state, type_frame);
    }

    if (null_modifier)
    {
        settings.ostr << ' ' << (settings.hilite ? hilite_keyword : "")
                      << (*null_modifier ? "" : "NOT ") << "NULL" << (settings.hilite ? hilite_none : "");
    }

    if (default_expression)
    {
        settings.ostr << ' ' << (settings.hilite ? hilite_keyword : "") << default_specifier << (settings.hilite ? hilite_none : "");
        if (!ephemeral_default)
        {
            settings.ostr << ' ';
            default_expression->formatImpl(settings, state, frame);
        }
    }

    if (comment)
    {
        settings.ostr << ' ' << (settings.hilite ? hilite_keyword : "") << "COMMENT" << (settings.hilite ? hilite_none : "") << ' ';
        comment->formatImpl(settings, state, frame);
    }

    if (codec)
    {
        settings.ostr << ' ';
        codec->formatImpl(settings, state, frame);
    }

    if (stat_type)
    {
        settings.ostr << ' ';
        stat_type->formatImpl(settings, state, frame);
    }

    if (ttl)
    {
        settings.ostr << ' ' << (settings.hilite ? hilite_keyword : "") << "TTL" << (settings.hilite ? hilite_none : "") << ' ';
        ttl->formatImpl(settings, state, frame);
    }

    if (collation)
    {
        settings.ostr << ' ' << (settings.hilite ? hilite_keyword : "") << "COLLATE" << (settings.hilite ? hilite_none : "") << ' ';
        collation->formatImpl(settings, state, frame);
    }

    if (per_column_settings)
    {
        settings.ostr << ' ' << (settings.hilite ? hilite_keyword : "") << "SETTINGS" << (settings.hilite ? hilite_none : "") << ' ' << '(';
        per_column_settings->formatImpl(settings,  state, frame);
        settings.ostr << ')';
    }
}

}<|MERGE_RESOLUTION|>--- conflicted
+++ resolved
@@ -39,17 +39,16 @@
         res->children.push_back(res->codec);
     }
 
-<<<<<<< HEAD
     if (per_column_settings)
     {
         res->per_column_settings = per_column_settings->clone();
         res->children.push_back(res->per_column_settings);
-=======
+    }
+
     if (stat_type)
     {
         res->stat_type = stat_type->clone();
         res->children.push_back(res->stat_type);
->>>>>>> 4d51e167
     }
 
     if (ttl)
