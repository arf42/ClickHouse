--- conflicted
+++ resolved
@@ -31,14 +31,7 @@
     {
         return IParserBase::wrapParseImpl(pos, [&]
         {
-<<<<<<< HEAD
             ASTPtr ast;
-=======
-            if (!ParserKeyword{Keyword::SETTINGS}.ignore(pos, expected))
-                return false;
-
-            ASTPtr new_settings_ast;
->>>>>>> 3c0f2991
             ParserSettingsProfileElements elements_p;
             elements_p.useInheritKeyword(true).useIDMode(id_mode);
             if (!elements_p.parse(pos, ast, expected))
