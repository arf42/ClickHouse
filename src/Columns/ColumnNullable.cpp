#include <Common/Arena.h>
#include <Common/SipHash.h>
#include <Common/assert_cast.h>
#include <Common/WeakHash.h>
#include <Columns/ColumnNullable.h>
#include <Columns/ColumnConst.h>
#include <Columns/ColumnString.h>
#include <Columns/ColumnCompressed.h>
#include <Columns/ColumnLowCardinality.h>

#if USE_EMBEDDED_COMPILER
#include <DataTypes/Native.h>
#include <llvm/IR/IRBuilder.h>
#endif


namespace DB
{

namespace ErrorCodes
{
    extern const int LOGICAL_ERROR;
    extern const int ILLEGAL_COLUMN;
    extern const int NOT_IMPLEMENTED;
    extern const int BAD_ARGUMENTS;
}


ColumnNullable::ColumnNullable(MutableColumnPtr && nested_column_, MutableColumnPtr && null_map_)
    : nested_column(std::move(nested_column_)), null_map(std::move(null_map_))
{
    /// ColumnNullable cannot have constant nested column. But constant argument could be passed. Materialize it.
    nested_column = getNestedColumn().convertToFullColumnIfConst();

    if (!getNestedColumn().canBeInsideNullable())
        throw Exception(ErrorCodes::ILLEGAL_COLUMN, "{} cannot be inside Nullable column", getNestedColumn().getName());

    if (isColumnConst(*null_map))
        throw Exception(ErrorCodes::ILLEGAL_COLUMN, "ColumnNullable cannot have constant null map");
}

StringRef ColumnNullable::getDataAt(size_t n) const
{
    if (!isNullAt(n))
        return getNestedColumn().getDataAt(n);

    throw Exception(ErrorCodes::NOT_IMPLEMENTED, "Method getDataAt is not supported for {} in case if value is NULL", getName());
}

void ColumnNullable::updateHashWithValue(size_t n, SipHash & hash) const
{
    const auto & arr = getNullMapData();
    hash.update(arr[n]);
    if (arr[n] == 0)
        getNestedColumn().updateHashWithValue(n, hash);
}

void ColumnNullable::updateWeakHash32(WeakHash32 & hash) const
{
    auto s = size();

    if (hash.getData().size() != s)
        throw Exception(ErrorCodes::LOGICAL_ERROR, "Size of WeakHash32 does not match size of column: "
                        "column size is {}, hash size is {}", std::to_string(s), std::to_string(hash.getData().size()));

    WeakHash32 old_hash = hash;
    nested_column->updateWeakHash32(hash);

    const auto & null_map_data = getNullMapData();
    auto & hash_data = hash.getData();
    auto & old_hash_data = old_hash.getData();

    /// Use old data for nulls.
    for (size_t row = 0; row < s; ++row)
        if (null_map_data[row])
            hash_data[row] = old_hash_data[row];
}

void ColumnNullable::updateHashFast(SipHash & hash) const
{
    null_map->updateHashFast(hash);
    nested_column->updateHashFast(hash);
}

MutableColumnPtr ColumnNullable::cloneResized(size_t new_size) const
{
    MutableColumnPtr new_nested_col = getNestedColumn().cloneResized(new_size);
    auto new_null_map = ColumnUInt8::create();

    if (new_size > 0)
    {
        new_null_map->getData().resize_exact(new_size);

        size_t count = std::min(size(), new_size);
        memcpy(new_null_map->getData().data(), getNullMapData().data(), count * sizeof(getNullMapData()[0]));

        /// If resizing to bigger one, set all new values to NULLs.
        if (new_size > count)
            memset(&new_null_map->getData()[count], 1, new_size - count);
    }

    return ColumnNullable::create(std::move(new_nested_col), std::move(new_null_map));
}


Field ColumnNullable::operator[](size_t n) const
{
    return isNullAt(n) ? Null() : getNestedColumn()[n];
}


void ColumnNullable::get(size_t n, Field & res) const
{
    if (isNullAt(n))
        res = Null();
    else
        getNestedColumn().get(n, res);
}

Float64 ColumnNullable::getFloat64(size_t n) const
{
    if (isNullAt(n))
        throw Exception(ErrorCodes::BAD_ARGUMENTS, "The value of {} at {} is NULL while calling method getFloat64", getName(), n);
    else
        return getNestedColumn().getFloat64(n);
}

Float32 ColumnNullable::getFloat32(size_t n) const
{
    if (isNullAt(n))
        throw Exception(ErrorCodes::BAD_ARGUMENTS, "The value of {} at {} is NULL while calling method getFloat32", getName(), n);
    else
        return getNestedColumn().getFloat32(n);
}

UInt64 ColumnNullable::getUInt(size_t n) const
{
    if (isNullAt(n))
        throw Exception(ErrorCodes::BAD_ARGUMENTS, "The value of {} at {} is NULL while calling method getUInt", getName(), n);
    else
        return getNestedColumn().getUInt(n);
}

Int64 ColumnNullable::getInt(size_t n) const
{
    if (isNullAt(n))
        throw Exception(ErrorCodes::BAD_ARGUMENTS, "The value of {} at {} is NULL while calling method getInt", getName(), n);
    else
        return getNestedColumn().getInt(n);
}

void ColumnNullable::insertData(const char * pos, size_t length)
{
    if (pos == nullptr)
    {
        getNestedColumn().insertDefault();
        getNullMapData().push_back(1);
    }
    else
    {
        getNestedColumn().insertData(pos, length);
        getNullMapData().push_back(0);
    }
}

StringRef ColumnNullable::serializeValueIntoArena(size_t n, Arena & arena, char const *& begin) const
{
    const auto & arr = getNullMapData();
    static constexpr auto s = sizeof(arr[0]);

<<<<<<< HEAD
    switch (nested_type)
    {
        case TypeIndex::UInt8:
            return static_cast<const ColumnUInt8 *>(nested_column.get())->serializeValueIntoArena(n, arena, begin, &arr[n]);
        case TypeIndex::UInt16:
            return static_cast<const ColumnUInt16 *>(nested_column.get())->serializeValueIntoArena(n, arena, begin, &arr[n]);
        case TypeIndex::UInt32:
            return static_cast<const ColumnUInt32 *>(nested_column.get())->serializeValueIntoArena(n, arena, begin, &arr[n]);
        case TypeIndex::UInt64:
            return static_cast<const ColumnUInt64 *>(nested_column.get())->serializeValueIntoArena(n, arena, begin, &arr[n]);
        case TypeIndex::UInt128:
            return static_cast<const ColumnUInt128 *>(nested_column.get())->serializeValueIntoArena(n, arena, begin, &arr[n]);
        case TypeIndex::UInt256:
            return static_cast<const ColumnUInt256 *>(nested_column.get())->serializeValueIntoArena(n, arena, begin, &arr[n]);
        case TypeIndex::Int8:
            return static_cast<const ColumnInt8 *>(nested_column.get())->serializeValueIntoArena(n, arena, begin, &arr[n]);
        case TypeIndex::Int16:
            return static_cast<const ColumnInt16 *>(nested_column.get())->serializeValueIntoArena(n, arena, begin, &arr[n]);
        case TypeIndex::Int32:
            return static_cast<const ColumnInt32 *>(nested_column.get())->serializeValueIntoArena(n, arena, begin, &arr[n]);
        case TypeIndex::Int64:
            return static_cast<const ColumnInt64 *>(nested_column.get())->serializeValueIntoArena(n, arena, begin, &arr[n]);
        case TypeIndex::Int128:
            return static_cast<const ColumnInt128 *>(nested_column.get())->serializeValueIntoArena(n, arena, begin, &arr[n]);
        case TypeIndex::Int256:
            return static_cast<const ColumnInt256 *>(nested_column.get())->serializeValueIntoArena(n, arena, begin, &arr[n]);
        case TypeIndex::BFloat16:
            return static_cast<const ColumnBFloat16 *>(nested_column.get())->serializeValueIntoArena(n, arena, begin, &arr[n]);
        case TypeIndex::Float32:
            return static_cast<const ColumnFloat32 *>(nested_column.get())->serializeValueIntoArena(n, arena, begin, &arr[n]);
        case TypeIndex::Float64:
            return static_cast<const ColumnFloat64 *>(nested_column.get())->serializeValueIntoArena(n, arena, begin, &arr[n]);
        case TypeIndex::Date:
            return static_cast<const ColumnDate *>(nested_column.get())->serializeValueIntoArena(n, arena, begin, &arr[n]);
        case TypeIndex::Date32:
            return static_cast<const ColumnDate32 *>(nested_column.get())->serializeValueIntoArena(n, arena, begin, &arr[n]);
        case TypeIndex::DateTime:
            return static_cast<const ColumnDateTime *>(nested_column.get())->serializeValueIntoArena(n, arena, begin, &arr[n]);
        case TypeIndex::DateTime64:
            return static_cast<const ColumnDateTime64 *>(nested_column.get())->serializeValueIntoArena(n, arena, begin, &arr[n]);
        case TypeIndex::String:
            return static_cast<const ColumnString *>(nested_column.get())->serializeValueIntoArena(n, arena, begin, &arr[n]);
        case TypeIndex::FixedString:
            return static_cast<const ColumnFixedString *>(nested_column.get())->serializeValueIntoArena(n, arena, begin, &arr[n]);
        case TypeIndex::Decimal32:
            return static_cast<const ColumnDecimal<Decimal32> *>(nested_column.get())->serializeValueIntoArena(n, arena, begin, &arr[n]);
        case TypeIndex::Decimal64:
            return static_cast<const ColumnDecimal<Decimal64> *>(nested_column.get())->serializeValueIntoArena(n, arena, begin, &arr[n]);
        case TypeIndex::Decimal128:
            return static_cast<const ColumnDecimal<Decimal128> *>(nested_column.get())->serializeValueIntoArena(n, arena, begin, &arr[n]);
        case TypeIndex::Decimal256:
            return static_cast<const ColumnDecimal<Decimal256> *>(nested_column.get())->serializeValueIntoArena(n, arena, begin, &arr[n]);
        case TypeIndex::UUID:
            return static_cast<const ColumnUUID *>(nested_column.get())->serializeValueIntoArena(n, arena, begin, &arr[n]);
        case TypeIndex::IPv4:
            return static_cast<const ColumnIPv4 *>(nested_column.get())->serializeValueIntoArena(n, arena, begin, &arr[n]);
        case TypeIndex::IPv6:
            return static_cast<const ColumnIPv6 *>(nested_column.get())->serializeValueIntoArena(n, arena, begin, &arr[n]);
        default:
            pos = arena.allocContinue(s, begin);
            memcpy(pos, &arr[n], s);
            if (arr[n])
                return StringRef(pos, s);
            auto nested_ref = getNestedColumn().serializeValueIntoArena(n, arena, begin);
            /// serializeValueIntoArena may reallocate memory. Have to use ptr from nested_ref.data and move it back.
            return StringRef(nested_ref.data - s, nested_ref.size + s);
    }
=======
    auto * pos = arena.allocContinue(s, begin);
    memcpy(pos, &arr[n], s);

    if (arr[n])
        return StringRef(pos, s);

    auto nested_ref = getNestedColumn().serializeValueIntoArena(n, arena, begin);

    /// serializeValueIntoArena may reallocate memory. Have to use ptr from nested_ref.data and move it back.
    return StringRef(nested_ref.data - s, nested_ref.size + s);
}

char * ColumnNullable::serializeValueIntoMemory(size_t n, char * memory) const
{
    const auto & arr = getNullMapData();
    static constexpr auto s = sizeof(arr[0]);

    memcpy(memory, &arr[n], s);
    ++memory;

    if (arr[n])
        return memory;

    return getNestedColumn().serializeValueIntoMemory(n, memory);
>>>>>>> 2750f8ca
}

const char * ColumnNullable::deserializeAndInsertFromArena(const char * pos)
{
    UInt8 val = unalignedLoad<UInt8>(pos);
    pos += sizeof(val);

    getNullMapData().push_back(val);

    if (val == 0)
        pos = getNestedColumn().deserializeAndInsertFromArena(pos);
    else
        getNestedColumn().insertDefault();

    return pos;
}

const char * ColumnNullable::skipSerializedInArena(const char * pos) const
{
    UInt8 val = unalignedLoad<UInt8>(pos);
    pos += sizeof(val);

    if (val == 0)
        return getNestedColumn().skipSerializedInArena(pos);

    return pos;
}

void ColumnNullable::insertRangeFrom(const IColumn & src, size_t start, size_t length)
{
    const ColumnNullable & nullable_col = assert_cast<const ColumnNullable &>(src);
    getNullMapColumn().insertRangeFrom(*nullable_col.null_map, start, length);
    getNestedColumn().insertRangeFrom(*nullable_col.nested_column, start, length);
}

void ColumnNullable::insert(const Field & x)
{
    if (x.isNull())
    {
        getNestedColumn().insertDefault();
        getNullMapData().push_back(1);
    }
    else
    {
        getNestedColumn().insert(x);
        getNullMapData().push_back(0);
    }
}

bool ColumnNullable::tryInsert(const Field & x)
{
    if (x.isNull())
    {
        getNestedColumn().insertDefault();
        getNullMapData().push_back(1);
        return true;
    }

    if (!getNestedColumn().tryInsert(x))
        return false;

    getNullMapData().push_back(0);
    return true;
}

void ColumnNullable::insertFrom(const IColumn & src, size_t n)
{
    const ColumnNullable & src_concrete = assert_cast<const ColumnNullable &>(src);
    getNestedColumn().insertFrom(src_concrete.getNestedColumn(), n);
    getNullMapData().push_back(src_concrete.getNullMapData()[n]);
}


void ColumnNullable::insertManyFrom(const IColumn & src, size_t position, size_t length)
{
    const ColumnNullable & src_concrete = assert_cast<const ColumnNullable &>(src);
    getNestedColumn().insertManyFrom(src_concrete.getNestedColumn(), position, length);
    getNullMapColumn().insertManyFrom(src_concrete.getNullMapColumn(), position, length);
}

void ColumnNullable::insertFromNotNullable(const IColumn & src, size_t n)
{
    getNestedColumn().insertFrom(src, n);
    getNullMapData().push_back(0);
}

void ColumnNullable::insertRangeFromNotNullable(const IColumn & src, size_t start, size_t length)
{
    getNestedColumn().insertRangeFrom(src, start, length);
    getNullMapData().resize_fill(getNullMapData().size() + length);
}

void ColumnNullable::insertManyFromNotNullable(const IColumn & src, size_t position, size_t length)
{
    for (size_t i = 0; i < length; ++i)
        insertFromNotNullable(src, position);
}

void ColumnNullable::popBack(size_t n)
{
    getNestedColumn().popBack(n);
    getNullMapColumn().popBack(n);
}

ColumnPtr ColumnNullable::filter(const Filter & filt, ssize_t result_size_hint) const
{
    ColumnPtr filtered_data = getNestedColumn().filter(filt, result_size_hint);
    ColumnPtr filtered_null_map = getNullMapColumn().filter(filt, result_size_hint);
    return ColumnNullable::create(filtered_data, filtered_null_map);
}

void ColumnNullable::expand(const IColumn::Filter & mask, bool inverted)
{
    nested_column->expand(mask, inverted);
    null_map->expand(mask, inverted);
}

ColumnPtr ColumnNullable::permute(const Permutation & perm, size_t limit) const
{
    ColumnPtr permuted_data = getNestedColumn().permute(perm, limit);
    ColumnPtr permuted_null_map = getNullMapColumn().permute(perm, limit);
    return ColumnNullable::create(permuted_data, permuted_null_map);
}

ColumnPtr ColumnNullable::index(const IColumn & indexes, size_t limit) const
{
    ColumnPtr indexed_data = getNestedColumn().index(indexes, limit);
    ColumnPtr indexed_null_map = getNullMapColumn().index(indexes, limit);
    return ColumnNullable::create(indexed_data, indexed_null_map);
}

#if USE_EMBEDDED_COMPILER

bool ColumnNullable::isComparatorCompilable() const
{
    return nested_column->isComparatorCompilable();
}

llvm::Value * ColumnNullable::compileComparator(llvm::IRBuilderBase & builder, llvm::Value * lhs, llvm::Value * rhs,
                                            llvm::Value * nan_direction_hint) const
{
    llvm::IRBuilder<> & b = static_cast<llvm::IRBuilder<> &>(builder);
    auto * head = b.GetInsertBlock();

    llvm::Value * lhs_unwrapped_value = b.CreateExtractValue(lhs, {0});
    llvm::Value * lhs_is_null_value = b.CreateExtractValue(lhs, {1});

    llvm::Value * rhs_unwrapped_value = b.CreateExtractValue(rhs, {0});
    llvm::Value * rhs_is_null_value = b.CreateExtractValue(rhs, {1});

    llvm::Value * lhs_or_rhs_are_null = b.CreateOr(lhs_is_null_value, rhs_is_null_value);

    auto * lhs_or_rhs_are_null_block = llvm::BasicBlock::Create(head->getContext(), "lhs_or_rhs_are_null_block", head->getParent());
    auto * lhs_rhs_are_not_null_block = llvm::BasicBlock::Create(head->getContext(), "lhs_and_rhs_are_not_null_block", head->getParent());
    auto * join_block = llvm::BasicBlock::Create(head->getContext(), "join_block", head->getParent());

    b.CreateCondBr(lhs_or_rhs_are_null, lhs_or_rhs_are_null_block, lhs_rhs_are_not_null_block);

    b.SetInsertPoint(lhs_or_rhs_are_null_block);
    auto * lhs_equals_rhs_result = llvm::ConstantInt::getSigned(b.getInt8Ty(), 0);
    llvm::Value * lhs_and_rhs_are_null = b.CreateAnd(lhs_is_null_value, rhs_is_null_value);
    llvm::Value * lhs_is_null_result = b.CreateSelect(lhs_is_null_value, nan_direction_hint, b.CreateNeg(nan_direction_hint));
    llvm::Value * lhs_or_rhs_are_null_block_result = b.CreateSelect(lhs_and_rhs_are_null, lhs_equals_rhs_result, lhs_is_null_result);
    b.CreateBr(join_block);

    b.SetInsertPoint(lhs_rhs_are_not_null_block);
    llvm::Value * lhs_rhs_are_not_null_block_result
        = nested_column->compileComparator(builder, lhs_unwrapped_value, rhs_unwrapped_value, nan_direction_hint);
    b.CreateBr(join_block);

    b.SetInsertPoint(join_block);

    auto * result = b.CreatePHI(b.getInt8Ty(), 2);
    result->addIncoming(lhs_or_rhs_are_null_block_result, lhs_or_rhs_are_null_block);
    result->addIncoming(lhs_rhs_are_not_null_block_result, lhs_rhs_are_not_null_block);

    return result;
}

#endif

int ColumnNullable::compareAtImpl(size_t n, size_t m, const IColumn & rhs_, int null_direction_hint, const Collator * collator) const
{
    /// NULL values share the properties of NaN values.
    /// Here the last parameter of compareAt is called null_direction_hint
    /// instead of the usual nan_direction_hint and is used to implement
    /// the ordering specified by either NULLS FIRST or NULLS LAST in the
    /// ORDER BY construction.

    const ColumnNullable & nullable_rhs = assert_cast<const ColumnNullable &>(rhs_);

    bool lval_is_null = isNullAt(n);
    bool rval_is_null = nullable_rhs.isNullAt(m);

    if (unlikely(lval_is_null || rval_is_null))
    {
        if (lval_is_null && rval_is_null)
            return 0;
        else
            return lval_is_null ? null_direction_hint : -null_direction_hint;
    }

    const IColumn & nested_rhs = nullable_rhs.getNestedColumn();
    if (collator)
        return getNestedColumn().compareAtWithCollation(n, m, nested_rhs, null_direction_hint, *collator);

    return getNestedColumn().compareAt(n, m, nested_rhs, null_direction_hint);
}

int ColumnNullable::compareAt(size_t n, size_t m, const IColumn & rhs_, int null_direction_hint) const
{
    return compareAtImpl(n, m, rhs_, null_direction_hint);
}

int ColumnNullable::compareAtWithCollation(size_t n, size_t m, const IColumn & rhs_, int null_direction_hint, const Collator & collator) const
{
    return compareAtImpl(n, m, rhs_, null_direction_hint, &collator);
}

void ColumnNullable::getPermutationImpl(IColumn::PermutationSortDirection direction, IColumn::PermutationSortStability stability,
                                    size_t limit, int null_direction_hint, Permutation & res, const Collator * collator) const
{
    /// Cannot pass limit because of unknown amount of NULLs.

    if (collator)
        getNestedColumn().getPermutationWithCollation(*collator, direction, stability, 0, null_direction_hint, res);
    else
        getNestedColumn().getPermutation(direction, stability, 0, null_direction_hint, res);

    bool reverse = direction == IColumn::PermutationSortDirection::Descending;
    const auto is_nulls_last = ((null_direction_hint > 0) != reverse);

    size_t res_size = res.size();

    if (!limit)
        limit = res_size;
    else
        limit = std::min(res_size, limit);

    /// For stable sort we must process all NULL values
    if (unlikely(stability == IColumn::PermutationSortStability::Stable))
        limit = res_size;

    if (is_nulls_last)
    {
        /// Shift all NULL values to the end.

        size_t read_idx = 0;
        size_t write_idx = 0;
        size_t end_idx = res_size;

        while (read_idx < limit && !isNullAt(res[read_idx]))
        {
            ++read_idx;
            ++write_idx;
        }

        ++read_idx;

        /// Invariants:
        ///  write_idx < read_idx
        ///  write_idx points to NULL
        ///  read_idx will be incremented to position of next not-NULL
        ///  there are range of NULLs between write_idx and read_idx - 1,
        /// We are moving elements from end to begin of this range,
        ///  so range will "bubble" towards the end.
        /// Relative order of NULL elements could be changed,
        ///  but relative order of non-NULLs is preserved.

        while (read_idx < end_idx && write_idx < limit)
        {
            if (!isNullAt(res[read_idx]))
            {
                std::swap(res[read_idx], res[write_idx]);
                ++write_idx;
            }
            ++read_idx;
        }

        if (unlikely(stability == IColumn::PermutationSortStability::Stable) && write_idx != res_size)
        {
            ::sort(res.begin() + write_idx, res.begin() + res_size);
        }
    }
    else
    {
        /// Shift all NULL values to the beginning.

        ssize_t read_idx = res.size() - 1;
        ssize_t write_idx = res.size() - 1;

        while (read_idx >= 0 && !isNullAt(res[read_idx]))
        {
            --read_idx;
            --write_idx;
        }

        --read_idx;

        while (read_idx >= 0 && write_idx >= 0)
        {
            if (!isNullAt(res[read_idx]))
            {
                std::swap(res[read_idx], res[write_idx]);
                --write_idx;
            }
            --read_idx;
        }

        if (unlikely(stability == IColumn::PermutationSortStability::Stable) && write_idx != 0)
        {
            ::sort(res.begin(), res.begin() + write_idx + 1);
        }
    }
}

void ColumnNullable::updatePermutationImpl(IColumn::PermutationSortDirection direction, IColumn::PermutationSortStability stability,
                                        size_t limit, int null_direction_hint, Permutation & res, EqualRanges & equal_ranges, const Collator * collator) const
{
    if (equal_ranges.empty())
        return;

    /// We will sort nested columns into `new_ranges` and call updatePermutation in next columns with `null_ranges`.
    EqualRanges new_ranges, null_ranges;

    bool reverse = direction == IColumn::PermutationSortDirection::Descending;
    const auto is_nulls_last = ((null_direction_hint > 0) != reverse);

    if (is_nulls_last)
    {
        /// Shift all NULL values to the end.
        for (const auto & [first, last] : equal_ranges)
        {
            /// Current interval is righter than limit.
            if (limit && first > limit)
                break;

            /// Consider a half interval [first, last)
            size_t read_idx = first;
            size_t write_idx = first;
            size_t end_idx = last;

            /// We can't check the limit here because the interval is not sorted by nested column.
            while (read_idx < end_idx && !isNullAt(res[read_idx]))
            {
                ++read_idx;
                ++write_idx;
            }

            ++read_idx;

            /// Invariants:
            ///  write_idx < read_idx
            ///  write_idx points to NULL
            ///  read_idx will be incremented to position of next not-NULL
            ///  there are range of NULLs between write_idx and read_idx - 1,
            /// We are moving elements from end to begin of this range,
            ///  so range will "bubble" towards the end.
            /// Relative order of NULL elements could be changed,
            ///  but relative order of non-NULLs is preserved.

            while (read_idx < end_idx && write_idx < end_idx)
            {
                if (!isNullAt(res[read_idx]))
                {
                    std::swap(res[read_idx], res[write_idx]);
                    ++write_idx;
                }
                ++read_idx;
            }

            /// We have a range [first, write_idx) of non-NULL values
            if (first != write_idx)
                new_ranges.emplace_back(first, write_idx);

            /// We have a range [write_idx, last) of NULL values
            if (write_idx != last)
                null_ranges.emplace_back(write_idx, last);
        }
    }
    else
    {
        /// Shift all NULL values to the beginning.
        for (const auto & [first, last] : equal_ranges)
        {
            /// Current interval is righter than limit.
            if (limit && first > limit)
                break;

            ssize_t read_idx = last - 1;
            ssize_t write_idx = last - 1;
            ssize_t begin_idx = first;

            while (read_idx >= begin_idx && !isNullAt(res[read_idx]))
            {
                --read_idx;
                --write_idx;
            }

            --read_idx;

            while (read_idx >= begin_idx && write_idx >= begin_idx)
            {
                if (!isNullAt(res[read_idx]))
                {
                    std::swap(res[read_idx], res[write_idx]);
                    --write_idx;
                }
                --read_idx;
            }

            /// We have a range [write_idx+1, last) of non-NULL values
            if (write_idx != static_cast<ssize_t>(last))
                new_ranges.emplace_back(write_idx + 1, last);

            /// We have a range [first, write_idx+1) of NULL values
            if (static_cast<ssize_t>(first) != write_idx)
                null_ranges.emplace_back(first, write_idx + 1);
        }
    }

    if (collator)
        getNestedColumn().updatePermutationWithCollation(*collator, direction, stability, limit, null_direction_hint, res, new_ranges);
    else
        getNestedColumn().updatePermutation(direction, stability, limit, null_direction_hint, res, new_ranges);

    if (unlikely(stability == PermutationSortStability::Stable))
    {
        for (auto & null_range : null_ranges)
            ::sort(res.begin() + null_range.first, res.begin() + null_range.second);
    }

    if (is_nulls_last || null_ranges.empty())
    {
        equal_ranges = std::move(new_ranges);
        std::move(null_ranges.begin(), null_ranges.end(), std::back_inserter(equal_ranges));
    }
    else
    {
        equal_ranges = std::move(null_ranges);
        std::move(new_ranges.begin(), new_ranges.end(), std::back_inserter(equal_ranges));
    }
}

void ColumnNullable::getPermutation(IColumn::PermutationSortDirection direction, IColumn::PermutationSortStability stability,
                                size_t limit, int null_direction_hint, Permutation & res) const
{
    getPermutationImpl(direction, stability, limit, null_direction_hint, res);
}

void ColumnNullable::updatePermutation(IColumn::PermutationSortDirection direction, IColumn::PermutationSortStability stability,
                                    size_t limit, int null_direction_hint, IColumn::Permutation & res, EqualRanges & equal_ranges) const
{
    updatePermutationImpl(direction, stability, limit, null_direction_hint, res, equal_ranges);
}

void ColumnNullable::getPermutationWithCollation(const Collator & collator, IColumn::PermutationSortDirection direction, IColumn::PermutationSortStability stability,
                                            size_t limit, int null_direction_hint, Permutation & res) const
{
    getPermutationImpl(direction, stability, limit, null_direction_hint, res, &collator);
}

void ColumnNullable::updatePermutationWithCollation(const Collator & collator, IColumn::PermutationSortDirection direction, IColumn::PermutationSortStability stability,
                                            size_t limit, int null_direction_hint, Permutation & res, EqualRanges & equal_ranges) const
{
    updatePermutationImpl(direction, stability, limit, null_direction_hint, res, equal_ranges, &collator);
}

void ColumnNullable::reserve(size_t n)
{
    getNestedColumn().reserve(n);
    getNullMapData().reserve(n);
}

void ColumnNullable::shrinkToFit()
{
    getNestedColumn().shrinkToFit();
    getNullMapData().shrink_to_fit();
}

void ColumnNullable::ensureOwnership()
{
    getNestedColumn().ensureOwnership();
}

size_t ColumnNullable::byteSize() const
{
    return getNestedColumn().byteSize() + getNullMapColumn().byteSize();
}

size_t ColumnNullable::byteSizeAt(size_t n) const
{
    return sizeof(getNullMapData()[0]) + getNestedColumn().byteSizeAt(n);
}

size_t ColumnNullable::allocatedBytes() const
{
    return getNestedColumn().allocatedBytes() + getNullMapColumn().allocatedBytes();
}

void ColumnNullable::protect()
{
    getNestedColumn().protect();
    getNullMapColumn().protect();
}

ColumnPtr ColumnNullable::compress() const
{
    ColumnPtr nested_compressed = nested_column->compress();
    ColumnPtr null_map_compressed = null_map->compress();

    size_t byte_size = nested_column->byteSize() + null_map->byteSize();

    return ColumnCompressed::create(size(), byte_size,
        [my_nested_column = std::move(nested_compressed), my_null_map = std::move(null_map_compressed)]
        {
            return ColumnNullable::create(my_nested_column->decompress(), my_null_map->decompress());
        });
}


namespace
{

/// The following function implements a slightly more general version
/// of getExtremes() than the implementation from Not-Null IColumns.
/// It takes into account the possible presence of nullable values.
void getExtremesWithNulls(const IColumn & nested_column, const NullMap & null_array, Field & min, Field & max, bool null_last = false)
{
    size_t number_of_nulls = 0;
    size_t n = null_array.size();
    NullMap not_null_array(n);
    for (auto i = 0ul; i < n; ++i)
    {
        if (null_array[i])
        {
            ++number_of_nulls;
            not_null_array[i] = 0;
        }
        else
        {
            not_null_array[i] = 1;
        }
    }
    if (number_of_nulls == 0)
    {
        nested_column.getExtremes(min, max);
    }
    else if (number_of_nulls == n)
    {
        min = POSITIVE_INFINITY;
        max = POSITIVE_INFINITY;
    }
    else
    {
        auto filtered_column = nested_column.filter(not_null_array, -1);
        filtered_column->getExtremes(min, max);
        if (null_last)
            max = POSITIVE_INFINITY;
    }
}
}


void ColumnNullable::getExtremes(Field & min, Field & max) const
{
    getExtremesWithNulls(getNestedColumn(), getNullMapData(), min, max);
}


void ColumnNullable::getExtremesNullLast(Field & min, Field & max) const
{
    getExtremesWithNulls(getNestedColumn(), getNullMapData(), min, max, true);
}


ColumnPtr ColumnNullable::replicate(const Offsets & offsets) const
{
    ColumnPtr replicated_data = getNestedColumn().replicate(offsets);
    ColumnPtr replicated_null_map = getNullMapColumn().replicate(offsets);
    return ColumnNullable::create(replicated_data, replicated_null_map);
}


template <bool negative>
void ColumnNullable::applyNullMapImpl(const NullMap & map)
{
    NullMap & arr = getNullMapData();

    if (arr.size() != map.size())
        throw Exception(ErrorCodes::LOGICAL_ERROR, "Inconsistent sizes of ColumnNullable objects");

    for (size_t i = 0, size = arr.size(); i < size; ++i)
        arr[i] |= negative ^ map[i];
}

void ColumnNullable::applyNullMap(const NullMap & map)
{
    applyNullMapImpl<false>(map);
}

void ColumnNullable::applyNullMap(const ColumnUInt8 & map)
{
    applyNullMapImpl<false>(map.getData());
}

void ColumnNullable::applyNegatedNullMap(const NullMap & map)
{
    applyNullMapImpl<true>(map);
}

void ColumnNullable::applyNegatedNullMap(const ColumnUInt8 & map)
{
    applyNullMapImpl<true>(map.getData());
}


void ColumnNullable::applyNullMap(const ColumnNullable & other)
{
    applyNullMap(other.getNullMapColumn());
}

void ColumnNullable::checkConsistency() const
{
    if (null_map->size() != getNestedColumn().size())
        throw Exception(ErrorCodes::LOGICAL_ERROR, "Sizes of nested column and null map of Nullable column are not equal");
}

ColumnPtr ColumnNullable::createWithOffsets(const IColumn::Offsets & offsets, const ColumnConst & column_with_default_value, size_t total_rows, size_t shift) const
{
    ColumnPtr new_values;
    ColumnPtr new_null_map;

    const ColumnNullable & nullable_column_with_default_value = assert_cast<const ColumnNullable &>(column_with_default_value.getDataColumn());
    if (nullable_column_with_default_value.isNullAt(0))
    {
        /// Value in main column, when null map is 1 is implementation defined. So, take any value.
        new_values = nested_column->createWithOffsets(offsets, *createColumnConstWithDefaultValue(nested_column), total_rows, shift);
        new_null_map = null_map->createWithOffsets(offsets, *createColumnConst(null_map, Field(1u)), total_rows, shift);
    }
    else
    {
        new_values = nested_column->createWithOffsets(offsets, *ColumnConst::create(nullable_column_with_default_value.getNestedColumnPtr(), 1), total_rows, shift);
        new_null_map = null_map->createWithOffsets(offsets, *createColumnConst(null_map, Field(0u)), total_rows, shift);
    }

    return ColumnNullable::create(new_values, new_null_map);
}

ColumnPtr ColumnNullable::getNestedColumnWithDefaultOnNull() const
{
    auto res = nested_column->cloneEmpty();
    const auto & null_map_data = getNullMapData();
    size_t start = 0;
    size_t end = null_map->size();
    while (start < nested_column->size())
    {
        size_t next_null_index = start;
        while (next_null_index < end && !null_map_data[next_null_index])
            ++next_null_index;

        if (next_null_index != start)
            res->insertRangeFrom(*nested_column, start, next_null_index - start);

        size_t next_none_null_index = next_null_index;
        while (next_none_null_index < end && null_map_data[next_none_null_index])
            ++next_none_null_index;

        if (next_null_index != next_none_null_index)
            res->insertManyDefaults(next_none_null_index - next_null_index);

        start = next_none_null_index;
    }
    return res;
}

void ColumnNullable::takeDynamicStructureFromSourceColumns(const Columns & source_columns)
{
    Columns nested_source_columns;
    nested_source_columns.reserve(source_columns.size());
    for (const auto & source_column : source_columns)
        nested_source_columns.push_back(assert_cast<const ColumnNullable &>(*source_column).getNestedColumnPtr());
    nested_column->takeDynamicStructureFromSourceColumns(nested_source_columns);
}

ColumnPtr makeNullable(const ColumnPtr & column)
{
    if (isColumnNullable(*column))
        return column;

    if (isColumnConst(*column))
        return ColumnConst::create(makeNullable(assert_cast<const ColumnConst &>(*column).getDataColumnPtr()), column->size());

    return ColumnNullable::create(column, ColumnUInt8::create(column->size(), 0));
}

ColumnPtr makeNullableOrLowCardinalityNullable(const ColumnPtr & column)
{
    if (isColumnNullableOrLowCardinalityNullable(*column))
        return column;

    if (isColumnConst(*column))
        return ColumnConst::create(makeNullable(assert_cast<const ColumnConst &>(*column).getDataColumnPtr()), column->size());

    if (column->lowCardinality())
        return assert_cast<const ColumnLowCardinality &>(*column).cloneNullable();

    return ColumnNullable::create(column, ColumnUInt8::create(column->size(), 0));
}

ColumnPtr makeNullableSafe(const ColumnPtr & column)
{
    if (isColumnNullable(*column))
        return column;

    if (isColumnConst(*column))
        return ColumnConst::create(makeNullableSafe(assert_cast<const ColumnConst &>(*column).getDataColumnPtr()), column->size());

    if (column->canBeInsideNullable())
        return makeNullable(column);

    return column;
}

ColumnPtr makeNullableOrLowCardinalityNullableSafe(const ColumnPtr & column)
{
    if (isColumnNullableOrLowCardinalityNullable(*column))
        return column;

    if (isColumnConst(*column))
        return ColumnConst::create(makeNullableOrLowCardinalityNullableSafe(assert_cast<const ColumnConst &>(*column).getDataColumnPtr()), column->size());

    if (column->lowCardinality())
        return assert_cast<const ColumnLowCardinality &>(*column).cloneNullable();

    if (column->canBeInsideNullable())
        return makeNullable(column);

    return column;
}

ColumnPtr removeNullable(const ColumnPtr & column)
{
    if (const auto * column_nullable = typeid_cast<const ColumnNullable *>(column.get()))
        return column_nullable->getNestedColumnPtr();
    return column;
}

ColumnPtr removeNullableOrLowCardinalityNullable(const ColumnPtr & column)
{
    if (const auto * column_low_cardinality = typeid_cast<const ColumnLowCardinality *>(column.get()))
    {
        if (!column_low_cardinality->nestedIsNullable())
            return column;
        return column_low_cardinality->cloneWithDefaultOnNull();
    }

    return removeNullable(column);
}

}<|MERGE_RESOLUTION|>--- conflicted
+++ resolved
@@ -168,75 +168,6 @@
     const auto & arr = getNullMapData();
     static constexpr auto s = sizeof(arr[0]);
 
-<<<<<<< HEAD
-    switch (nested_type)
-    {
-        case TypeIndex::UInt8:
-            return static_cast<const ColumnUInt8 *>(nested_column.get())->serializeValueIntoArena(n, arena, begin, &arr[n]);
-        case TypeIndex::UInt16:
-            return static_cast<const ColumnUInt16 *>(nested_column.get())->serializeValueIntoArena(n, arena, begin, &arr[n]);
-        case TypeIndex::UInt32:
-            return static_cast<const ColumnUInt32 *>(nested_column.get())->serializeValueIntoArena(n, arena, begin, &arr[n]);
-        case TypeIndex::UInt64:
-            return static_cast<const ColumnUInt64 *>(nested_column.get())->serializeValueIntoArena(n, arena, begin, &arr[n]);
-        case TypeIndex::UInt128:
-            return static_cast<const ColumnUInt128 *>(nested_column.get())->serializeValueIntoArena(n, arena, begin, &arr[n]);
-        case TypeIndex::UInt256:
-            return static_cast<const ColumnUInt256 *>(nested_column.get())->serializeValueIntoArena(n, arena, begin, &arr[n]);
-        case TypeIndex::Int8:
-            return static_cast<const ColumnInt8 *>(nested_column.get())->serializeValueIntoArena(n, arena, begin, &arr[n]);
-        case TypeIndex::Int16:
-            return static_cast<const ColumnInt16 *>(nested_column.get())->serializeValueIntoArena(n, arena, begin, &arr[n]);
-        case TypeIndex::Int32:
-            return static_cast<const ColumnInt32 *>(nested_column.get())->serializeValueIntoArena(n, arena, begin, &arr[n]);
-        case TypeIndex::Int64:
-            return static_cast<const ColumnInt64 *>(nested_column.get())->serializeValueIntoArena(n, arena, begin, &arr[n]);
-        case TypeIndex::Int128:
-            return static_cast<const ColumnInt128 *>(nested_column.get())->serializeValueIntoArena(n, arena, begin, &arr[n]);
-        case TypeIndex::Int256:
-            return static_cast<const ColumnInt256 *>(nested_column.get())->serializeValueIntoArena(n, arena, begin, &arr[n]);
-        case TypeIndex::BFloat16:
-            return static_cast<const ColumnBFloat16 *>(nested_column.get())->serializeValueIntoArena(n, arena, begin, &arr[n]);
-        case TypeIndex::Float32:
-            return static_cast<const ColumnFloat32 *>(nested_column.get())->serializeValueIntoArena(n, arena, begin, &arr[n]);
-        case TypeIndex::Float64:
-            return static_cast<const ColumnFloat64 *>(nested_column.get())->serializeValueIntoArena(n, arena, begin, &arr[n]);
-        case TypeIndex::Date:
-            return static_cast<const ColumnDate *>(nested_column.get())->serializeValueIntoArena(n, arena, begin, &arr[n]);
-        case TypeIndex::Date32:
-            return static_cast<const ColumnDate32 *>(nested_column.get())->serializeValueIntoArena(n, arena, begin, &arr[n]);
-        case TypeIndex::DateTime:
-            return static_cast<const ColumnDateTime *>(nested_column.get())->serializeValueIntoArena(n, arena, begin, &arr[n]);
-        case TypeIndex::DateTime64:
-            return static_cast<const ColumnDateTime64 *>(nested_column.get())->serializeValueIntoArena(n, arena, begin, &arr[n]);
-        case TypeIndex::String:
-            return static_cast<const ColumnString *>(nested_column.get())->serializeValueIntoArena(n, arena, begin, &arr[n]);
-        case TypeIndex::FixedString:
-            return static_cast<const ColumnFixedString *>(nested_column.get())->serializeValueIntoArena(n, arena, begin, &arr[n]);
-        case TypeIndex::Decimal32:
-            return static_cast<const ColumnDecimal<Decimal32> *>(nested_column.get())->serializeValueIntoArena(n, arena, begin, &arr[n]);
-        case TypeIndex::Decimal64:
-            return static_cast<const ColumnDecimal<Decimal64> *>(nested_column.get())->serializeValueIntoArena(n, arena, begin, &arr[n]);
-        case TypeIndex::Decimal128:
-            return static_cast<const ColumnDecimal<Decimal128> *>(nested_column.get())->serializeValueIntoArena(n, arena, begin, &arr[n]);
-        case TypeIndex::Decimal256:
-            return static_cast<const ColumnDecimal<Decimal256> *>(nested_column.get())->serializeValueIntoArena(n, arena, begin, &arr[n]);
-        case TypeIndex::UUID:
-            return static_cast<const ColumnUUID *>(nested_column.get())->serializeValueIntoArena(n, arena, begin, &arr[n]);
-        case TypeIndex::IPv4:
-            return static_cast<const ColumnIPv4 *>(nested_column.get())->serializeValueIntoArena(n, arena, begin, &arr[n]);
-        case TypeIndex::IPv6:
-            return static_cast<const ColumnIPv6 *>(nested_column.get())->serializeValueIntoArena(n, arena, begin, &arr[n]);
-        default:
-            pos = arena.allocContinue(s, begin);
-            memcpy(pos, &arr[n], s);
-            if (arr[n])
-                return StringRef(pos, s);
-            auto nested_ref = getNestedColumn().serializeValueIntoArena(n, arena, begin);
-            /// serializeValueIntoArena may reallocate memory. Have to use ptr from nested_ref.data and move it back.
-            return StringRef(nested_ref.data - s, nested_ref.size + s);
-    }
-=======
     auto * pos = arena.allocContinue(s, begin);
     memcpy(pos, &arr[n], s);
 
@@ -261,7 +192,6 @@
         return memory;
 
     return getNestedColumn().serializeValueIntoMemory(n, memory);
->>>>>>> 2750f8ca
 }
 
 const char * ColumnNullable::deserializeAndInsertFromArena(const char * pos)
