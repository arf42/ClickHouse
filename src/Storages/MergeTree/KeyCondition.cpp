#include <Storages/MergeTree/KeyCondition.h>
#include <Storages/MergeTree/BoolMask.h>
#include <Core/PlainRanges.h>
#include <DataTypes/DataTypesNumber.h>
#include <DataTypes/DataTypeLowCardinality.h>
#include <DataTypes/DataTypeNullable.h>
#include <DataTypes/DataTypeNothing.h>
#include <DataTypes/FieldToDataType.h>
#include <DataTypes/getLeastSupertype.h>
#include <DataTypes/Utils.h>
#include <Interpreters/TreeRewriter.h>
#include <Interpreters/ExpressionAnalyzer.h>
#include <Interpreters/ExpressionActions.h>
#include <Interpreters/castColumn.h>
#include <Interpreters/misc.h>
#include <Functions/FunctionFactory.h>
#include <Functions/indexHint.h>
#include <Functions/CastOverloadResolver.h>
#include <Functions/IFunction.h>
#include <Functions/IFunctionAdaptors.h>
#include <Functions/IFunctionDateOrDateTime.h>
#include <Functions/geometryConverters.h>
#include <Common/FieldVisitorToString.h>
#include <Common/HilbertUtils.h>
#include <Common/FieldVisitorConvertToNumber.h>
#include <Common/MortonUtils.h>
#include <Common/typeid_cast.h>
#include <DataTypes/DataTypeTuple.h>
#include <Columns/ColumnSet.h>
#include <Columns/ColumnConst.h>
#include <Core/Settings.h>
#include <Interpreters/convertFieldToType.h>
#include <Interpreters/Set.h>
#include <Parsers/queryToString.h>
#include <Parsers/ASTLiteral.h>
#include <Parsers/ASTSelectQuery.h>
#include <IO/WriteBufferFromString.h>
#include <IO/Operators.h>

#include <algorithm>
#include <cassert>
#include <stack>
#include <limits>

#include <boost/geometry.hpp>
#include <boost/geometry/geometries/polygon.hpp>
#include <boost/geometry/geometries/multi_polygon.hpp>


namespace DB
{
namespace Setting
{
    extern const SettingsBool analyze_index_with_space_filling_curves;
}

namespace ErrorCodes
{
    extern const int LOGICAL_ERROR;
    extern const int BAD_TYPE_OF_FIELD;
}

/// Returns the prefix of like_pattern before the first wildcard, e.g. 'Hello\_World% ...' --> 'Hello\_World'
/// We call a pattern "perfect prefix" if:
/// - (1) the pattern has a wildcard
/// - (2) the first wildcard is '%' and is only followed by nothing or other '%'
/// e.g. 'test%' or 'test%% has perfect prefix 'test', 'test%x', 'test%_' or 'test_' has no perfect prefix.
String extractFixedPrefixFromLikePattern(std::string_view like_pattern, bool requires_perfect_prefix)
{
    String fixed_prefix;
    fixed_prefix.reserve(like_pattern.size());

    const char * pos = like_pattern.data();
    const char * end = pos + like_pattern.size();
    while (pos < end)
    {
        switch (*pos)
        {
            case '%':
            case '_':
                if (requires_perfect_prefix)
                {
                    bool is_prefect_prefix = std::all_of(pos, end, [](auto c) { return c == '%'; });
                    return is_prefect_prefix ? fixed_prefix : "";
                }
                return fixed_prefix;
            case '\\':
                ++pos;
                if (pos == end)
                    break;
                [[fallthrough]];
            default:
                fixed_prefix += *pos;
        }

        ++pos;
    }
    /// If we can reach this code, it means there was no wildcard found in the pattern, so it is not a perfect prefix
    if (requires_perfect_prefix)
        return "";
    return fixed_prefix;
}

/// for "^prefix..." string it returns "prefix"
static String extractFixedPrefixFromRegularExpression(const String & regexp)
{
    if (regexp.size() <= 1 || regexp[0] != '^')
        return {};

    String fixed_prefix;
    const char * begin = regexp.data() + 1;
    const char * pos = begin;
    const char * end = regexp.data() + regexp.size();

    while (pos != end)
    {
        switch (*pos)
        {
            case '\0':
                pos = end;
                break;

            case '\\':
            {
                ++pos;
                if (pos == end)
                    break;

                switch (*pos)
                {
                    case '|':
                    case '(':
                    case ')':
                    case '^':
                    case '$':
                    case '.':
                    case '[':
                    case '?':
                    case '*':
                    case '+':
                    case '{':
                        fixed_prefix += *pos;
                        break;
                    default:
                        /// all other escape sequences are not supported
                        pos = end;
                        break;
                }

                ++pos;
                break;
            }

            /// non-trivial cases
            case '|':
                fixed_prefix.clear();
                [[fallthrough]];
            case '(':
            case '[':
            case '^':
            case '$':
            case '.':
            case '+':
                pos = end;
                break;

            /// Quantifiers that allow a zero number of occurrences.
            case '{':
            case '?':
            case '*':
                if (!fixed_prefix.empty())
                    fixed_prefix.pop_back();

                pos = end;
                break;
            default:
                fixed_prefix += *pos;
                pos++;
                break;
        }
    }

    return fixed_prefix;
}


/** For a given string, get a minimum string that is strictly greater than all strings with this prefix,
  *  or return an empty string if there are no such strings.
  */
static String firstStringThatIsGreaterThanAllStringsWithPrefix(const String & prefix)
{
    /** Increment the last byte of the prefix by one. But if it is max (255), then remove it and increase the previous one.
      * Example (for convenience, suppose that the maximum value of byte is `z`)
      * abcx -> abcy
      * abcz -> abd
      * zzz -> empty string
      * z -> empty string
      */

    String res = prefix;

    while (!res.empty() && static_cast<UInt8>(res.back()) == std::numeric_limits<UInt8>::max())
        res.pop_back();

    if (res.empty())
        return res;

    res.back() = static_cast<char>(1 + static_cast<UInt8>(res.back()));
    return res;
}

const KeyCondition::AtomMap KeyCondition::atom_map
{
    {
        "notEquals",
        [] (RPNElement & out, const Field & value)
        {
            out.function = RPNElement::FUNCTION_NOT_IN_RANGE;
            out.range = Range(value);
            return true;
        }
    },
    {
        "equals",
        [] (RPNElement & out, const Field & value)
        {
            out.function = RPNElement::FUNCTION_IN_RANGE;
            out.range = Range(value);
            return true;
        }
    },
    {
        "less",
        [] (RPNElement & out, const Field & value)
        {
            out.function = RPNElement::FUNCTION_IN_RANGE;
            out.range = Range::createRightBounded(value, false);
            return true;
        }
    },
    {
        "greater",
        [] (RPNElement & out, const Field & value)
        {
            out.function = RPNElement::FUNCTION_IN_RANGE;
            out.range = Range::createLeftBounded(value, false);
            return true;
        }
    },
    {
        "lessOrEquals",
        [] (RPNElement & out, const Field & value)
        {
            out.function = RPNElement::FUNCTION_IN_RANGE;
            out.range = Range::createRightBounded(value, true);
            return true;
        }
    },
    {
        "greaterOrEquals",
        [] (RPNElement & out, const Field & value)
        {
            out.function = RPNElement::FUNCTION_IN_RANGE;
            out.range = Range::createLeftBounded(value, true);
            return true;
        }
    },
    {
        "in",
        [] (RPNElement & out, const Field &)
        {
            out.function = RPNElement::FUNCTION_IN_SET;
            return true;
        }
    },
    {
        "notIn",
        [] (RPNElement & out, const Field &)
        {
            out.function = RPNElement::FUNCTION_NOT_IN_SET;
            return true;
        }
    },
    {
        "globalIn",
        [] (RPNElement & out, const Field &)
        {
            out.function = RPNElement::FUNCTION_IN_SET;
            return true;
        }
    },
    {
        "globalNotIn",
        [] (RPNElement & out, const Field &)
        {
            out.function = RPNElement::FUNCTION_NOT_IN_SET;
            return true;
        }
    },
    {
        "nullIn",
        [] (RPNElement & out, const Field &)
        {
            out.function = RPNElement::FUNCTION_IN_SET;
            return true;
        }
    },
    {
        "notNullIn",
        [] (RPNElement & out, const Field &)
        {
            out.function = RPNElement::FUNCTION_NOT_IN_SET;
            return true;
        }
    },
    {
        "globalNullIn",
        [] (RPNElement & out, const Field &)
        {
            out.function = RPNElement::FUNCTION_IN_SET;
            return true;
        }
    },
    {
        "globalNotNullIn",
        [] (RPNElement & out, const Field &)
        {
            out.function = RPNElement::FUNCTION_NOT_IN_SET;
            return true;
        }
    },
    {
        "empty",
        [] (RPNElement & out, const Field & value)
        {
            if (value.getType() != Field::Types::String)
                return false;

            out.function = RPNElement::FUNCTION_IN_RANGE;
            out.range = Range("");
            return true;
        }
    },
    {
        "notEmpty",
        [] (RPNElement & out, const Field & value)
        {
            if (value.getType() != Field::Types::String)
                return false;

            out.function = RPNElement::FUNCTION_NOT_IN_RANGE;
            out.range = Range("");
            return true;
        }
    },
    {
        "like",
        [] (RPNElement & out, const Field & value)
        {
            if (value.getType() != Field::Types::String)
                return false;

            String prefix = extractFixedPrefixFromLikePattern(value.safeGet<const String &>(), /*requires_perfect_prefix*/ false);
            if (prefix.empty())
                return false;

            String right_bound = firstStringThatIsGreaterThanAllStringsWithPrefix(prefix);

            out.function = RPNElement::FUNCTION_IN_RANGE;
            out.range = !right_bound.empty()
                ? Range(prefix, true, right_bound, false)
                : Range::createLeftBounded(prefix, true);

            return true;
        }
    },
    {
        "notLike",
        [] (RPNElement & out, const Field & value)
        {
            if (value.getType() != Field::Types::String)
                return false;

            String prefix = extractFixedPrefixFromLikePattern(value.safeGet<const String &>(), /*requires_perfect_prefix*/ true);
            if (prefix.empty())
                return false;

            String right_bound = firstStringThatIsGreaterThanAllStringsWithPrefix(prefix);

            out.function = RPNElement::FUNCTION_NOT_IN_RANGE;
            out.range = !right_bound.empty()
                ? Range(prefix, true, right_bound, false)
                : Range::createLeftBounded(prefix, true);

            return true;
        }
    },
    {
        "startsWith",
        [] (RPNElement & out, const Field & value)
        {
            if (value.getType() != Field::Types::String)
                return false;

            String prefix = value.safeGet<const String &>();
            if (prefix.empty())
                return false;

            String right_bound = firstStringThatIsGreaterThanAllStringsWithPrefix(prefix);

            out.function = RPNElement::FUNCTION_IN_RANGE;
            out.range = !right_bound.empty()
                ? Range(prefix, true, right_bound, false)
                : Range::createLeftBounded(prefix, true);

            return true;
        }
    },
    {
        "match",
        [] (RPNElement & out, const Field & value)
        {
            if (value.getType() != Field::Types::String)
                return false;

            const String & expression = value.safeGet<const String &>();

            /// This optimization can't process alternation - this would require
            /// a comprehensive parsing of regular expression.
            if (expression.contains('|'))
                return false;

            String prefix = extractFixedPrefixFromRegularExpression(expression);
            if (prefix.empty())
                return false;

            String right_bound = firstStringThatIsGreaterThanAllStringsWithPrefix(prefix);

            out.function = RPNElement::FUNCTION_IN_RANGE;
            out.range = !right_bound.empty()
                ? Range(prefix, true, right_bound, false)
                : Range::createLeftBounded(prefix, true);

            return true;
        }
    },
    {
        "isNotNull",
        [] (RPNElement & out, const Field &)
        {
            out.function = RPNElement::FUNCTION_IS_NOT_NULL;
            // isNotNull means (-Inf, +Inf)
            out.range = Range::createWholeUniverseWithoutNull();
            return true;
        }
    },
    {
        "isNull",
        [] (RPNElement & out, const Field &)
        {
            out.function = RPNElement::FUNCTION_IS_NULL;
            // isNull means +Inf (NULLS_LAST) or -Inf (NULLS_FIRST), We don't support discrete
            // ranges, instead will use the inverse of (-Inf, +Inf). The inversion happens in
            // checkInHyperrectangle.
            out.range = Range::createWholeUniverseWithoutNull();
            return true;
        }
    },
    {
        "pointInPolygon",
        [] (RPNElement & out, const Field &)
        {
            out.function = RPNElement::FUNCTION_POINT_IN_POLYGON;
            return true;
        }
    }
};

static const std::set<std::string_view> always_relaxed_atom_functions = {"match"};
static const std::set<KeyCondition::RPNElement::Function> always_relaxed_atom_elements
    = {KeyCondition::RPNElement::FUNCTION_UNKNOWN, KeyCondition::RPNElement::FUNCTION_ARGS_IN_HYPERRECTANGLE, KeyCondition::RPNElement::FUNCTION_POINT_IN_POLYGON};

/// Functions with range inversion cannot be relaxed. It will become stricter instead.
/// For example:
/// create table test(d Date, k Int64, s String) Engine=MergeTree order by toYYYYMM(d);
/// insert into test values ('2020-01-01', 1, '');
/// insert into test values ('2020-01-02', 1, '');
/// select * from test where d != '2020-01-01'; -- If relaxed, no record will return
static const std::set<std::string_view> no_relaxed_atom_functions
    = {"notLike", "notIn", "globalNotIn", "notNullIn", "globalNotNullIn", "notEquals", "notEmpty"};

static const std::map<std::string, std::string> inverse_relations =
{
    {"equals", "notEquals"},
    {"notEquals", "equals"},
    {"less", "greaterOrEquals"},
    {"greaterOrEquals", "less"},
    {"greater", "lessOrEquals"},
    {"lessOrEquals", "greater"},
    {"in", "notIn"},
    {"notIn", "in"},
    {"globalIn", "globalNotIn"},
    {"globalNotIn", "globalIn"},
    {"nullIn", "notNullIn"},
    {"notNullIn", "nullIn"},
    {"globalNullIn", "globalNotNullIn"},
    {"globalNullNotIn", "globalNullIn"},
    {"isNull", "isNotNull"},
    {"isNotNull", "isNull"},
    {"like", "notLike"},
    {"notLike", "like"},
    {"ilike", "notILike"},
    {"notILike", "ilike"},
    {"empty", "notEmpty"},
    {"notEmpty", "empty"},
};


static bool isLogicalOperator(const String & func_name)
{
    return (func_name == "and" || func_name == "or" || func_name == "not" || func_name == "indexHint");
}

/// The node can be one of:
///   - Logical operator (AND, OR, NOT and indexHint() - logical NOOP)
///   - An "atom" (relational operator, constant, expression)
///   - A logical constant expression
///   - Any other function
ASTPtr cloneASTWithInversionPushDown(const ASTPtr node, const bool need_inversion = false)
{
    const ASTFunction * func = node->as<ASTFunction>();

    if (func && isLogicalOperator(func->name))
    {
        if (func->name == "not")
        {
            return cloneASTWithInversionPushDown(func->arguments->children.front(), !need_inversion);
        }

        const auto result_node = makeASTFunction(func->name);

        /// indexHint() is a special case - logical NOOP function
        if (result_node->name != "indexHint" && need_inversion)
        {
            result_node->name = (result_node->name == "and") ? "or" : "and";
        }

        if (func->arguments)
        {
            for (const auto & child : func->arguments->children)
            {
                result_node->arguments->children.push_back(cloneASTWithInversionPushDown(child, need_inversion));
            }
        }

        return result_node;
    }

    auto cloned_node = node->clone();

    if (func && inverse_relations.find(func->name) != inverse_relations.cend())
    {
        if (need_inversion)
        {
            cloned_node->as<ASTFunction>()->name = inverse_relations.at(func->name);
        }

        return cloned_node;
    }

    return need_inversion ? makeASTFunction("not", cloned_node) : cloned_node;
}

static const ActionsDAG::Node & cloneASTWithInversionPushDown(
    const ActionsDAG::Node & node,
    ActionsDAG & inverted_dag,
    std::unordered_map<const ActionsDAG::Node *, const ActionsDAG::Node *> to_inverted,
    const ContextPtr & context,
    const bool need_inversion)
{
    {
        auto it = to_inverted.find(&node);
        if (it != to_inverted.end())
            return *it->second;
    }

    const ActionsDAG::Node * res = nullptr;
    bool handled_inversion = false;

    switch (node.type)
    {
        case (ActionsDAG::ActionType::INPUT):
        {
            /// Note: inputs order is not important here. Will match columns by names.
            res = &inverted_dag.addInput({node.column, node.result_type, node.result_name});
            break;
        }
        case (ActionsDAG::ActionType::COLUMN):
        {
            String name;
            if (const auto * column_const = typeid_cast<const ColumnConst *>(node.column.get());
                column_const && column_const->getDataType() != TypeIndex::Function)
            {
                /// Re-generate column name for constant.
                /// DAG from the query (with enabled analyzer) uses suffixes for constants, like 1_UInt8.
                /// DAG from the PK does not use it. This breaks matching by column name sometimes.
                /// Ideally, we should not compare names, but DAG subtrees instead.
                name = ASTLiteral(column_const->getField()).getColumnName();
            }
            else
                name = node.result_name;

            res = &inverted_dag.addColumn({node.column, node.result_type, name});
            break;
        }
        case (ActionsDAG::ActionType::ALIAS):
        {
            /// Ignore aliases
            res = &cloneASTWithInversionPushDown(*node.children.front(), inverted_dag, to_inverted, context, need_inversion);
            handled_inversion = true;
            break;
        }
        case (ActionsDAG::ActionType::ARRAY_JOIN):
        {
            const auto & arg = cloneASTWithInversionPushDown(*node.children.front(), inverted_dag, to_inverted, context, false);
            res = &inverted_dag.addArrayJoin(arg, {});
            break;
        }
        case (ActionsDAG::ActionType::FUNCTION):
        {
            auto name = node.function_base->getName();
            if (name == "not")
            {
                res = &cloneASTWithInversionPushDown(*node.children.front(), inverted_dag, to_inverted, context, !need_inversion);
                handled_inversion = true;
            }
            else if (name == "indexHint")
            {
                ActionsDAG::NodeRawConstPtrs children;
                if (const auto * adaptor = typeid_cast<const FunctionToFunctionBaseAdaptor *>(node.function_base.get()))
                {
                    if (const auto * index_hint = typeid_cast<const FunctionIndexHint *>(adaptor->getFunction().get()))
                    {
                        const auto & index_hint_dag = index_hint->getActions();
                        children = index_hint_dag.getOutputs();

                        for (auto & arg : children)
                            arg = &cloneASTWithInversionPushDown(*arg, inverted_dag, to_inverted, context, need_inversion);
                    }
                }

                res = &inverted_dag.addFunction(node.function_base, children, "");
                handled_inversion = true;
            }
            else if (need_inversion && (name == "and" || name == "or"))
            {
                ActionsDAG::NodeRawConstPtrs children(node.children);

                for (auto & arg : children)
                    arg = &cloneASTWithInversionPushDown(*arg, inverted_dag, to_inverted, context, need_inversion);

                FunctionOverloadResolverPtr function_builder;

                if (name == "and")
                    function_builder = FunctionFactory::instance().get("or", context);
                else if (name == "or")
                    function_builder = FunctionFactory::instance().get("and", context);

                assert(function_builder);

                /// We match columns by name, so it is important to fill name correctly.
                /// So, use empty string to make it automatically.
                res = &inverted_dag.addFunction(function_builder, children, "");
                handled_inversion = true;
            }
            else
            {
                ActionsDAG::NodeRawConstPtrs children(node.children);

                for (auto & arg : children)
                    arg = &cloneASTWithInversionPushDown(*arg, inverted_dag, to_inverted, context, false);

                auto it = inverse_relations.find(name);
                if (it != inverse_relations.end())
                {
                    const auto & func_name = need_inversion ? it->second : it->first;
                    auto function_builder = FunctionFactory::instance().get(func_name, context);
                    res = &inverted_dag.addFunction(function_builder, children, "");
                    handled_inversion = true;
                }
                else
                {
                    /// Argument types could change slightly because of our transformations, e.g.
                    /// LowCardinality can be added because some subexpressions became constant
                    /// (in particular, sets). If that happens, re-run function overload resolver.
                    /// Otherwise don't re-run it because some functions may not be available
                    /// through FunctionFactory::get(), e.g. FunctionCapture.
                    bool types_changed = false;
                    for (size_t i = 0; i < children.size(); ++i)
                    {
                        if (!node.children[i]->result_type->equals(*children[i]->result_type))
                        {
                            types_changed = true;
                            break;
                        }
                    }

                    if (types_changed)
                    {
                        auto function_builder = FunctionFactory::instance().get(name, context);
                        res = &inverted_dag.addFunction(function_builder, children, "");
                    }
                    else
                    {
                        res = &inverted_dag.addFunction(node.function_base, children, "");
                    }
                }
            }
        }
    }

    if (!handled_inversion && need_inversion)
        res = &inverted_dag.addFunction(FunctionFactory::instance().get("not", context), {res}, "");

    to_inverted[&node] = res;
    return *res;
}

const std::unordered_map<String, KeyCondition::SpaceFillingCurveType> KeyCondition::space_filling_curve_name_to_type {
    {"mortonEncode", SpaceFillingCurveType::Morton},
    {"hilbertEncode", SpaceFillingCurveType::Hilbert}
};

ActionsDAG KeyCondition::cloneASTWithInversionPushDown(ActionsDAG::NodeRawConstPtrs nodes, const ContextPtr & context)
{
    ActionsDAG res;

    std::unordered_map<const ActionsDAG::Node *, const ActionsDAG::Node *> to_inverted;

    for (auto & node : nodes)
        node = &DB::cloneASTWithInversionPushDown(*node, res, to_inverted, context, false);

    if (nodes.size() > 1)
    {
        auto function_builder = FunctionFactory::instance().get("and", context);
        nodes = {&res.addFunction(function_builder, std::move(nodes), "")};
    }

    res.getOutputs().swap(nodes);

    return res;
}

/** Calculate expressions, that depend only on constants.
  * For index to work when something like "WHERE Date = toDate(now())" is written.
  */
Block KeyCondition::getBlockWithConstants(
    const ASTPtr & query, const TreeRewriterResultPtr & syntax_analyzer_result, ContextPtr context)
{
    Block result
    {
        { DataTypeUInt8().createColumnConstWithDefaultValue(1), std::make_shared<DataTypeUInt8>(), "_dummy" }
    };

    if (syntax_analyzer_result)
    {
        auto actions = ExpressionAnalyzer(query, syntax_analyzer_result, context).getConstActionsDAG();
        for (const auto & action_node : actions.getOutputs())
        {
            if (action_node->column)
                result.insert(ColumnWithTypeAndName{action_node->column, action_node->result_type, action_node->result_name});
        }
    }

    return result;
}

static NameSet getAllSubexpressionNames(const ExpressionActions & key_expr)
{
    NameSet names;
    for (const auto & action : key_expr.getActions())
        names.insert(action.node->result_name);

    return names;
}

void KeyCondition::getAllSpaceFillingCurves()
{
    /// So far the only supported function is mortonEncode and hilbertEncode (Morton and Hilbert curves).

    for (const auto & action : key_expr->getActions())
    {
        if (action.node->type == ActionsDAG::ActionType::FUNCTION
            && action.node->children.size() >= 2
            && space_filling_curve_name_to_type.contains(action.node->function_base->getName()))
        {
            SpaceFillingCurveDescription curve;
            curve.function_name = action.node->function_base->getName();
            curve.type = space_filling_curve_name_to_type.at(curve.function_name);
            curve.key_column_pos = key_columns.at(action.node->result_name);
            for (const auto & child : action.node->children)
            {
                /// All arguments should be regular input columns.
                if (child->type == ActionsDAG::ActionType::INPUT)
                {
                    curve.arguments.push_back(child->result_name);
                }
                else
                {
                    curve.arguments.clear();
                    break;
                }
            }

            /// So far we only support the case of two arguments.
            if (2 == curve.arguments.size())
                key_space_filling_curves.push_back(std::move(curve));
        }
    }
}

KeyCondition::KeyCondition(
    const ActionsDAG * filter_dag,
    ContextPtr context,
    const Names & key_column_names_,
    const ExpressionActionsPtr & key_expr_,
    bool single_point_)
    : key_expr(key_expr_)
    , key_subexpr_names(getAllSubexpressionNames(*key_expr))
    , single_point(single_point_)
{
    size_t key_index = 0;
    for (const auto & name : key_column_names_)
    {
        if (!key_columns.contains(name))
        {
            key_columns[name] = key_columns.size();
            key_indices.push_back(key_index);
        }
        ++key_index;
    }

    if (context->getSettingsRef()[Setting::analyze_index_with_space_filling_curves])
        getAllSpaceFillingCurves();

    if (!filter_dag)
    {
        has_filter = false;
        relaxed = true;
        rpn.emplace_back(RPNElement::FUNCTION_UNKNOWN);
        return;
    }

    has_filter = true;

    /** When non-strictly monotonic functions are employed in functional index (e.g. ORDER BY toStartOfHour(dateTime)),
      * the use of NOT operator in predicate will result in the indexing algorithm leave out some data.
      * This is caused by rewriting in KeyCondition::tryParseAtomFromAST of relational operators to less strict
      * when parsing the AST into internal RPN representation.
      * To overcome the problem, before parsing the AST we transform it to its semantically equivalent form where all NOT's
      * are pushed down and applied (when possible) to leaf nodes.
      */
    auto inverted_dag = cloneASTWithInversionPushDown({filter_dag->getOutputs().at(0)}, context);
    assert(inverted_dag.getOutputs().size() == 1);

    const auto * inverted_dag_filter_node = inverted_dag.getOutputs()[0];

    RPNBuilder<RPNElement> builder(inverted_dag_filter_node, context, [&](const RPNBuilderTreeNode & node, RPNElement & out)
    {
        return extractAtomFromTree(node, out);
    });

    rpn = std::move(builder).extractRPN();

    findHyperrectanglesForArgumentsOfSpaceFillingCurves();

    if (std::any_of(rpn.begin(), rpn.end(), [&](const auto & elem) { return always_relaxed_atom_elements.contains(elem.function); }))
        relaxed = true;
}

bool KeyCondition::addCondition(const String & column, const Range & range)
{
    if (!key_columns.contains(column))
        return false;
    rpn.emplace_back(RPNElement::FUNCTION_IN_RANGE, key_columns[column], range);
    rpn.emplace_back(RPNElement::FUNCTION_AND);
    return true;
}

bool KeyCondition::getConstant(const ASTPtr & expr, Block & block_with_constants, Field & out_value, DataTypePtr & out_type)
{
    RPNBuilderTreeContext tree_context(nullptr, block_with_constants, nullptr);
    RPNBuilderTreeNode node(expr.get(), tree_context);

    return node.tryGetConstant(out_value, out_type);
}


static Field applyFunctionForField(
    const FunctionBasePtr & func,
    const DataTypePtr & arg_type,
    const Field & arg_value)
{
    ColumnsWithTypeAndName columns
    {
        { arg_type->createColumnConst(1, arg_value), arg_type, "x" },
    };

    auto col = func->execute(columns, func->getResultType(), 1, /* dry_run = */ false);
    return (*col)[0];
}

/// applyFunction will execute the function with one `field` or the column which `field` refers to.
static FieldRef applyFunction(const FunctionBasePtr & func, const DataTypePtr & current_type, const FieldRef & field)
{
    chassert(func != nullptr);
    /// Fallback for fields without block reference.
    if (field.isExplicit())
        return applyFunctionForField(func, current_type, field);

    /// We will cache the function result inside `field.columns`, because this function will call many times
    /// from many fields from same column. When the column is huge, for example there are thousands of marks, we need a cache.
    /// The cache key is like `_[function_pointer]_[param_column_id]` to identify a unique <function, param> pair.
    WriteBufferFromOwnString buf;
    writeText("_", buf);
    writePointerHex(func.get(), buf);
    writeText("_" + toString(field.column_idx), buf);
    String result_name = buf.str();
    const auto & columns = field.columns;
    size_t result_idx = columns->size();

    for (size_t i = 0; i < result_idx; ++i)
    {
        if ((*columns)[i].name == result_name)
            result_idx = i;
    }

    if (result_idx == columns->size())
    {
        /// When cache is missed, we calculate the whole column where the field comes from. This will avoid repeated calculation.
        ColumnsWithTypeAndName args{(*columns)[field.column_idx]};
        field.columns->emplace_back(ColumnWithTypeAndName {nullptr, func->getResultType(), result_name});
        (*columns)[result_idx].column = func->execute(args, (*columns)[result_idx].type, columns->front().column->size(), /* dry_run = */ false);
    }

    return {field.columns, field.row_idx, result_idx};
}

DataTypePtr getArgumentTypeOfMonotonicFunction(const IFunctionBase & func);

/// Sequentially applies functions to the column, returns `true`
/// if all function arguments are compatible with functions
/// signatures, and none of the functions produce `NULL` output.
///
/// After functions chain execution, fills result column and its type.
bool applyFunctionChainToColumn(
    const ColumnPtr & in_column,
    const DataTypePtr & in_data_type,
    const std::vector<FunctionBasePtr> & functions,
    ColumnPtr & out_column,
    DataTypePtr & out_data_type)
{
    // Remove LowCardinality from input column, and convert it to regular one
    auto result_column = in_column->convertToFullIfNeeded();
    auto result_type = removeLowCardinality(in_data_type);

    // In case function sequence is empty, return full non-LowCardinality column
    if (functions.empty())
    {
        out_column = result_column;
        out_data_type = result_type;
        return true;
    }

    // If first function arguments are empty, cannot transform input column
    if (functions[0]->getArgumentTypes().empty())
    {
        return false;
    }

    // And cast it to the argument type of the first function in the chain
<<<<<<< HEAD
    auto in_argument_type = functions[0]->getArgumentTypes()[0];
    if (canBeSafelyCast(result_type, in_argument_type))
=======
    auto in_argument_type = getArgumentTypeOfMonotonicFunction(*functions[0]);
    if (canBeSafelyCasted(result_type, in_argument_type))
>>>>>>> 44b4bd38
    {
        result_column = castColumnAccurate({result_column, result_type, ""}, in_argument_type);
        result_type = in_argument_type;
    }
    // If column cannot be cast accurate, casting with OrNull, and in case all
    // values has been cast (no nulls), unpacking nested column from nullable.
    // In case any further functions require Nullable input, they'll be able
    // to cast it.
    else
    {
        result_column = castColumnAccurateOrNull({result_column, result_type, ""}, in_argument_type);
        const auto & result_column_nullable = assert_cast<const ColumnNullable &>(*result_column);
        const auto & null_map_data = result_column_nullable.getNullMapData();
        for (char8_t i : null_map_data)
        {
            if (i != 0)
                return false;
        }
        result_column = result_column_nullable.getNestedColumnPtr();
        result_type = removeNullable(in_argument_type);
    }

    for (const auto & func : functions)
    {
        if (func->getArgumentTypes().empty())
            return false;

<<<<<<< HEAD
        auto argument_type = func->getArgumentTypes()[0];
        if (!canBeSafelyCast(result_type, argument_type))
=======
        auto argument_type = getArgumentTypeOfMonotonicFunction(*func);
        if (!canBeSafelyCasted(result_type, argument_type))
>>>>>>> 44b4bd38
            return false;

        result_column = castColumnAccurate({result_column, result_type, ""}, argument_type);
        result_column = func->execute({{result_column, argument_type, ""}}, func->getResultType(), result_column->size(), /* dry_run = */ false);
        result_type = func->getResultType();

        // Transforming nullable columns to the nested ones, in case no nulls found
        if (result_column->isNullable())
        {
            const auto & result_column_nullable = assert_cast<const ColumnNullable &>(*result_column);
            const auto & null_map_data = result_column_nullable.getNullMapData();
            for (char8_t i : null_map_data)
            {
                if (i != 0)
                    return false;
            }
            result_column = result_column_nullable.getNestedColumnPtr();
            result_type = removeNullable(func->getResultType());
        }
    }
    out_column = result_column;
    out_data_type = result_type;

    return true;
}

bool KeyCondition::canConstantBeWrappedByMonotonicFunctions(
    const RPNBuilderTreeNode & node,
    size_t & out_key_column_num,
    DataTypePtr & out_key_column_type,
    Field & out_value,
    DataTypePtr & out_type)
{
    String expr_name = node.getColumnName();

    if (array_joined_column_names.contains(expr_name))
        return false;

    if (!key_subexpr_names.contains(expr_name))
        return false;

    if (out_value.isNull())
        return false;

    MonotonicFunctionsChain transform_functions;
    auto can_transform_constant = extractMonotonicFunctionsChainFromKey(
        node.getTreeContext().getQueryContext(),
        expr_name,
        out_key_column_num,
        out_key_column_type,
        transform_functions,
        [](const IFunctionBase & func, const IDataType & type)
        {
            if (!func.hasInformationAboutMonotonicity())
                return false;

            /// Range is irrelevant in this case.
            auto monotonicity = func.getMonotonicityForRange(type, Field(), Field());
            if (!monotonicity.is_always_monotonic)
                return false;

            return true;
        });

    if (!can_transform_constant)
        return false;

    auto const_column = out_type->createColumnConst(1, out_value);

    ColumnPtr transformed_const_column;
    DataTypePtr transformed_const_type;
    bool constant_transformed = applyFunctionChainToColumn(
        const_column,
        out_type,
        transform_functions,
        transformed_const_column,
        transformed_const_type);

    if (!constant_transformed)
        return false;

    out_value = (*transformed_const_column)[0];
    out_type = transformed_const_type;
    return true;
}

/// Looking for possible transformation of `column = constant` into `partition_expr = function(constant)`
bool KeyCondition::canConstantBeWrappedByFunctions(
    const RPNBuilderTreeNode & node,
    size_t & out_key_column_num,
    DataTypePtr & out_key_column_type,
    Field & out_value,
    DataTypePtr & out_type)
{
    String expr_name = node.getColumnName();

    if (array_joined_column_names.contains(expr_name))
        return false;

    if (!key_subexpr_names.contains(expr_name))
    {
        /// Let's check another one case.
        /// If our storage was created with moduloLegacy in partition key,
        /// We can assume that `modulo(...) = const` is the same as `moduloLegacy(...) = const`.
        /// Replace modulo to moduloLegacy in AST and check if we also have such a column.
        ///
        /// We do not check this in canConstantBeWrappedByMonotonicFunctions.
        /// The case `f(modulo(...))` for totally monotonic `f ` is considered to be rare.
        ///
        /// Note: for negative values, we can filter more partitions then needed.
        expr_name = node.getColumnNameWithModuloLegacy();

        if (!key_subexpr_names.contains(expr_name))
            return false;
    }

    if (out_value.isNull())
        return false;

    MonotonicFunctionsChain transform_functions;
    auto can_transform_constant = extractMonotonicFunctionsChainFromKey(
        node.getTreeContext().getQueryContext(),
        expr_name,
        out_key_column_num,
        out_key_column_type,
        transform_functions,
        [](const IFunctionBase & func, const IDataType &) { return func.isDeterministic(); });

    if (!can_transform_constant)
        return false;

    auto const_column = out_type->createColumnConst(1, out_value);

    ColumnPtr transformed_const_column;
    DataTypePtr transformed_const_type;
    bool constant_transformed = applyFunctionChainToColumn(
        const_column,
        out_type,
        transform_functions,
        transformed_const_column,
        transformed_const_type);

    if (!constant_transformed)
        return false;

    out_value = (*transformed_const_column)[0];
    out_type = transformed_const_type;
    return true;
}

bool KeyCondition::tryPrepareSetIndex(
    const RPNBuilderFunctionTreeNode & func,
    RPNElement & out,
    size_t & out_key_column_num,
    bool & allow_constant_transformation,
    bool & is_constant_transformed)
{
    const auto & left_arg = func.getArgumentAt(0);

    out_key_column_num = 0;
    std::vector<MergeTreeSetIndex::KeyTuplePositionMapping> indexes_mapping;
    std::vector<MonotonicFunctionsChain> set_transforming_chains;
    DataTypes data_types;

    auto get_key_tuple_position_mapping = [&](const RPNBuilderTreeNode & node, size_t tuple_index)
    {
        MergeTreeSetIndex::KeyTuplePositionMapping index_mapping;
        index_mapping.tuple_index = tuple_index;
        DataTypePtr data_type;
        std::optional<size_t> key_space_filling_curve_argument_pos;
        MonotonicFunctionsChain set_transforming_chain;
        if (isKeyPossiblyWrappedByMonotonicFunctions(
                node, index_mapping.key_index, key_space_filling_curve_argument_pos, data_type, index_mapping.functions)
            && !key_space_filling_curve_argument_pos) /// We don't support the analysis of space-filling curves and IN set.
        {
            indexes_mapping.push_back(index_mapping);
            data_types.push_back(data_type);
            out_key_column_num = std::max(out_key_column_num, index_mapping.key_index);
            set_transforming_chains.push_back(set_transforming_chain);
        }
        // For partition index, checking if set can be transformed to prune any partitions
        else if (
            single_point && allow_constant_transformation
            && canSetValuesBeWrappedByFunctions(node, index_mapping.key_index, data_type, set_transforming_chain))
        {
            indexes_mapping.push_back(index_mapping);
            data_types.push_back(data_type);
            out_key_column_num = std::max(out_key_column_num, index_mapping.key_index);
            set_transforming_chains.push_back(set_transforming_chain);
        }
    };

    size_t left_args_count = 1;
    if (left_arg.isFunction())
    {
        /// Note: in case of ActionsDAG, tuple may be a constant.
        /// In this case, there is no keys in tuple. So, we don't have to check it.
        auto left_arg_tuple = left_arg.toFunctionNode();
        if (left_arg_tuple.getFunctionName() == "tuple" && left_arg_tuple.getArgumentsSize() > 1)
        {
            left_args_count = left_arg_tuple.getArgumentsSize();
            for (size_t i = 0; i < left_args_count; ++i)
                get_key_tuple_position_mapping(left_arg_tuple.getArgumentAt(i), i);
        }
        else
        {
            get_key_tuple_position_mapping(left_arg, 0);
        }
    }
    else
    {
        get_key_tuple_position_mapping(left_arg, 0);
    }

    if (indexes_mapping.empty())
        return false;

    const auto right_arg = func.getArgumentAt(1);

    auto future_set = right_arg.tryGetPreparedSet();
    if (!future_set)
        return false;

    auto prepared_set = future_set->buildOrderedSetInplace(right_arg.getTreeContext().getQueryContext());
    if (!prepared_set)
        return false;

    /// The index can be prepared if the elements of the set were saved in advance.
    if (!prepared_set->hasExplicitSetElements())
        return false;

    /** Try to convert set columns to primary key columns.
      * Example: SELECT id FROM test_table WHERE id IN (SELECT 1);
      * In this example table `id` column has type UInt64, Set column has type UInt8. To use index
      * we need to convert set column to primary key column.
      */
    auto set_columns = prepared_set->getSetElements();
    auto set_types = future_set->getTypes();
    {
        Columns new_columns;
        DataTypes new_types;
        while (set_columns.size() < left_args_count) /// If we have an unpacked tuple inside, we unpack it
        {
            bool has_tuple = false;
            for (size_t i = 0; i < set_columns.size(); ++i)
            {
                if (isTuple(set_types[i]))
                {
                    has_tuple = true;
                    auto columns_tuple = assert_cast<const ColumnTuple*>(set_columns[i].get())->getColumns();
                    auto subtypes = assert_cast<const DataTypeTuple&>(*set_types[i]).getElements();
                    new_columns.insert(new_columns.end(), columns_tuple.begin(), columns_tuple.end());
                    new_types.insert(new_types.end(), subtypes.begin(), subtypes.end());
                }
                else
                {
                    new_columns.push_back(set_columns[i]);
                    new_types.push_back(set_types[i]);
                }
            }
            if (!has_tuple)
                return false;

            set_columns.swap(new_columns);
            set_types.swap(new_types);
            new_columns.clear();
            new_types.clear();
        }
    }
    size_t set_types_size = set_types.size();
    size_t indexes_mapping_size = indexes_mapping.size();
    assert(set_types_size == set_columns.size());

    Columns transformed_set_columns = set_columns;

    for (size_t indexes_mapping_index = 0; indexes_mapping_index < indexes_mapping_size; ++indexes_mapping_index)
    {
        const auto & key_column_type = data_types[indexes_mapping_index];
        size_t set_element_index = indexes_mapping[indexes_mapping_index].tuple_index;
        auto set_element_type = set_types[set_element_index];
        ColumnPtr set_column = set_columns[set_element_index];

        if (!set_transforming_chains[indexes_mapping_index].empty())
        {
            ColumnPtr transformed_set_column;
            DataTypePtr transformed_set_type;
            if (!applyFunctionChainToColumn(
                    set_column,
                    set_element_type,
                    set_transforming_chains[indexes_mapping_index],
                    transformed_set_column,
                    transformed_set_type))
                return false;

            set_column = transformed_set_column;
            set_element_type = transformed_set_type;
            is_constant_transformed = true;
        }

        if (canBeSafelyCast(set_element_type, key_column_type))
        {
            transformed_set_columns[set_element_index] = castColumn({set_column, set_element_type, {}}, key_column_type);
            continue;
        }

        if (!key_column_type->canBeInsideNullable())
            return false;

        const NullMap * set_column_null_map = nullptr;

        // Keep a reference to the original set_column to ensure the data remains valid
        ColumnPtr original_set_column = set_column;

        if (isNullableOrLowCardinalityNullable(set_element_type))
        {
            if (WhichDataType(set_element_type).isLowCardinality())
            {
                set_element_type = removeLowCardinality(set_element_type);
                transformed_set_columns[set_element_index] = set_column->convertToFullColumnIfLowCardinality();
            }

            set_element_type = removeNullable(set_element_type);

            // Obtain the nullable column without reassigning set_column immediately
            const auto * set_column_nullable = typeid_cast<const ColumnNullable *>(transformed_set_columns[set_element_index].get());
            if (!set_column_nullable)
                return false;

            const NullMap & null_map_data = set_column_nullable->getNullMapData();
            if (!null_map_data.empty())
                set_column_null_map = &null_map_data;

            ColumnPtr nested_column = set_column_nullable->getNestedColumnPtr();

            // Reassign set_column after we have obtained necessary references
            set_column = nested_column;
        }

        ColumnPtr nullable_set_column = castColumnAccurateOrNull({set_column, set_element_type, {}}, key_column_type);
        const auto * nullable_set_column_typed = typeid_cast<const ColumnNullable *>(nullable_set_column.get());
        if (!nullable_set_column_typed)
            return false;

        const NullMap & nullable_set_column_null_map = nullable_set_column_typed->getNullMapData();
        size_t nullable_set_column_null_map_size = nullable_set_column_null_map.size();

        IColumn::Filter filter(nullable_set_column_null_map_size);

        if (set_column_null_map)
        {
            for (size_t i = 0; i < nullable_set_column_null_map_size; ++i)
            {
                if (nullable_set_column_null_map_size < set_column_null_map->size())
                    filter[i] = (*set_column_null_map)[i] || !nullable_set_column_null_map[i];
                else
                    filter[i] = !nullable_set_column_null_map[i];
            }

            set_column = nullable_set_column_typed->filter(filter, 0);
        }
        else
        {
            for (size_t i = 0; i < nullable_set_column_null_map_size; ++i)
                filter[i] = !nullable_set_column_null_map[i];

            set_column = nullable_set_column_typed->getNestedColumn().filter(filter, 0);
        }

        transformed_set_columns[set_element_index] = std::move(set_column);
    }

    set_columns = std::move(transformed_set_columns);

    out.set_index = std::make_shared<MergeTreeSetIndex>(set_columns, std::move(indexes_mapping));

    /// When not all key columns are used or when there are multiple elements in
    /// the set, the atom's hyperrectangle is expanded to encompass the missing
    /// dimensions and any "gaps".
    if (indexes_mapping_size < set_types_size || out.set_index->size() > 1)
        relaxed = true;

    return true;
}


/** Allow to use two argument function with constant argument to be analyzed as a single argument function.
  * In other words, it performs "currying" (binding of arguments).
  * This is needed, for example, to support correct analysis of `toDate(time, 'UTC')`.
  */
class FunctionWithOptionalConstArg : public IFunctionBase
{
public:
    enum Kind
    {
        NO_CONST = 0,
        LEFT_CONST,
        RIGHT_CONST,
    };

    explicit FunctionWithOptionalConstArg(const FunctionBasePtr & func_) : func(func_) {}
    FunctionWithOptionalConstArg(const FunctionBasePtr & func_, const ColumnWithTypeAndName & const_arg_, Kind kind_)
        : func(func_), const_arg(const_arg_), kind(kind_)
    {
    }

    String getName() const override { return func->getName(); }

    const DataTypes & getArgumentTypes() const override { return func->getArgumentTypes(); }

    const DataTypePtr & getResultType() const override { return func->getResultType(); }

    ExecutableFunctionPtr prepare(const ColumnsWithTypeAndName & arguments) const override { return func->prepare(arguments); }

    ColumnPtr
    execute(const ColumnsWithTypeAndName & arguments, const DataTypePtr & result_type, size_t input_rows_count, bool dry_run) const override
    {
        if (kind == Kind::LEFT_CONST)
        {
            ColumnsWithTypeAndName new_arguments;
            new_arguments.reserve(arguments.size() + 1);
            new_arguments.push_back(const_arg);
            new_arguments.front().column = new_arguments.front().column->cloneResized(input_rows_count);
            for (const auto & arg : arguments)
                new_arguments.push_back(arg);
            return func->prepare(new_arguments)->execute(new_arguments, result_type, input_rows_count, dry_run);
        }
        if (kind == Kind::RIGHT_CONST)
        {
            auto new_arguments = arguments;
            new_arguments.push_back(const_arg);
            new_arguments.back().column = new_arguments.back().column->cloneResized(input_rows_count);
            return func->prepare(new_arguments)->execute(new_arguments, result_type, input_rows_count, dry_run);
        }
        return func->prepare(arguments)->execute(arguments, result_type, input_rows_count, dry_run);
    }

    bool isDeterministic() const override { return func->isDeterministic(); }

    bool isDeterministicInScopeOfQuery() const override { return func->isDeterministicInScopeOfQuery(); }

    bool hasInformationAboutMonotonicity() const override { return func->hasInformationAboutMonotonicity(); }

    bool isSuitableForShortCircuitArgumentsExecution(const DataTypesWithConstInfo & arguments) const override { return func->isSuitableForShortCircuitArgumentsExecution(arguments); }

    IFunctionBase::Monotonicity getMonotonicityForRange(const IDataType & type, const Field & left, const Field & right) const override
    {
        if (const auto * adaptor = typeid_cast<const FunctionToFunctionBaseAdaptor *>(func.get()))
        {
            if (dynamic_cast<FunctionDateOrDateTimeBase *>(adaptor->getFunction().get()) && kind == Kind::RIGHT_CONST)
            {
                auto time_zone = extractTimeZoneNameFromColumn(const_arg.column.get(), const_arg.name);

                const IDataType * type_ptr = &type;
                if (const auto * low_cardinality_type = typeid_cast<const DataTypeLowCardinality *>(type_ptr))
                    type_ptr = low_cardinality_type->getDictionaryType().get();

                if (type_ptr->isNullable())
                    type_ptr = static_cast<const DataTypeNullable &>(*type_ptr).getNestedType().get();

                DataTypePtr type_with_time_zone;
                if (typeid_cast<const DataTypeDateTime *>(type_ptr))
                    type_with_time_zone = std::make_shared<DataTypeDateTime>(time_zone);
                else if (const auto * dt64 = typeid_cast<const DataTypeDateTime64 *>(type_ptr))
                    type_with_time_zone = std::make_shared<DataTypeDateTime64>(dt64->getScale(), time_zone);
                else
                    return {}; /// In case we will have other types with time zone

                return func->getMonotonicityForRange(*type_with_time_zone, left, right);
            }
        }
        return func->getMonotonicityForRange(type, left, right);
    }

    Kind getKind() const { return kind; }
    const ColumnWithTypeAndName & getConstArg() const { return const_arg; }

private:
    FunctionBasePtr func;
    ColumnWithTypeAndName const_arg;
    Kind kind = Kind::NO_CONST;
};

DataTypePtr getArgumentTypeOfMonotonicFunction(const IFunctionBase & func)
{
    const auto & arg_types = func.getArgumentTypes();
    if (const auto * func_ptr = typeid_cast<const FunctionWithOptionalConstArg *>(&func))
    {
        if (func_ptr->getKind() == FunctionWithOptionalConstArg::Kind::LEFT_CONST)
            return arg_types.at(1);
    }

    return arg_types.at(0);
}


bool KeyCondition::isKeyPossiblyWrappedByMonotonicFunctions(
    const RPNBuilderTreeNode & node,
    size_t & out_key_column_num,
    std::optional<size_t> & out_argument_num_of_space_filling_curve,
    DataTypePtr & out_key_res_column_type,
    MonotonicFunctionsChain & out_functions_chain,
    bool assume_function_monotonicity)
{
    std::vector<RPNBuilderFunctionTreeNode> chain_not_tested_for_monotonicity;
    DataTypePtr key_column_type;

    if (!isKeyPossiblyWrappedByMonotonicFunctionsImpl(
        node, out_key_column_num, out_argument_num_of_space_filling_curve, key_column_type, chain_not_tested_for_monotonicity))
        return false;

    for (auto it = chain_not_tested_for_monotonicity.rbegin(); it != chain_not_tested_for_monotonicity.rend(); ++it)
    {
        auto function = *it;
        auto func_builder = FunctionFactory::instance().tryGet(function.getFunctionName(), node.getTreeContext().getQueryContext());
        if (!func_builder)
            return false;
        ColumnsWithTypeAndName arguments;
        ColumnWithTypeAndName const_arg;
        FunctionWithOptionalConstArg::Kind kind = FunctionWithOptionalConstArg::Kind::NO_CONST;
        if (function.getArgumentsSize() == 2)
        {
            if (function.getArgumentAt(0).isConstant())
            {
                const_arg = function.getArgumentAt(0).getConstantColumn();
                arguments.push_back(const_arg);
                arguments.push_back({ nullptr, key_column_type, "" });
                kind = FunctionWithOptionalConstArg::Kind::LEFT_CONST;
            }
            else if (function.getArgumentAt(1).isConstant())
            {
                arguments.push_back({ nullptr, key_column_type, "" });
                const_arg = function.getArgumentAt(1).getConstantColumn();
                arguments.push_back(const_arg);
                kind = FunctionWithOptionalConstArg::Kind::RIGHT_CONST;
            }

            /// If constant arg of binary operator is NULL, there will be no monotonicity.
            if (const_arg.column->isNullAt(0))
                return false;
        }
        else
            arguments.push_back({ nullptr, key_column_type, "" });
        auto func = func_builder->build(arguments);

        if (!func || !func->isDeterministicInScopeOfQuery() || (!assume_function_monotonicity && !func->hasInformationAboutMonotonicity()))
            return false;

        key_column_type = func->getResultType();
        if (kind == FunctionWithOptionalConstArg::Kind::NO_CONST)
            out_functions_chain.push_back(func);
        else
            out_functions_chain.push_back(std::make_shared<FunctionWithOptionalConstArg>(func, const_arg, kind));
    }

    out_key_res_column_type = key_column_type;

    return true;
}

bool KeyCondition::isKeyPossiblyWrappedByMonotonicFunctionsImpl(
    const RPNBuilderTreeNode & node,
    size_t & out_key_column_num,
    std::optional<size_t> & out_argument_num_of_space_filling_curve,
    DataTypePtr & out_key_column_type,
    std::vector<RPNBuilderFunctionTreeNode> & out_functions_chain)
{
    /** By itself, the key column can be a functional expression. for example, `intHash32(UserID)`.
      * Therefore, use the full name of the expression for search.
      */
    const auto & sample_block = key_expr->getSampleBlock();

    /// Key columns should use canonical names for the index analysis.
    String name = node.getColumnName();

    if (array_joined_column_names.contains(name))
        return false;

    auto it = key_columns.find(name);
    if (key_columns.end() != it)
    {
        out_key_column_num = it->second;
        out_key_column_type = sample_block.getByName(name).type;
        return true;
    }

    /** The case of space-filling curves.
      * When the node is not a key column (e.g. mortonEncode(x, y))
      * but one of the arguments of a key column (e.g. x or y).
      *
      * For example, the table has ORDER BY mortonEncode(x, y)
      * and query has WHERE x >= 10 AND x < 15 AND y > 20 AND y <= 25
      */
    for (const auto & curve : key_space_filling_curves)
    {
        for (size_t i = 0, size = curve.arguments.size(); i < size; ++i)
        {
            if (curve.arguments[i] == name)
            {
                out_key_column_num = curve.key_column_pos;
                out_argument_num_of_space_filling_curve = i;
                out_key_column_type = sample_block.getByName(name).type;
                return true;
            }
        }
    }

    if (node.isFunction())
    {
        auto function_node = node.toFunctionNode();

        size_t arguments_size = function_node.getArgumentsSize();
        if (arguments_size > 2 || arguments_size == 0)
            return false;

        out_functions_chain.push_back(function_node);

        bool result = false;
        if (arguments_size == 2)
        {
            if (function_node.getArgumentAt(0).isConstant())
            {
                result = isKeyPossiblyWrappedByMonotonicFunctionsImpl(
                    function_node.getArgumentAt(1),
                    out_key_column_num,
                    out_argument_num_of_space_filling_curve,
                    out_key_column_type,
                    out_functions_chain);
            }
            else if (function_node.getArgumentAt(1).isConstant())
            {
                result = isKeyPossiblyWrappedByMonotonicFunctionsImpl(
                    function_node.getArgumentAt(0),
                    out_key_column_num,
                    out_argument_num_of_space_filling_curve,
                    out_key_column_type,
                    out_functions_chain);
            }
        }
        else
        {
            result = isKeyPossiblyWrappedByMonotonicFunctionsImpl(
                function_node.getArgumentAt(0),
                out_key_column_num,
                out_argument_num_of_space_filling_curve,
                out_key_column_type,
                out_functions_chain);
        }

        return result;
    }

    return false;
}

/** When table's key has expression with these functions from a column,
  * and when a column in a query is compared with a constant, such as:
  * CREATE TABLE (x String) ORDER BY toDate(x)
  * SELECT ... WHERE x LIKE 'Hello%'
  * we want to apply the function to the constant for index analysis,
  * but should modify it to pass on un-parsable values.
  */
static std::set<std::string_view> date_time_parsing_functions = {
    "toDate",
    "toDate32",
    "toDateTime",
    "toDateTime64",
    "parseDateTimeBestEffort",
    "parseDateTimeBestEffortUS",
    "parseDateTime32BestEffort",
    "parseDateTime64BestEffort",
    "parseDateTime",
    "parseDateTimeInJodaSyntax",
};

/** The key functional expression constraint may be inferred from a plain column in the expression.
  * For example, if the key contains `toStartOfHour(Timestamp)` and query contains `WHERE Timestamp >= now()`,
  * it can be assumed that if `toStartOfHour()` is monotonic on [now(), inf), the `toStartOfHour(Timestamp) >= toStartOfHour(now())`
  * condition also holds, so the index may be used to select only parts satisfying this condition.
  *
  * To check the assumption, we'd need to assert that the inverse function to this transformation is also monotonic, however the
  * inversion isn't exported (or even viable for not strictly monotonic functions such as `toStartOfHour()`).
  * Instead, we can qualify only functions that do not transform the range (for example rounding),
  * which while not strictly monotonic, are monotonic everywhere on the input range.
  */
bool KeyCondition::extractMonotonicFunctionsChainFromKey(
    ContextPtr context,
    const String & expr_name,
    size_t & out_key_column_num,
    DataTypePtr & out_key_column_type,
    MonotonicFunctionsChain & out_functions_chain,
    std::function<bool(const IFunctionBase &, const IDataType &)> always_monotonic) const
{
    const auto & sample_block = key_expr->getSampleBlock();

    for (const auto & node : key_expr->getNodes())
    {
        auto it = key_columns.find(node.result_name);
        if (it != key_columns.end())
        {
            std::stack<const ActionsDAG::Node *> chain;

            const auto * cur_node = &node;
            bool is_valid_chain = true;

            while (is_valid_chain)
            {
                if (cur_node->result_name == expr_name)
                    break;

                chain.push(cur_node);

                if (cur_node->type == ActionsDAG::ActionType::FUNCTION && cur_node->children.size() <= 2)
                {
                    is_valid_chain = always_monotonic(*cur_node->function_base, *cur_node->result_type);

                    const ActionsDAG::Node * next_node = nullptr;
                    for (const auto * arg : cur_node->children)
                    {
                        if (arg->column && isColumnConst(*arg->column))
                            continue;

                        if (next_node)
                            is_valid_chain = false;

                        next_node = arg;
                    }

                    if (!next_node)
                        is_valid_chain = false;

                    cur_node = next_node;
                }
                else if (cur_node->type == ActionsDAG::ActionType::ALIAS)
                    cur_node = cur_node->children.front();
                else
                    is_valid_chain = false;
            }

            if (is_valid_chain)
            {
                while (!chain.empty())
                {
                    const auto * func = chain.top();
                    chain.pop();

                    if (func->type != ActionsDAG::ActionType::FUNCTION)
                        continue;

                    auto func_name = func->function_base->getName();
                    auto func_base = func->function_base;

                    ColumnsWithTypeAndName arguments;
                    ColumnWithTypeAndName const_arg;
                    FunctionWithOptionalConstArg::Kind kind = FunctionWithOptionalConstArg::Kind::NO_CONST;

                    if (date_time_parsing_functions.contains(func_name))
                    {
                        const auto & arg_types = func_base->getArgumentTypes();
                        if (!arg_types.empty() && isStringOrFixedString(arg_types[0]))
                        {
                            func_name = func_name + "OrNull";
                        }

                    }

                    auto func_builder = FunctionFactory::instance().tryGet(func_name, context);

                    if (func->children.size() == 1)
                    {
                        arguments.push_back({nullptr, removeLowCardinality(func->children[0]->result_type), ""});
                    }
                    else if (func->children.size() == 2)
                    {
                        const auto * left = func->children[0];
                        const auto * right = func->children[1];
                        if (left->column && isColumnConst(*left->column))
                        {
                            const_arg = {left->result_type->createColumnConst(0, (*left->column)[0]), left->result_type, ""};
                            arguments.push_back(const_arg);
                            arguments.push_back({nullptr, removeLowCardinality(right->result_type), ""});
                            kind = FunctionWithOptionalConstArg::Kind::LEFT_CONST;
                        }
                        else
                        {
                            const_arg = {right->result_type->createColumnConst(0, (*right->column)[0]), right->result_type, ""};
                            arguments.push_back({nullptr, removeLowCardinality(left->result_type), ""});
                            arguments.push_back(const_arg);
                            kind = FunctionWithOptionalConstArg::Kind::RIGHT_CONST;
                        }
                    }

                    auto out_func = func_builder->build(arguments);
                    if (kind == FunctionWithOptionalConstArg::Kind::NO_CONST)
                        out_functions_chain.push_back(out_func);
                    else
                        out_functions_chain.push_back(std::make_shared<FunctionWithOptionalConstArg>(out_func, const_arg, kind));
                }

                out_key_column_num = it->second;
                out_key_column_type = sample_block.getByName(it->first).type;
                return true;
            }
        }
    }

    return false;
}

bool KeyCondition::canSetValuesBeWrappedByFunctions(
    const RPNBuilderTreeNode & node,
    size_t & out_key_column_num,
    DataTypePtr & out_key_res_column_type,
    MonotonicFunctionsChain & out_functions_chain)
{
    // Checking if column name matches any of key subexpressions
    String expr_name = node.getColumnName();

    if (array_joined_column_names.contains(expr_name))
        return false;

    if (!key_subexpr_names.contains(expr_name))
    {
        expr_name = node.getColumnNameWithModuloLegacy();

        if (!key_subexpr_names.contains(expr_name))
            return false;
    }

    return extractMonotonicFunctionsChainFromKey(
        node.getTreeContext().getQueryContext(),
        expr_name,
        out_key_column_num,
        out_key_res_column_type,
        out_functions_chain,
        [](const IFunctionBase & func, const IDataType &)
        {
            return func.isDeterministic();
        });
}

static void castValueToType(const DataTypePtr & desired_type, Field & src_value, const DataTypePtr & src_type, const String & node_column_name)
{
    try
    {
        src_value = convertFieldToType(src_value, *desired_type, src_type.get());
    }
    catch (...)
    {
        throw Exception(ErrorCodes::BAD_TYPE_OF_FIELD, "Key expression contains comparison between inconvertible types: "
            "{} and {} inside {}", desired_type->getName(), src_type->getName(), node_column_name);
    }
}


bool KeyCondition::extractAtomFromTree(const RPNBuilderTreeNode & node, RPNElement & out)
{
    const auto * node_dag = node.getDAGNode();
    if (node_dag && node_dag->result_type->equals(DataTypeNullable(std::make_shared<DataTypeNothing>())))
    {
        /// If the inferred result type is Nullable(Nothing) at the query analysis stage,
        /// we don't analyze this node further as its condition will always be false.
        out.function = RPNElement::ALWAYS_FALSE;
        return true;
    }

    /** Functions < > = != <= >= in `notIn` isNull isNotNull, where one argument is a constant, and the other is one of columns of key,
      *  or itself, wrapped in a chain of possibly-monotonic functions,
      *  (for example, if the table has ORDER BY time, we will check the conditions like
      *   toDate(time) = '2023-10-14', toMonth(time) = 12, etc)
      *  or any of arguments of a space-filling curve function if it is in the key,
      *  (for example, if the table has ORDER BY mortonEncode(x, y), we will check the conditions like x > c, y <= c, etc.)
      *  or constant expression - number
      *  (for example x AND 0)
      */
    Field const_value;
    DataTypePtr const_type;
    if (node.isFunction())
    {
        auto func = node.toFunctionNode();
        size_t num_args = func.getArgumentsSize();

        /// Type of expression containing key column
        DataTypePtr key_expr_type;

        /// Number of a key column (inside key_column_names array)
        size_t key_column_num = -1;

        /// For example, if the key is mortonEncode(x, y), and the atom is x, then the argument num is 0.
        std::optional<size_t> argument_num_of_space_filling_curve;

        MonotonicFunctionsChain chain;
        std::string func_name = func.getFunctionName();

        if (atom_map.find(func_name) == std::end(atom_map))
            return false;

        auto analyze_point_in_polygon = [&, this]() -> bool
        {
            /// pointInPolygon((x, y), [(0, 0), (8, 4), (5, 8), (0, 2)])
            if (func.getArgumentAt(0).tryGetConstant(const_value, const_type))
                return false;
            if (!func.getArgumentAt(1).tryGetConstant(const_value, const_type))
                return false;

            const auto atom_it = atom_map.find(func_name);

            /// Analyze (x, y)
            RPNElement::MultiColumnsFunctionDescription column_desc;
            column_desc.function_name = func_name;
            auto first_argument = func.getArgumentAt(0).toFunctionNode();

            if (first_argument.getArgumentsSize() != 2 || first_argument.getFunctionName() != "tuple")
                return false;

            for (size_t i = 0; i < 2; ++i)
            {
                auto name = first_argument.getArgumentAt(i).getColumnName();
                auto it = key_columns.find(name);
                if (it == key_columns.end())
                    return false;
                column_desc.key_columns.push_back(name);
                column_desc.key_column_positions.push_back(key_columns[name]);
            }
            out.point_in_polygon_column_description = column_desc;

            /// Analyze [(0, 0), (8, 4), (5, 8), (0, 2)]
            chassert(WhichDataType(const_type).isArray());
            for (const auto & elem : const_value.safeGet<Array>())
            {
                if (elem.getType() != Field::Types::Tuple)
                    return false;

                const auto & elem_tuple = elem.safeGet<Tuple>();
                if (elem_tuple.size() != 2)
                    return false;

                auto x = applyVisitor(FieldVisitorConvertToNumber<Float64>(), elem_tuple[0]);
                auto y = applyVisitor(FieldVisitorConvertToNumber<Float64>(), elem_tuple[1]);
                out.polygon.outer().push_back({x, y});
            }
            boost::geometry::correct(out.polygon);
            return atom_it->second(out, const_value);
        };

        if (always_relaxed_atom_functions.contains(func_name))
            relaxed = true;

        bool allow_constant_transformation = !no_relaxed_atom_functions.contains(func_name);
        if (num_args == 1)
        {
            if (!(isKeyPossiblyWrappedByMonotonicFunctions(
                func.getArgumentAt(0), key_column_num, argument_num_of_space_filling_curve, key_expr_type, chain)))
                return false;

            if (key_column_num == static_cast<size_t>(-1))
                throw Exception(ErrorCodes::LOGICAL_ERROR, "`key_column_num` wasn't initialized. It is a bug.");
        }
        else if (num_args == 2)
        {
            size_t key_arg_pos;           /// Position of argument with key column (non-const argument)
            bool is_set_const = false;
            bool is_constant_transformed = false;

            if (functionIsInOrGlobalInOperator(func_name))
            {
                if (tryPrepareSetIndex(func, out, key_column_num, allow_constant_transformation, is_constant_transformed))
                {
                    key_arg_pos = 0;
                    is_set_const = true;
                }
                else
                    return false;
            }
            else if (func_name == "pointInPolygon")
            {
                /// Case1 no holes in polygon
                return analyze_point_in_polygon();
            }
            else if (func.getArgumentAt(1).tryGetConstant(const_value, const_type))
            {
                /// If the const operand is null, the atom will be always false
                if (const_value.isNull())
                {
                    out.function = RPNElement::ALWAYS_FALSE;
                    return true;
                }

                if (isKeyPossiblyWrappedByMonotonicFunctions(
                        func.getArgumentAt(0),
                        key_column_num,
                        argument_num_of_space_filling_curve,
                        key_expr_type,
                        chain,
                        single_point && func_name == "equals"))
                {
                    key_arg_pos = 0;
                }
                else if (
                    allow_constant_transformation
                    && canConstantBeWrappedByMonotonicFunctions(
                        func.getArgumentAt(0), key_column_num, key_expr_type, const_value, const_type))
                {
                    key_arg_pos = 0;
                    is_constant_transformed = true;
                }
                else if (
                    single_point && func_name == "equals"
                    && canConstantBeWrappedByFunctions(func.getArgumentAt(0), key_column_num, key_expr_type, const_value, const_type))
                {
                    key_arg_pos = 0;
                    is_constant_transformed = true;
                }
                else
                    return false;
            }
            else if (func.getArgumentAt(0).tryGetConstant(const_value, const_type))
            {
                /// If the const operand is null, the atom will be always false
                if (const_value.isNull())
                {
                    out.function = RPNElement::ALWAYS_FALSE;
                    return true;
                }

                if (isKeyPossiblyWrappedByMonotonicFunctions(
                        func.getArgumentAt(1),
                        key_column_num,
                        argument_num_of_space_filling_curve,
                        key_expr_type,
                        chain,
                        single_point && func_name == "equals"))
                {
                    key_arg_pos = 1;
                }
                else if (
                    allow_constant_transformation
                    && canConstantBeWrappedByMonotonicFunctions(
                        func.getArgumentAt(1), key_column_num, key_expr_type, const_value, const_type))
                {
                    key_arg_pos = 1;
                    is_constant_transformed = true;
                }
                else if (
                    single_point && func_name == "equals"
                    && canConstantBeWrappedByFunctions(func.getArgumentAt(1), key_column_num, key_expr_type, const_value, const_type))
                {
                    key_arg_pos = 0;
                    is_constant_transformed = true;
                }
                else
                    return false;
            }
            else
                return false;

            if (key_column_num == static_cast<size_t>(-1))
                throw Exception(ErrorCodes::LOGICAL_ERROR, "`key_column_num` wasn't initialized. It is a bug.");

            /// Replace <const> <sign> <data> on to <data> <-sign> <const>
            if (key_arg_pos == 1)
            {
                if (func_name == "less")
                    func_name = "greater";
                else if (func_name == "greater")
                    func_name = "less";
                else if (func_name == "greaterOrEquals")
                    func_name = "lessOrEquals";
                else if (func_name == "lessOrEquals")
                    func_name = "greaterOrEquals";
                else if (func_name == "in" || func_name == "notIn" ||
                         func_name == "like" || func_name == "notLike" ||
                         func_name == "ilike" || func_name == "notILike" ||
                         func_name == "startsWith" || func_name == "match")
                {
                    /// "const IN data_column" doesn't make sense (unlike "data_column IN const")
                    return false;
                }
            }

            key_expr_type = recursiveRemoveLowCardinality(key_expr_type);
            DataTypePtr key_expr_type_not_null;
            bool key_expr_type_is_nullable = false;
            if (const auto * nullable_type = typeid_cast<const DataTypeNullable *>(key_expr_type.get()))
            {
                key_expr_type_is_nullable = true;
                key_expr_type_not_null = nullable_type->getNestedType();
            }
            else
                key_expr_type_not_null = key_expr_type;

            bool cast_not_needed = is_set_const /// Set args are already cast inside Set::createFromAST
                || ((isNativeInteger(key_expr_type_not_null) || isDateTime(key_expr_type_not_null))
                    && (isNativeInteger(const_type) || isDateTime(const_type))); /// Native integers and DateTime are accurately compared without cast.

            if (!cast_not_needed && !key_expr_type_not_null->equals(*const_type))
            {
                if (const_value.getType() == Field::Types::String)
                {
                    const_value = convertFieldToType(const_value, *key_expr_type_not_null);
                    if (const_value.isNull())
                        return false;
                    // No need to set is_constant_transformed because we're doing exact conversion
                }
                else
                {
                    DataTypePtr common_type = tryGetLeastSupertype(DataTypes{key_expr_type_not_null, const_type});
                    if (!common_type)
                        return false;

                    if (!const_type->equals(*common_type))
                    {
                        castValueToType(common_type, const_value, const_type, node.getColumnName());

                        // Need to set is_constant_transformed unless we're doing exact conversion
                        if (!key_expr_type_not_null->equals(*common_type))
                            is_constant_transformed = true;
                    }
                    if (!key_expr_type_not_null->equals(*common_type))
                    {
                        auto common_type_maybe_nullable = (key_expr_type_is_nullable && !common_type->isNullable())
                            ? DataTypePtr(std::make_shared<DataTypeNullable>(common_type))
                            : common_type;

                        auto func_cast = createInternalCast({key_expr_type, {}}, common_type_maybe_nullable, CastType::nonAccurate, {});

                        /// If we know the given range only contains one value, then we treat all functions as positive monotonic.
                        if (!single_point && !func_cast->hasInformationAboutMonotonicity())
                            return false;
                        chain.push_back(func_cast);
                    }
                }
            }

            /// Transformed constant must weaken the condition, for example "x > 5" must weaken to "round(x) >= 5"
            if (is_constant_transformed)
            {
                if (func_name == "less")
                    func_name = "lessOrEquals";
                else if (func_name == "greater")
                    func_name = "greaterOrEquals";

                relaxed = true;
            }

        }
        else
        {
            if (func_name == "pointInPolygon")
            {
                /// Case2 has holes in polygon, when checking skip index, the hole will be ignored.
                return analyze_point_in_polygon();
            }

            return false;
        }

        const auto atom_it = atom_map.find(func_name);

        out.key_column = key_column_num;
        out.monotonic_functions_chain = std::move(chain);
        out.argument_num_of_space_filling_curve = argument_num_of_space_filling_curve;

        return atom_it->second(out, const_value);
    }
    if (node.tryGetConstant(const_value, const_type))
    {
        /// For cases where it says, for example, `WHERE 0 AND something`

        if (const_value.getType() == Field::Types::UInt64)
        {
            out.function = const_value.safeGet<UInt64>() ? RPNElement::ALWAYS_TRUE : RPNElement::ALWAYS_FALSE;
            return true;
        }
        if (const_value.getType() == Field::Types::Int64)
        {
            out.function = const_value.safeGet<Int64>() ? RPNElement::ALWAYS_TRUE : RPNElement::ALWAYS_FALSE;
            return true;
        }
        if (const_value.getType() == Field::Types::Float64)
        {
            out.function = const_value.safeGet<Float64>() != 0.0 ? RPNElement::ALWAYS_TRUE : RPNElement::ALWAYS_FALSE;
            return true;
        }
    }
    return false;
}


void KeyCondition::findHyperrectanglesForArgumentsOfSpaceFillingCurves()
{
    /// Traverse chains of AND with conditions on arguments of a space filling curve, and construct hyperrectangles from them.
    /// For example, a chain:
    ///   x >= 10 AND x <= 20 AND y >= 20 AND y <= 30
    /// will be transformed to a single atom:
    ///   args in [10, 20] × [20, 30]

    RPN new_rpn;
    new_rpn.reserve(rpn.size());

    auto num_arguments_of_a_curve = [&](size_t key_column_pos)
    {
        for (const auto & curve : key_space_filling_curves)
            if (curve.key_column_pos == key_column_pos)
                return curve.arguments.size();
        return 0uz;
    };

    for (const auto & elem : rpn)
    {
        if (elem.function == RPNElement::FUNCTION_IN_RANGE && elem.argument_num_of_space_filling_curve.has_value())
        {
            /// A range of an argument of a space-filling curve

            size_t arg_num = *elem.argument_num_of_space_filling_curve;
            size_t curve_total_args = num_arguments_of_a_curve(elem.key_column);

            if (!curve_total_args)
            {
                /// If we didn't find a space-filling curve - replace the condition to unknown.
                new_rpn.emplace_back();
                continue;
            }

            chassert(arg_num < curve_total_args);

            /// Replace the condition to a hyperrectangle

            Hyperrectangle hyperrectangle(curve_total_args, Range::createWholeUniverseWithoutNull());
            hyperrectangle[arg_num] = elem.range;

            RPNElement collapsed_elem;
            collapsed_elem.function = RPNElement::FUNCTION_ARGS_IN_HYPERRECTANGLE;
            collapsed_elem.key_column = elem.key_column;
            collapsed_elem.space_filling_curve_args_hyperrectangle = std::move(hyperrectangle);

            new_rpn.push_back(std::move(collapsed_elem));
            continue;
        }
        if (elem.function == RPNElement::FUNCTION_AND && new_rpn.size() >= 2)
        {
            /// AND of two conditions

            const auto & cond1 = new_rpn[new_rpn.size() - 2];
            const auto & cond2 = new_rpn[new_rpn.size() - 1];

            /// Related to the same column of the key, represented by a space-filling curve

            if (cond1.key_column == cond2.key_column && cond1.function == RPNElement::FUNCTION_ARGS_IN_HYPERRECTANGLE
                && cond2.function == RPNElement::FUNCTION_ARGS_IN_HYPERRECTANGLE)
            {
                /// Intersect these two conditions (applying AND)

                RPNElement collapsed_elem;
                collapsed_elem.function = RPNElement::FUNCTION_ARGS_IN_HYPERRECTANGLE;
                collapsed_elem.key_column = cond1.key_column;
                collapsed_elem.space_filling_curve_args_hyperrectangle
                    = intersect(cond1.space_filling_curve_args_hyperrectangle, cond2.space_filling_curve_args_hyperrectangle);

                /// Replace the AND operation with its arguments to the collapsed condition

                new_rpn.pop_back();
                new_rpn.pop_back();
                new_rpn.push_back(std::move(collapsed_elem));
                continue;
            }
        }

        new_rpn.push_back(elem);
    }

    rpn = std::move(new_rpn);
}


String KeyCondition::toString() const
{
    String res;
    for (size_t i = 0; i < rpn.size(); ++i)
    {
        if (i)
            res += ", ";
        res += rpn[i].toString();
    }
    return res;
}

KeyCondition::Description KeyCondition::getDescription() const
{
    /// This code may seem to be too difficult.
    /// Here we want to convert RPN back to tree, and also simplify some logical expressions like `and(x, true) -> x`.
    Description description;

    /// That's a binary tree. Explicit.
    /// Build and optimize it simultaneously.
    struct Node
    {
        enum class Type : uint8_t
        {
            /// Leaf, which is RPNElement.
            Leaf,
            /// Leafs, which are logical constants.
            True,
            False,
            /// Binary operators.
            And,
            Or,
        };

        Type type{};

        /// Only for Leaf
        const RPNElement * element = nullptr;
        /// This means that logical NOT is applied to leaf.
        bool negate = false;

        std::unique_ptr<Node> left = nullptr;
        std::unique_ptr<Node> right = nullptr;
    };

    /// The algorithm is the same as in KeyCondition::checkInHyperrectangle
    /// We build a pair of trees on stack. For checking if key condition may be true, and if it may be false.
    /// We need only `can_be_true` in result.
    struct Frame
    {
        std::unique_ptr<Node> can_be_true;
        std::unique_ptr<Node> can_be_false;
    };

    /// Combine two subtrees using logical operator.
    auto combine = [](std::unique_ptr<Node> left, std::unique_ptr<Node> right, Node::Type type)
    {
        /// Simplify operators with for one constant condition.

        if (type == Node::Type::And)
        {
            /// false AND right
            if (left->type == Node::Type::False)
                return left;

            /// left AND false
            if (right->type == Node::Type::False)
                return right;

            /// true AND right
            if (left->type == Node::Type::True)
                return right;

            /// left AND true
            if (right->type == Node::Type::True)
                return left;
        }

        if (type == Node::Type::Or)
        {
            /// false OR right
            if (left->type == Node::Type::False)
                return right;

            /// left OR false
            if (right->type == Node::Type::False)
                return left;

            /// true OR right
            if (left->type == Node::Type::True)
                return left;

            /// left OR true
            if (right->type == Node::Type::True)
                return right;
        }

        return std::make_unique<Node>(Node{
                .type = type,
                .left = std::move(left),
                .right = std::move(right)
            });
    };

    std::vector<Frame> rpn_stack;
    for (const auto & element : rpn)
    {
        if (element.function == RPNElement::FUNCTION_UNKNOWN)
        {
            auto can_be_true = std::make_unique<Node>(Node{.type = Node::Type::True});
            auto can_be_false = std::make_unique<Node>(Node{.type = Node::Type::True});
            rpn_stack.emplace_back(Frame{.can_be_true = std::move(can_be_true), .can_be_false = std::move(can_be_false)});
        }
        else if (
               element.function == RPNElement::FUNCTION_IN_RANGE
            || element.function == RPNElement::FUNCTION_NOT_IN_RANGE
            || element.function == RPNElement::FUNCTION_IS_NULL
            || element.function == RPNElement::FUNCTION_IS_NOT_NULL
            || element.function == RPNElement::FUNCTION_IN_SET
            || element.function == RPNElement::FUNCTION_NOT_IN_SET
            || element.function == RPNElement::FUNCTION_ARGS_IN_HYPERRECTANGLE)
        {
            auto can_be_true = std::make_unique<Node>(Node{.type = Node::Type::Leaf, .element = &element, .negate = false});
            auto can_be_false = std::make_unique<Node>(Node{.type = Node::Type::Leaf, .element = &element, .negate = true});
            rpn_stack.emplace_back(Frame{.can_be_true = std::move(can_be_true), .can_be_false = std::move(can_be_false)});
        }
        else if (element.function == RPNElement::FUNCTION_NOT)
        {
            assert(!rpn_stack.empty());

            std::swap(rpn_stack.back().can_be_true, rpn_stack.back().can_be_false);
        }
        else if (element.function == RPNElement::FUNCTION_AND)
        {
            assert(!rpn_stack.empty());
            auto arg1 = std::move(rpn_stack.back());

            rpn_stack.pop_back();

            assert(!rpn_stack.empty());
            auto arg2 = std::move(rpn_stack.back());

            Frame frame;
            frame.can_be_true = combine(std::move(arg1.can_be_true), std::move(arg2.can_be_true), Node::Type::And);
            frame.can_be_false = combine(std::move(arg1.can_be_false), std::move(arg2.can_be_false), Node::Type::Or);

            rpn_stack.back() = std::move(frame);
        }
        else if (element.function == RPNElement::FUNCTION_OR)
        {
            assert(!rpn_stack.empty());
            auto arg1 = std::move(rpn_stack.back());

            rpn_stack.pop_back();

            assert(!rpn_stack.empty());
            auto arg2 = std::move(rpn_stack.back());

            Frame frame;
            frame.can_be_true = combine(std::move(arg1.can_be_true), std::move(arg2.can_be_true), Node::Type::Or);
            frame.can_be_false = combine(std::move(arg1.can_be_false), std::move(arg2.can_be_false), Node::Type::And);

            rpn_stack.back() = std::move(frame);
        }
        else if (element.function == RPNElement::ALWAYS_FALSE)
        {
            auto can_be_true = std::make_unique<Node>(Node{.type = Node::Type::False});
            auto can_be_false = std::make_unique<Node>(Node{.type = Node::Type::True});

            rpn_stack.emplace_back(Frame{.can_be_true = std::move(can_be_true), .can_be_false = std::move(can_be_false)});
        }
        else if (element.function == RPNElement::ALWAYS_TRUE)
        {
            auto can_be_true = std::make_unique<Node>(Node{.type = Node::Type::True});
            auto can_be_false = std::make_unique<Node>(Node{.type = Node::Type::False});
            rpn_stack.emplace_back(Frame{.can_be_true = std::move(can_be_true), .can_be_false = std::move(can_be_false)});
        }
        else
            throw Exception(ErrorCodes::LOGICAL_ERROR, "Unexpected function type in KeyCondition::RPNElement");
    }

    if (rpn_stack.size() != 1)
        throw Exception(ErrorCodes::LOGICAL_ERROR, "Unexpected stack size in KeyCondition::getDescription");

    std::vector<String> key_names(key_columns.size());
    std::vector<bool> is_key_used(key_columns.size(), false);

    for (const auto & key : key_columns)
        key_names[key.second] = key.first;

    WriteBufferFromOwnString buf;

    std::function<void(const Node *)> describe;
    describe = [&describe, &key_names, &is_key_used, &buf](const Node * node)
    {
        switch (node->type)
        {
            case Node::Type::Leaf:
            {
                is_key_used[node->element->key_column] = true;

                /// Note: for condition with double negation, like `not(x not in set)`,
                /// we can replace it to `x in set` here.
                /// But I won't do it, because `cloneASTWithInversionPushDown` already push down `not`.
                /// So, this seem to be impossible for `can_be_true` tree.
                if (node->negate)
                    buf << "not(";
                buf << node->element->toString(key_names[node->element->key_column], true);
                if (node->negate)
                    buf << ")";
                break;
            }
            case Node::Type::True:
                buf << "true";
                break;
            case Node::Type::False:
                buf << "false";
                break;
            case Node::Type::And:
                buf << "and(";
                describe(node->left.get());
                buf << ", ";
                describe(node->right.get());
                buf << ")";
                break;
            case Node::Type::Or:
                buf << "or(";
                describe(node->left.get());
                buf << ", ";
                describe(node->right.get());
                buf << ")";
                break;
        }
    };

    describe(rpn_stack.front().can_be_true.get());
    description.condition = std::move(buf.str());

    for (size_t i = 0; i < key_names.size(); ++i)
        if (is_key_used[i])
            description.used_keys.emplace_back(key_names[i]);

    return description;
}

/** Index is the value of key every `index_granularity` rows.
  * This value is called a "mark". That is, the index consists of marks.
  *
  * The key is the tuple.
  * The data is sorted by key in the sense of lexicographic order over tuples.
  *
  * A pair of marks specifies a segment with respect to the order over the tuples.
  * Denote it like this: [ x1 y1 z1 .. x2 y2 z2 ],
  *  where x1 y1 z1 - tuple - value of key in left border of segment;
  *        x2 y2 z2 - tuple - value of key in right boundary of segment.
  * In this section there are data between these marks.
  *
  * Or, the last mark specifies the range open on the right: [ a b c .. + inf )
  *
  * The set of all possible tuples can be considered as an n-dimensional space, where n is the size of the tuple.
  * A range of tuples specifies some subset of this space.
  *
  * Hyperrectangles will be the subrange of an n-dimensional space that is a direct product of one-dimensional ranges.
  * In this case, the one-dimensional range can be:
  * a point, a segment, an open interval, a half-open interval;
  * unlimited on the left, unlimited on the right ...
  *
  * The range of tuples can always be represented as a combination (union) of hyperrectangles.
  * For example, the range [ x1 y1 .. x2 y2 ] given x1 != x2 is equal to the union of the following three hyperrectangles:
  * [x1]       × [y1 .. +inf)
  * (x1 .. x2) × (-inf .. +inf)
  * [x2]       × (-inf .. y2]
  *
  * Or, for example, the range [ x1 y1 .. +inf ] is equal to the union of the following two hyperrectangles:
  * [x1]         × [y1 .. +inf)
  * (x1 .. +inf) × (-inf .. +inf)
  * It's easy to see that this is a special case of the variant above.
  *
  * This is important because it is easy for us to check the feasibility of the condition over the hyperrectangle,
  *  and therefore, feasibility of condition on the range of tuples will be checked by feasibility of condition
  *  over at least one hyperrectangle from which this range consists.
  */

/** For the range between tuples, determined by left_keys, left_bounded, right_keys, right_bounded,
  * invoke the callback on every hyperrectangle composing this range (see the description above),
  * and returns the OR of the callback results (meaning if callback returned true on any part of the range).
  */
template <typename F>
static BoolMask forAnyHyperrectangle(
    size_t key_size,
    const FieldRef * left_keys,
    const FieldRef * right_keys,
    bool left_bounded,
    bool right_bounded,
    Hyperrectangle & hyperrectangle, /// This argument is modified in-place for the callback
    const DataTypes & data_types,
    size_t prefix_size,
    BoolMask initial_mask,
    F && callback)
{
    if (!left_bounded && !right_bounded)
        return callback(hyperrectangle);

    if (left_bounded && right_bounded)
    {
        /// Let's go through the matching elements of the key.
        while (prefix_size < key_size)
        {
            if (left_keys[prefix_size] == right_keys[prefix_size])
            {
                /// Point ranges.
                hyperrectangle[prefix_size] = Range(left_keys[prefix_size]);
                ++prefix_size;
            }
            else
                break;
        }
    }

    if (prefix_size == key_size)
        return callback(hyperrectangle);

    if (prefix_size + 1 == key_size)
    {
        if (left_bounded && right_bounded)
            hyperrectangle[prefix_size] = Range(left_keys[prefix_size], true, right_keys[prefix_size], true);
        else if (left_bounded)
            hyperrectangle[prefix_size]
                = Range::createLeftBounded(left_keys[prefix_size], true, isNullableOrLowCardinalityNullable(data_types[prefix_size]));
        else if (right_bounded)
            hyperrectangle[prefix_size]
                = Range::createRightBounded(right_keys[prefix_size], true, isNullableOrLowCardinalityNullable(data_types[prefix_size]));

        return callback(hyperrectangle);
    }

    /// (x1 .. x2) × (-inf .. +inf)

    if (left_bounded && right_bounded)
        hyperrectangle[prefix_size] = Range(left_keys[prefix_size], false, right_keys[prefix_size], false);
    else if (left_bounded)
        hyperrectangle[prefix_size]
            = Range::createLeftBounded(left_keys[prefix_size], false, isNullableOrLowCardinalityNullable(data_types[prefix_size]));
    else if (right_bounded)
        hyperrectangle[prefix_size]
            = Range::createRightBounded(right_keys[prefix_size], false, isNullableOrLowCardinalityNullable(data_types[prefix_size]));

    for (size_t i = prefix_size + 1; i < key_size; ++i)
    {
        if (isNullableOrLowCardinalityNullable(data_types[i]))
            hyperrectangle[i] = Range::createWholeUniverse();
        else
            hyperrectangle[i] = Range::createWholeUniverseWithoutNull();
    }

    auto result = BoolMask::combine(initial_mask, callback(hyperrectangle));

    /// There are several early-exit conditions (like the one below) hereinafter.
    /// They provide significant speedup, which may be observed on merge_tree_huge_pk performance test.
    if (result.isComplete())
        return result;

    /// [x1]       × [y1 .. +inf)

    if (left_bounded)
    {
        hyperrectangle[prefix_size] = Range(left_keys[prefix_size]);
        result = BoolMask::combine(
            result,
            forAnyHyperrectangle(
                key_size, left_keys, right_keys, true, false, hyperrectangle, data_types, prefix_size + 1, initial_mask, callback));

        if (result.isComplete())
            return result;
    }

    /// [x2]       × (-inf .. y2]

    if (right_bounded)
    {
        hyperrectangle[prefix_size] = Range(right_keys[prefix_size]);
        result = BoolMask::combine(
            result,
            forAnyHyperrectangle(
                key_size, left_keys, right_keys, false, true, hyperrectangle, data_types, prefix_size + 1, initial_mask, callback));
    }

    return result;
}


BoolMask KeyCondition::checkInRange(
    size_t used_key_size,
    const FieldRef * left_keys,
    const FieldRef * right_keys,
    const DataTypes & data_types,
    BoolMask initial_mask) const
{
    Hyperrectangle key_ranges;

    key_ranges.reserve(used_key_size);
    for (size_t i = 0; i < used_key_size; ++i)
    {
        if (isNullableOrLowCardinalityNullable(data_types[i]))
            key_ranges.push_back(Range::createWholeUniverse());
        else
            key_ranges.push_back(Range::createWholeUniverseWithoutNull());
    }

    // std::cerr << "Checking for: [";
    // for (size_t i = 0; i != used_key_size; ++i)
    //     std::cerr << (i != 0 ? ", " : "") << applyVisitor(FieldVisitorToString(), left_keys[i]);
    // std::cerr << " ... ";

    // for (size_t i = 0; i != used_key_size; ++i)
    //     std::cerr << (i != 0 ? ", " : "") << applyVisitor(FieldVisitorToString(), right_keys[i]);
    // std::cerr << "]" << ": " << initial_mask.can_be_true << " : " << initial_mask.can_be_false << "\n";

    return forAnyHyperrectangle(used_key_size, left_keys, right_keys, true, true, key_ranges, data_types, 0, initial_mask,
        [&] (const Hyperrectangle & key_ranges_hyperrectangle)
    {
        auto res = checkInHyperrectangle(key_ranges_hyperrectangle, data_types);

        // std::cerr << "Hyperrectangle: ";
        // for (size_t i = 0, size = key_ranges.size(); i != size; ++i)
        //     std::cerr << (i != 0 ? " × " : "") << key_ranges[i].toString();
        // std::cerr << ": " << res.can_be_true << " : " << res.can_be_false << "\n";

        return res;
    });
}

std::optional<Range> KeyCondition::applyMonotonicFunctionsChainToRange(
    Range key_range,
    const MonotonicFunctionsChain & functions,
    DataTypePtr current_type,
    bool single_point)
{
    for (const auto & func : functions)
    {
        /// We check the monotonicity of each function on a specific range.
        /// If we know the given range only contains one value, then we treat all functions as positive monotonic.
        IFunction::Monotonicity monotonicity = single_point
            ? IFunction::Monotonicity{true}
            : func->getMonotonicityForRange(*current_type.get(), key_range.left, key_range.right);

        if (!monotonicity.is_monotonic)
        {
            return {};
        }

        /// If we apply function to open interval, we can get empty intervals in result.
        /// E.g. for ('2020-01-03', '2020-01-20') after applying 'toYYYYMM' we will get ('202001', '202001').
        /// To avoid this we make range left and right included.
        /// Any function that treats NULL specially is not monotonic.
        /// Thus we can safely use isNull() as an -Inf/+Inf indicator here.
        if (!key_range.left.isNull())
        {
            key_range.left = applyFunction(func, current_type, key_range.left);
            key_range.left_included = true;
        }

        if (!key_range.right.isNull())
        {
            key_range.right = applyFunction(func, current_type, key_range.right);
            key_range.right_included = true;
        }

        current_type = func->getResultType();

        if (!monotonicity.is_positive)
            key_range.invert();
    }
    return key_range;
}

// Returns whether the condition is one continuous range of the primary key,
// where every field is matched by range or a single element set.
// This allows to use a more efficient lookup with no extra reads.
bool KeyCondition::matchesExactContinuousRange() const
{
    // Not implemented yet.
    if (hasMonotonicFunctionsChain())
        return false;

    enum Constraint
    {
        POINT,
        RANGE,
        UNKNOWN,
    };

    std::vector<Constraint> column_constraints(key_columns.size(), Constraint::UNKNOWN);

    for (const auto & element : rpn)
    {
        if (element.function == RPNElement::Function::FUNCTION_AND)
        {
            continue;
        }

        if (element.function == RPNElement::Function::FUNCTION_IN_SET && element.set_index && element.set_index->size() == 1)
        {
            column_constraints[element.key_column] = Constraint::POINT;
            continue;
        }

        if (element.function == RPNElement::Function::FUNCTION_IN_RANGE)
        {
            if (element.range.left == element.range.right)
            {
                column_constraints[element.key_column] = Constraint::POINT;
            }
            if (column_constraints[element.key_column] != Constraint::POINT)
            {
                column_constraints[element.key_column] = Constraint::RANGE;
            }
            continue;
        }

        if (element.function == RPNElement::Function::FUNCTION_UNKNOWN)
        {
            continue;
        }

        return false;
    }

    auto min_constraint = column_constraints[0];

    if (min_constraint > Constraint::RANGE)
    {
        return false;
    }

    for (size_t i = 1; i < key_columns.size(); ++i)
    {
        if (column_constraints[i] < min_constraint)
        {
            return false;
        }

        if (column_constraints[i] == Constraint::RANGE && min_constraint == Constraint::RANGE)
        {
            return false;
        }

        min_constraint = column_constraints[i];
    }

    return true;
}

bool KeyCondition::extractPlainRanges(Ranges & ranges) const
{
    if (key_indices.size() != 1)
        return false;

    if (hasMonotonicFunctionsChain())
        return false;

    /// All Ranges in rpn_stack is plain.
    std::stack<PlainRanges> rpn_stack;

    for (const auto & element : rpn)
    {
        if (element.function == RPNElement::FUNCTION_AND)
        {
            auto right_ranges = rpn_stack.top();
            rpn_stack.pop();

            auto left_ranges = rpn_stack.top();
            rpn_stack.pop();

            auto new_range = left_ranges.intersectWith(right_ranges);
            rpn_stack.emplace(std::move(new_range));
        }
        else if (element.function == RPNElement::FUNCTION_OR)
        {
            auto right_ranges = rpn_stack.top();
            rpn_stack.pop();

            auto left_ranges = rpn_stack.top();
            rpn_stack.pop();

            auto new_range = left_ranges.unionWith(right_ranges);
            rpn_stack.emplace(std::move(new_range));
        }
        else if (element.function == RPNElement::FUNCTION_NOT)
        {
            auto to_invert_ranges = rpn_stack.top();
            rpn_stack.pop();

            std::vector<Ranges> reverted_ranges = PlainRanges::invert(to_invert_ranges.ranges);

            if (reverted_ranges.size() == 1)
                rpn_stack.emplace(std::move(reverted_ranges[0]));
            else
            {
                /// intersect reverted ranges
                PlainRanges intersected_ranges(reverted_ranges[0]);
                for (size_t i = 1; i < reverted_ranges.size(); i++)
                {
                    intersected_ranges = intersected_ranges.intersectWith(PlainRanges(reverted_ranges[i]));
                }
                rpn_stack.emplace(std::move(intersected_ranges));
            }
        }
        else /// atom relational expression or constants
        {
            if (element.function == RPNElement::FUNCTION_IN_RANGE)
            {
                rpn_stack.push(PlainRanges(element.range));
            }
            else if (element.function == RPNElement::FUNCTION_NOT_IN_RANGE)
            {
                rpn_stack.push(PlainRanges(element.range.invertRange()));
            }
            else if (element.function == RPNElement::FUNCTION_IN_SET)
            {
                if (element.set_index->hasMonotonicFunctionsChain())
                    return false;

                if (element.set_index->size() == 0)
                {
                    rpn_stack.push(PlainRanges::makeBlank()); /// skip blank range
                    continue;
                }

                const auto & values = element.set_index->getOrderedSet();
                Ranges points_range;

                /// values in set_index are ordered and no duplication
                for (size_t i=0; i<element.set_index->size(); i++)
                {
                    FieldRef f;
                    values[0]->get(i, f);
                    if (f.isNull())
                        return false;
                    points_range.push_back({f});
                }
                rpn_stack.push(PlainRanges(points_range));
            }
            else if (element.function == RPNElement::FUNCTION_NOT_IN_SET)
            {
                if (element.set_index->hasMonotonicFunctionsChain())
                    return false;

                if (element.set_index->size() == 0)
                {
                    rpn_stack.push(PlainRanges::makeUniverse());
                    continue;
                }

                const auto & values = element.set_index->getOrderedSet();
                Ranges points_range;

                std::optional<FieldRef> pre;
                for (size_t i=0; i<element.set_index->size(); i++)
                {
                    FieldRef cur;
                    values[0]->get(i, cur);

                    if (cur.isNull())
                        return false;
                    if (pre)
                    {
                        Range r(*pre, false, cur, false);
                        /// skip blank range
                        if (!(r.left > r.right || (r.left == r.right && !r.left_included && !r.right_included)))
                            points_range.push_back(r);
                    }
                    else
                    {
                        points_range.push_back(Range::createRightBounded(cur, false));
                    }
                    pre = cur;
                }

                points_range.push_back(Range::createLeftBounded(*pre, false));
                rpn_stack.push(PlainRanges(points_range));
            }
            else if (element.function == RPNElement::ALWAYS_FALSE)
            {
                /// skip blank range
                rpn_stack.push(PlainRanges::makeBlank());
            }
            else if (element.function == RPNElement::ALWAYS_TRUE)
            {
                rpn_stack.push(PlainRanges::makeUniverse());
            }
            else if (element.function == RPNElement::FUNCTION_IS_NULL)
            {
                /// key values can not be null, so isNull will get blank range.
                rpn_stack.push(PlainRanges::makeBlank());
            }
            else if (element.function == RPNElement::FUNCTION_IS_NOT_NULL)
            {
                rpn_stack.push(PlainRanges::makeUniverse());
            }
            else /// FUNCTION_UNKNOWN
            {
                if (!has_filter)
                    rpn_stack.push(PlainRanges::makeUniverse());
                else
                    return false;
            }
        }
    }

    if (rpn_stack.size() != 1)
        throw Exception(ErrorCodes::LOGICAL_ERROR, "Unexpected stack size in KeyCondition::extractPlainRanges");

    ranges = std::move(rpn_stack.top().ranges);
    return true;
}

BoolMask KeyCondition::checkInHyperrectangle(
    const Hyperrectangle & hyperrectangle,
    const DataTypes & data_types) const
{
    std::vector<BoolMask> rpn_stack;

    auto curve_type = [&](size_t key_column_pos)
    {
        for (const auto & curve : key_space_filling_curves)
            if (curve.key_column_pos == key_column_pos)
                return curve.type;
        return SpaceFillingCurveType::Unknown;
    };

    for (const auto & element : rpn)
    {
        if (element.argument_num_of_space_filling_curve.has_value())
        {
            /// If a condition on argument of a space filling curve wasn't collapsed into FUNCTION_ARGS_IN_HYPERRECTANGLE,
            /// we cannot process it.
            rpn_stack.emplace_back(true, true);
        }
        else if (element.function == RPNElement::FUNCTION_UNKNOWN)
        {
            rpn_stack.emplace_back(true, true);
        }
        else if (element.function == RPNElement::FUNCTION_IN_RANGE
            || element.function == RPNElement::FUNCTION_NOT_IN_RANGE)
        {
            if (element.key_column >= hyperrectangle.size())
            {
                throw Exception(ErrorCodes::LOGICAL_ERROR,
                                "Hyperrectangle size is {}, but requested element at posittion {} ({})",
                                hyperrectangle.size(), element.key_column, element.toString());
            }

            const Range * key_range = &hyperrectangle[element.key_column];

            /// The case when the column is wrapped in a chain of possibly monotonic functions.
            Range transformed_range = Range::createWholeUniverse();
            if (!element.monotonic_functions_chain.empty())
            {
                std::optional<Range> new_range = applyMonotonicFunctionsChainToRange(
                    *key_range,
                    element.monotonic_functions_chain,
                    data_types[element.key_column],
                    single_point
                );

                if (!new_range)
                {
                    rpn_stack.emplace_back(true, true);
                    continue;
                }
                transformed_range = *new_range;
                key_range = &transformed_range;
            }

            bool intersects = element.range.intersectsRange(*key_range);
            bool contains = element.range.containsRange(*key_range);

            rpn_stack.emplace_back(intersects, !contains);
            if (element.function == RPNElement::FUNCTION_NOT_IN_RANGE)
                rpn_stack.back() = !rpn_stack.back();
        }
        else if (element.function == RPNElement::FUNCTION_ARGS_IN_HYPERRECTANGLE)
        {
            /** The case of space-filling curves.
              * We unpack the range of a space filling curve into hyperrectangles of their arguments,
              * and then check the intersection of them with the given hyperrectangle from the key condition.
              *
              * Note: you might find this code hard to understand,
              * because there are three different hyperrectangles involved:
              *
              * 1. A hyperrectangle derived from the range of the table's sparse index (marks granule): `hyperrectangle`
              *    We analyze its dimension `key_range`, corresponding to the `key_column`.
              *    For example, the table's key is a single column `mortonEncode(x, y)`,
              *    the current granule is [500, 600], and it means that
              *    mortonEncode(x, y) in [500, 600]
              *
              * 2. A hyperrectangle derived from the key condition, e.g.
              *    `x >= 10 AND x <= 20 AND y >= 20 AND y <= 30` defines: (x, y) in [10, 20] × [20, 30]
              *
              * 3. A set of hyperrectangles that we obtain by inverting the space-filling curve on the range:
              *    From mortonEncode(x, y) in [500, 600]
              *    We get (x, y) in [30, 31] × [12, 13]
              *        or (x, y) in [28, 31] × [14, 15];
              *        or (x, y) in [0, 7] × [16, 23];
              *        or (x, y) in [8, 11] × [16, 19];
              *        or (x, y) in [12, 15] × [16, 17];
              *        or (x, y) in [12, 12] × [18, 18];
              *
              *  And we analyze the intersection of (2) and (3).
              */

            Range key_range = hyperrectangle[element.key_column];

            /// The only possible result type of a space filling curve is UInt64.
            /// We also only check bounded ranges.
            if (key_range.left.getType() == Field::Types::UInt64
                && key_range.right.getType() == Field::Types::UInt64)
            {
                key_range.shrinkToIncludedIfPossible();

                size_t num_dimensions = element.space_filling_curve_args_hyperrectangle.size();

                /// Let's support only the case of 2d, because I'm not confident in other cases.
                if (num_dimensions == 2)
                {
                    UInt64 left = key_range.left.safeGet<UInt64>();
                    UInt64 right = key_range.right.safeGet<UInt64>();

                    BoolMask mask(false, true);
                    auto hyperrectangle_intersection_callback = [&](std::array<std::pair<UInt64, UInt64>, 2> curve_hyperrectangle)
                    {
                        BoolMask current_intersection(true, false);
                        for (size_t dim = 0; dim < num_dimensions; ++dim)
                        {
                            const Range & condition_arg_range = element.space_filling_curve_args_hyperrectangle[dim];

                            const Range curve_arg_range(
                                curve_hyperrectangle[dim].first, true,
                                curve_hyperrectangle[dim].second, true);

                            bool intersects = condition_arg_range.intersectsRange(curve_arg_range);
                            bool contains = condition_arg_range.containsRange(curve_arg_range);

                            current_intersection = current_intersection & BoolMask(intersects, !contains);
                        }

                        mask = mask | current_intersection;
                    };

                    switch (curve_type(element.key_column))
                    {
                        case SpaceFillingCurveType::Hilbert:
                        {
                            hilbertIntervalToHyperrectangles2D(left, right, hyperrectangle_intersection_callback);
                            break;
                        }
                        case SpaceFillingCurveType::Morton:
                        {
                            mortonIntervalToHyperrectangles<2>(left, right, hyperrectangle_intersection_callback);
                            break;
                        }
                        case SpaceFillingCurveType::Unknown:
                        {
                            throw Exception(ErrorCodes::LOGICAL_ERROR, "curve_type is `Unknown`. It is a bug.");
                        }
                    }

                    rpn_stack.emplace_back(mask);
                }
                else
                    rpn_stack.emplace_back(true, true);
            }
            else
                rpn_stack.emplace_back(true, true);

            /** Note: we can consider implementing a simpler solution, based on "hidden keys".
              * It means, when we have a table's key like (a, b, mortonCurve(x, y))
              * we extract the arguments from the curves, and append them to the key,
              * imagining that we have the key (a, b, mortonCurve(x, y), x, y)
              *
              * Then while we analyze the granule's range between (a, b, mortonCurve(x, y))
              * and decompose it to the series of hyperrectangles,
              * we can construct a series of hyperrectangles of the extended key (a, b, mortonCurve(x, y), x, y),
              * and then do everything as usual.
              *
              * This approach is generalizable to any functions, that have preimage of interval
              * represented by a set of hyperrectangles.
              */
        }
        else if (element.function == RPNElement::FUNCTION_POINT_IN_POLYGON)
        {
            /** There are 2 kinds of polygons:
              *   1. Polygon by minmax index
              *   2. Polygons which is provided by user
              *
              * Polygon by minmax index:
              *   For hyperactangle [1, 2] × [3, 4] we can create a polygon with 4 points: (1, 3), (1, 4), (2, 4), (2, 3)
              *
              * Algorithm:
              *   Check whether there is any intersection of the 2 polygons. If true return {true, true}, else return {false, true}.
              */
            const auto & key_column_positions = element.point_in_polygon_column_description->key_column_positions;

            Float64 x_min = applyVisitor(FieldVisitorConvertToNumber<Float64>(), hyperrectangle[key_column_positions[0]].left);
            Float64 x_max = applyVisitor(FieldVisitorConvertToNumber<Float64>(), hyperrectangle[key_column_positions[0]].right);
            Float64 y_min = applyVisitor(FieldVisitorConvertToNumber<Float64>(), hyperrectangle[key_column_positions[1]].left);
            Float64 y_max = applyVisitor(FieldVisitorConvertToNumber<Float64>(), hyperrectangle[key_column_positions[1]].right);

            if (unlikely(isNaN(x_min) || isNaN(x_max) || isNaN(y_min) || isNaN(y_max)))
            {
                rpn_stack.emplace_back(true, true);
                continue;
            }

            using Point = boost::geometry::model::d2::point_xy<Float64>;
            using Polygon = boost::geometry::model::polygon<Point>;
            Polygon  polygon_by_minmax_index;
            polygon_by_minmax_index.outer().emplace_back(x_min, y_min);
            polygon_by_minmax_index.outer().emplace_back(x_min, y_max);
            polygon_by_minmax_index.outer().emplace_back(x_max, y_max);
            polygon_by_minmax_index.outer().emplace_back(x_max, y_min);

            /// Close ring
            boost::geometry::correct(polygon_by_minmax_index);

            /// Because the polygon may have a hole so the "can_be_false" should always be true.
            rpn_stack.emplace_back(
                boost::geometry::intersects(polygon_by_minmax_index, element.polygon), true);
        }
        else if (
            element.function == RPNElement::FUNCTION_IS_NULL
            || element.function == RPNElement::FUNCTION_IS_NOT_NULL)
        {
            const Range * key_range = &hyperrectangle[element.key_column];

            /// No need to apply monotonic functions as nulls are kept.
            bool intersects = element.range.intersectsRange(*key_range);
            bool contains = element.range.containsRange(*key_range);

            rpn_stack.emplace_back(intersects, !contains);
            if (element.function == RPNElement::FUNCTION_IS_NULL)
                rpn_stack.back() = !rpn_stack.back();
        }
        else if (
            element.function == RPNElement::FUNCTION_IN_SET
            || element.function == RPNElement::FUNCTION_NOT_IN_SET)
        {
            if (!element.set_index)
                throw Exception(ErrorCodes::LOGICAL_ERROR, "Set for IN is not created yet");

            rpn_stack.emplace_back(element.set_index->checkInRange(hyperrectangle, data_types, single_point));
            if (element.function == RPNElement::FUNCTION_NOT_IN_SET)
                rpn_stack.back() = !rpn_stack.back();
        }
        else if (element.function == RPNElement::FUNCTION_NOT)
        {
            assert(!rpn_stack.empty());

            rpn_stack.back() = !rpn_stack.back();
        }
        else if (element.function == RPNElement::FUNCTION_AND)
        {
            assert(!rpn_stack.empty());

            auto arg1 = rpn_stack.back();
            rpn_stack.pop_back();
            auto arg2 = rpn_stack.back();
            rpn_stack.back() = arg1 & arg2;
        }
        else if (element.function == RPNElement::FUNCTION_OR)
        {
            assert(!rpn_stack.empty());

            auto arg1 = rpn_stack.back();
            rpn_stack.pop_back();
            auto arg2 = rpn_stack.back();
            rpn_stack.back() = arg1 | arg2;
        }
        else if (element.function == RPNElement::ALWAYS_FALSE)
        {
            rpn_stack.emplace_back(false, true);
        }
        else if (element.function == RPNElement::ALWAYS_TRUE)
        {
            rpn_stack.emplace_back(true, false);
        }
        else
            throw Exception(ErrorCodes::LOGICAL_ERROR, "Unexpected function type in KeyCondition::RPNElement");
    }

    if (rpn_stack.size() != 1)
        throw Exception(ErrorCodes::LOGICAL_ERROR, "Unexpected stack size in KeyCondition::checkInHyperrectangle");

    return rpn_stack[0];
}

bool KeyCondition::mayBeTrueInRange(
    size_t used_key_size,
    const FieldRef * left_keys,
    const FieldRef * right_keys,
    const DataTypes & data_types) const
{
    return checkInRange(used_key_size, left_keys, right_keys, data_types, BoolMask::consider_only_can_be_true).can_be_true;
}

String KeyCondition::RPNElement::toString() const
{
    if (argument_num_of_space_filling_curve)
        return toString(fmt::format("argument {} of column {}", *argument_num_of_space_filling_curve, key_column), false);

    if (point_in_polygon_column_description)
        return toString(
            fmt::format(
                "column ({}, {})",
                point_in_polygon_column_description->key_columns[0],
                point_in_polygon_column_description->key_columns[1]),
            false);

    return toString(fmt::format("column {}", key_column), true);
}

String KeyCondition::RPNElement::toString(std::string_view column_name, bool print_constants) const
{
    auto print_wrapped_column = [this, column_name, print_constants](WriteBuffer & buf)
    {
        for (auto it = monotonic_functions_chain.rbegin(); it != monotonic_functions_chain.rend(); ++it)
        {
            buf << (*it)->getName() << "(";
            if (print_constants)
            {
                if (const auto * func = typeid_cast<const FunctionWithOptionalConstArg *>(it->get()))
                {
                    if (func->getKind() == FunctionWithOptionalConstArg::Kind::LEFT_CONST)
                        buf << applyVisitor(FieldVisitorToString(), (*func->getConstArg().column)[0]) << ", ";
                }
            }
        }

        buf << column_name;

        for (auto it = monotonic_functions_chain.rbegin(); it != monotonic_functions_chain.rend(); ++it)
        {
            if (print_constants)
            {
                if (const auto * func = typeid_cast<const FunctionWithOptionalConstArg *>(it->get()))
                {
                    if (func->getKind() == FunctionWithOptionalConstArg::Kind::RIGHT_CONST)
                        buf << ", " << applyVisitor(FieldVisitorToString(), (*func->getConstArg().column)[0]);
                }
            }
            buf << ")";
        }
    };

    WriteBufferFromOwnString buf;
    switch (function)
    {
        case FUNCTION_AND:
            return "and";
        case FUNCTION_OR:
            return "or";
        case FUNCTION_NOT:
            return "not";
        case FUNCTION_UNKNOWN:
            return "unknown";
        case FUNCTION_NOT_IN_SET:
        case FUNCTION_IN_SET:
        {
            buf << "(";
            print_wrapped_column(buf);
            buf << (function == FUNCTION_IN_SET ? " in " : " notIn ");
            if (!set_index)
                buf << "unknown size set";
            else
                buf << set_index->size() << "-element set";
            buf << ")";
            return buf.str();
        }
        case FUNCTION_IN_RANGE:
        case FUNCTION_NOT_IN_RANGE:
        {
            buf << "(";
            print_wrapped_column(buf);
            buf << (function == FUNCTION_NOT_IN_RANGE ? " not" : "") << " in " << range.toString();
            buf << ")";
            return buf.str();
        }
        case FUNCTION_ARGS_IN_HYPERRECTANGLE:
        {
            buf << "(";
            print_wrapped_column(buf);
            buf << " has args in ";
            buf << DB::toString(space_filling_curve_args_hyperrectangle);
            buf << ")";
            return buf.str();
        }
        case FUNCTION_POINT_IN_POLYGON:
        {
            auto points_in_polygon = polygon.outer();
            buf << "(";
            print_wrapped_column(buf);
            buf << " in ";
            buf << "[";
            for (size_t i = 0; i < points_in_polygon.size(); ++i)
            {
                if (i != 0)
                    buf << ", ";
                buf << "(" << points_in_polygon[i].x() << ", " << points_in_polygon[i].y() << ")";
            }
            buf << "]";
            buf << ")";
            return buf.str();
        }
        case FUNCTION_IS_NULL:
        case FUNCTION_IS_NOT_NULL:
        {
            buf << "(";
            print_wrapped_column(buf);
            buf << (function == FUNCTION_IS_NULL ? " isNull" : " isNotNull");
            buf << ")";
            return buf.str();
        }
        case ALWAYS_FALSE:
            return "false";
        case ALWAYS_TRUE:
            return "true";
    }
}


bool KeyCondition::alwaysUnknownOrTrue() const
{
    return unknownOrAlwaysTrue(false);
}

bool KeyCondition::anyUnknownOrAlwaysTrue() const
{
    return unknownOrAlwaysTrue(true);
}

bool KeyCondition::unknownOrAlwaysTrue(bool unknown_any) const
{
    std::vector<UInt8> rpn_stack;

    for (const auto & element : rpn)
    {
        if (element.function == RPNElement::FUNCTION_UNKNOWN)
        {
            /// If unknown_any is true, return instantly,
            /// to avoid processing it with FUNCTION_AND, and change the outcome.
            if (unknown_any)
                return true;
            /// Otherwise, it may be AND'ed via FUNCTION_AND
            rpn_stack.push_back(true);
        }
        else if (element.function == RPNElement::ALWAYS_TRUE)
        {
            rpn_stack.push_back(true);
        }
        else if (element.function == RPNElement::FUNCTION_NOT_IN_RANGE
            || element.function == RPNElement::FUNCTION_IN_RANGE
            || element.function == RPNElement::FUNCTION_IN_SET
            || element.function == RPNElement::FUNCTION_NOT_IN_SET
            || element.function == RPNElement::FUNCTION_ARGS_IN_HYPERRECTANGLE
            || element.function == RPNElement::FUNCTION_POINT_IN_POLYGON
            || element.function == RPNElement::FUNCTION_IS_NULL
            || element.function == RPNElement::FUNCTION_IS_NOT_NULL
            || element.function == RPNElement::ALWAYS_FALSE)
        {
            rpn_stack.push_back(false);
        }
        else if (element.function == RPNElement::FUNCTION_NOT)
        {
        }
        else if (element.function == RPNElement::FUNCTION_AND)
        {
            assert(!rpn_stack.empty());

            auto arg1 = rpn_stack.back();
            rpn_stack.pop_back();
            auto arg2 = rpn_stack.back();
            rpn_stack.back() = arg1 & arg2;
        }
        else if (element.function == RPNElement::FUNCTION_OR)
        {
            assert(!rpn_stack.empty());

            auto arg1 = rpn_stack.back();
            rpn_stack.pop_back();
            auto arg2 = rpn_stack.back();
            rpn_stack.back() = arg1 | arg2;
        }
        else
            throw Exception(ErrorCodes::LOGICAL_ERROR, "Unexpected function type in KeyCondition::RPNElement");
    }

    if (rpn_stack.size() != 1)
        throw Exception(ErrorCodes::LOGICAL_ERROR, "Unexpected stack size in KeyCondition::unknownOrAlwaysTrue");

    return rpn_stack[0];
}

bool KeyCondition::alwaysFalse() const
{
    /// 0: always_false, 1: always_true, 2: non_const
    std::vector<UInt8> rpn_stack;

    for (const auto & element : rpn)
    {
        if (element.function == RPNElement::ALWAYS_TRUE)
        {
            rpn_stack.push_back(1);
        }
        else if (element.function == RPNElement::ALWAYS_FALSE)
        {
            rpn_stack.push_back(0);
        }
        else if (element.function == RPNElement::FUNCTION_NOT_IN_RANGE
            || element.function == RPNElement::FUNCTION_IN_RANGE
            || element.function == RPNElement::FUNCTION_IN_SET
            || element.function == RPNElement::FUNCTION_NOT_IN_SET
            || element.function == RPNElement::FUNCTION_ARGS_IN_HYPERRECTANGLE
            || element.function == RPNElement::FUNCTION_IS_NULL
            || element.function == RPNElement::FUNCTION_IS_NOT_NULL
            || element.function == RPNElement::FUNCTION_UNKNOWN)
        {
            rpn_stack.push_back(2);
        }
        else if (element.function == RPNElement::FUNCTION_NOT)
        {
            assert(!rpn_stack.empty());

            auto & arg = rpn_stack.back();
            if (arg == 0)
                arg = 1;
            else if (arg == 1)
                arg = 0;
        }
        else if (element.function == RPNElement::FUNCTION_AND)
        {
            assert(!rpn_stack.empty());

            auto arg1 = rpn_stack.back();
            rpn_stack.pop_back();
            auto arg2 = rpn_stack.back();

            if (arg1 == 0 || arg2 == 0)
                rpn_stack.back() = 0;
            else if (arg1 == 1 && arg2 == 1)
                rpn_stack.back() = 1;
            else
                rpn_stack.back() = 2;
        }
        else if (element.function == RPNElement::FUNCTION_OR)
        {
            assert(!rpn_stack.empty());

            auto arg1 = rpn_stack.back();
            rpn_stack.pop_back();
            auto arg2 = rpn_stack.back();

            if (arg1 == 1 || arg2 == 1)
                rpn_stack.back() = 1;
            else if (arg1 == 0 && arg2 == 0)
                rpn_stack.back() = 0;
            else
                rpn_stack.back() = 2;
        }
        else
            throw Exception(ErrorCodes::LOGICAL_ERROR, "Unexpected function type in KeyCondition::RPNElement");
    }

    if (rpn_stack.size() != 1)
        throw Exception(ErrorCodes::LOGICAL_ERROR, "Unexpected stack size in KeyCondition::alwaysFalse");

    return rpn_stack[0] == 0;
}

bool KeyCondition::hasMonotonicFunctionsChain() const
{
    for (const auto & element : rpn)
        if (!element.monotonic_functions_chain.empty()
            || (element.set_index && element.set_index->hasMonotonicFunctionsChain()))
            return true;
    return false;
}

}<|MERGE_RESOLUTION|>--- conflicted
+++ resolved
@@ -979,13 +979,8 @@
     }
 
     // And cast it to the argument type of the first function in the chain
-<<<<<<< HEAD
-    auto in_argument_type = functions[0]->getArgumentTypes()[0];
+    auto in_argument_type = getArgumentTypeOfMonotonicFunction(*functions[0]);
     if (canBeSafelyCast(result_type, in_argument_type))
-=======
-    auto in_argument_type = getArgumentTypeOfMonotonicFunction(*functions[0]);
-    if (canBeSafelyCasted(result_type, in_argument_type))
->>>>>>> 44b4bd38
     {
         result_column = castColumnAccurate({result_column, result_type, ""}, in_argument_type);
         result_type = in_argument_type;
@@ -1013,13 +1008,8 @@
         if (func->getArgumentTypes().empty())
             return false;
 
-<<<<<<< HEAD
-        auto argument_type = func->getArgumentTypes()[0];
+        auto argument_type = getArgumentTypeOfMonotonicFunction(*func);
         if (!canBeSafelyCast(result_type, argument_type))
-=======
-        auto argument_type = getArgumentTypeOfMonotonicFunction(*func);
-        if (!canBeSafelyCasted(result_type, argument_type))
->>>>>>> 44b4bd38
             return false;
 
         result_column = castColumnAccurate({result_column, result_type, ""}, argument_type);
