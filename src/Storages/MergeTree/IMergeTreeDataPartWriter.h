#pragma once

#include <IO/WriteBufferFromFile.h>
#include <IO/WriteBufferFromFileBase.h>
#include <Compression/CompressedWriteBuffer.h>
#include <IO/HashingWriteBuffer.h>
#include <Storages/MergeTree/MergeTreeData.h>
#include <DataStreams/IBlockOutputStream.h>
#include <Storages/MergeTree/IMergeTreeDataPart.h>
#include <Disks/IDisk.h>


namespace DB
{


/// Writes data part to disk in different formats.
/// Calculates and serializes primary and skip indices if needed.
class IMergeTreeDataPartWriter : private boost::noncopyable
{
public:
    IMergeTreeDataPartWriter(
        const MergeTreeData::DataPartPtr & data_part_,
        const NamesAndTypesList & columns_list_,
        const MergeTreeWriterSettings & settings_);

    IMergeTreeDataPartWriter(
<<<<<<< HEAD
        const MergeTreeData::DataPartPtr & data_part_,
        const NamesAndTypesList & columns_list_,
        const MergeTreeIndices & skip_indices_,
        const MergeTreeIndexGranularity & index_granularity_,
        const MergeTreeWriterSettings & settings_);
=======
        const MergeTreeData::DataPartPtr & data_part,
        const NamesAndTypesList & columns_list,
        const StorageMetadataPtr & metadata_snapshot_,
        const std::vector<MergeTreeIndexPtr> & indices_to_recalc,
        const String & marks_file_extension,
        const CompressionCodecPtr & default_codec,
        const MergeTreeWriterSettings & settings,
        const MergeTreeIndexGranularity & index_granularity);
>>>>>>> 41659e38

    virtual ~IMergeTreeDataPartWriter();

    virtual void write(
        const Block & block, const IColumn::Permutation * permutation = nullptr,
        /* Blocks with already sorted index columns */
        const Block & primary_key_block = {}, const Block & skip_indexes_block = {}) = 0;

    virtual void calculateAndSerializePrimaryIndex(const Block & /* primary_index_block */) {}
    virtual void calculateAndSerializeSkipIndices(const Block & /* skip_indexes_block */) {}

    /// Shift mark and offset to prepare read next mark.
    /// You must call it after calling write method and optionally
    ///  calling calculations of primary and skip indices.
    void next();

    virtual void initSkipIndices() {}
    virtual void initPrimaryIndex() {}

    virtual void finishDataSerialization(IMergeTreeDataPart::Checksums & checksums) = 0;
    virtual void finishPrimaryIndexSerialization(MergeTreeData::DataPart::Checksums & /* checksums */) {}
    virtual void finishSkipIndicesSerialization(MergeTreeData::DataPart::Checksums & /* checksums */) {}

    Columns releaseIndexColumns();
    const MergeTreeIndexGranularity & getIndexGranularity() const { return index_granularity; }
    const MergeTreeIndices & getSkipIndices() { return skip_indices; }

protected:
    size_t getCurrentMark() const { return current_mark; }
    size_t getIndexOffset() const { return index_offset; }

    using SerializationState = IDataType::SerializeBinaryBulkStatePtr;
    using SerializationStates = std::unordered_map<String, SerializationState>;

    MergeTreeData::DataPartPtr data_part;
    const MergeTreeData & storage;
    StorageMetadataPtr metadata_snapshot;
    NamesAndTypesList columns_list;
    MergeTreeIndices skip_indices;
    MergeTreeIndexGranularity index_granularity;
    MergeTreeWriterSettings settings;
    bool with_final_mark;

    size_t next_mark = 0;
    size_t next_index_offset = 0;

    MutableColumns index_columns;

private:
    /// Data is already written up to this mark.
    size_t current_mark = 0;
    /// The offset to the first row of the block for which you want to write the index.
    size_t index_offset = 0;
};

}<|MERGE_RESOLUTION|>--- conflicted
+++ resolved
@@ -25,22 +25,12 @@
         const MergeTreeWriterSettings & settings_);
 
     IMergeTreeDataPartWriter(
-<<<<<<< HEAD
         const MergeTreeData::DataPartPtr & data_part_,
         const NamesAndTypesList & columns_list_,
+        const StorageMetadataPtr & metadata_snapshot_,
         const MergeTreeIndices & skip_indices_,
         const MergeTreeIndexGranularity & index_granularity_,
         const MergeTreeWriterSettings & settings_);
-=======
-        const MergeTreeData::DataPartPtr & data_part,
-        const NamesAndTypesList & columns_list,
-        const StorageMetadataPtr & metadata_snapshot_,
-        const std::vector<MergeTreeIndexPtr> & indices_to_recalc,
-        const String & marks_file_extension,
-        const CompressionCodecPtr & default_codec,
-        const MergeTreeWriterSettings & settings,
-        const MergeTreeIndexGranularity & index_granularity);
->>>>>>> 41659e38
 
     virtual ~IMergeTreeDataPartWriter();
 
