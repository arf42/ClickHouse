#include <Columns/IColumn.h>
#include <Core/BaseSettings.h>
#include <Core/BaseSettingsFwdMacrosImpl.h>
#include <Core/BaseSettingsProgramOptions.h>
#include <Core/MergeSelectorAlgorithm.h>
#include <Core/SettingsChangesHistory.h>
#include <Disks/DiskFromAST.h>
#include <Parsers/ASTCreateQuery.h>
#include <Parsers/ASTFunction.h>
#include <Parsers/ASTSetQuery.h>
#include <Parsers/FieldFromAST.h>
#include <Parsers/isDiskFunction.h>
#include <Storages/MergeTree/MergeTreeSettings.h>
#include <Storages/System/MutableColumnsAndConstraints.h>
#include <Common/Exception.h>
#include <Common/NamePrompter.h>
#include <Common/logger_useful.h>
#include <Interpreters/Context.h>
#include <Disks/ObjectStorages/DiskObjectStorage.h>

#include <boost/program_options.hpp>
#include <fmt/ranges.h>
#include <Poco/Util/AbstractConfiguration.h>
#include <Poco/Util/Application.h>

#include "config.h"

#if !CLICKHOUSE_CLOUD
constexpr UInt64 default_min_bytes_for_wide_part = 10485760lu;
constexpr bool default_allow_remote_fs_zero_copy_replication = false;
#else
constexpr UInt64 default_min_bytes_for_wide_part = 1024lu * 1024lu * 1024lu;
constexpr bool default_allow_remote_fs_zero_copy_replication = true; /// TODO: Fix
#endif

namespace DB
{

namespace ErrorCodes
{
    extern const int UNKNOWN_SETTING;
    extern const int BAD_ARGUMENTS;
    extern const int READONLY;
}

// clang-format off

/** These settings represent fine tunes for internal details of MergeTree storages
  * and should not be changed by the user without a reason.
  */
#define MERGE_TREE_SETTINGS(DECLARE, ALIAS) \
    DECLARE(UInt64, min_compress_block_size, 0, R"(
    Minimum size of blocks of uncompressed data required for compression when
    writing the next mark. You can also specify this setting in the global settings
    (see [min_compress_block_size](/operations/settings/merge-tree-settings#min_compress_block_size)
    setting). The value specified when the table is created overrides the global value
    for this setting.
    )", 0) \
    DECLARE(UInt64, max_compress_block_size, 0, R"(
    Maximum size of blocks of uncompressed data before compressing for writing
    to a table. You can also specify this setting in the global settings
    (see [max_compress_block_size](/operations/settings/merge-tree-settings#max_compress_block_size)
    setting). The value specified when the table is created overrides the global
    value for this setting.
    )", 0) \
    DECLARE(UInt64, index_granularity, 8192, R"(
    Maximum number of data rows between the marks of an index. I.e how many rows
    correspond to one primary key value.
    )", 0) \
    DECLARE(UInt64, max_digestion_size_per_segment, 256_MiB, R"(
    Max number of bytes to digest per segment to build GIN index.
    )", 0) \
    \
    /** Data storing format settings. */ \
    DECLARE(UInt64, min_bytes_for_wide_part, default_min_bytes_for_wide_part, R"(
    Minimum number of bytes/rows in a data part that can be stored in `Wide`
    format. You can set one, both or none of these settings.
    )", 0) \
    DECLARE(UInt64, min_rows_for_wide_part, 0, R"(
    Minimal number of rows to create part in wide format instead of compact
    )", 0) \
    DECLARE(UInt64, max_merge_delayed_streams_for_parallel_write, 40, R"(
    The maximum number of streams (columns) that can be flushed in parallel
    (analog of max_insert_delayed_streams_for_parallel_write for merges). Works
    only for Vertical merges.
    )", 0) \
    DECLARE(Float, ratio_of_defaults_for_sparse_serialization, 0.9375f, R"(
    Minimal ratio of the number of _default_ values to the number of _all_ values
    in a column. Setting this value causes the column to be stored using sparse
    serializations.

    If a column is sparse (contains mostly zeros), ClickHouse can encode it in
    a sparse format and automatically optimize calculations - the data does not
    require full decompression during queries. To enable this sparse
    serialization, define the `ratio_of_defaults_for_sparse_serialization`
    setting to be less than 1.0. If the value is greater than or equal to 1.0,
    then the columns will be always written using the normal full serialization.

    Possible values:

    - Float between `0` and `1` to enable sparse serialization
    - `1.0` (or greater) if you do not want to use sparse serialization

    **Example**

    Notice the `s` column in the following table is an empty string for 95% of
    the rows. In `my_regular_table` we do not use sparse serialization, and in
    `my_sparse_table` we set `ratio_of_defaults_for_sparse_serialization` to
    0.95:

    ```sql
    CREATE TABLE my_regular_table
    (
        `id` UInt64,
        `s` String
    )
    ENGINE = MergeTree
    ORDER BY id;

    INSERT INTO my_regular_table
    SELECT
        number AS id,
        number % 20 = 0 ? toString(number): '' AS s
    FROM
        numbers(10000000);


    CREATE TABLE my_sparse_table
    (
        `id` UInt64,
        `s` String
    )
    ENGINE = MergeTree
    ORDER BY id
    SETTINGS ratio_of_defaults_for_sparse_serialization = 0.95;

    INSERT INTO my_sparse_table
    SELECT
        number,
        number % 20 = 0 ? toString(number): ''
    FROM
        numbers(10000000);
    ```

    Notice the `s` column in `my_sparse_table` uses less storage space on disk:

    ```sql
    SELECT table, name, data_compressed_bytes, data_uncompressed_bytes FROM system.columns
    WHERE table LIKE 'my_%_table';
    ```

    ```response
    ┌─table────────────┬─name─┬─data_compressed_bytes─┬─data_uncompressed_bytes─┐
    │ my_regular_table │ id   │              37790741 │                75488328 │
    │ my_regular_table │ s    │               2451377 │                12683106 │
    │ my_sparse_table  │ id   │              37790741 │                75488328 │
    │ my_sparse_table  │ s    │               2283454 │                 9855751 │
    └──────────────────┴──────┴───────────────────────┴─────────────────────────┘
    ```

    You can verify if a column is using the sparse encoding by viewing the
    `serialization_kind` column of the `system.parts_columns` table:

    ```sql
    SELECT column, serialization_kind FROM system.parts_columns
    WHERE table LIKE 'my_sparse_table';
    ```

    You can see which parts of `s` were stored using the sparse serialization:

    ```response
    ┌─column─┬─serialization_kind─┐
    │ id     │ Default            │
    │ s      │ Default            │
    │ id     │ Default            │
    │ s      │ Default            │
    │ id     │ Default            │
    │ s      │ Sparse             │
    │ id     │ Default            │
    │ s      │ Sparse             │
    │ id     │ Default            │
    │ s      │ Sparse             │
    │ id     │ Default            │
    │ s      │ Sparse             │
    │ id     │ Default            │
    │ s      │ Sparse             │
    │ id     │ Default            │
    │ s      │ Sparse             │
    │ id     │ Default            │
    │ s      │ Sparse             │
    │ id     │ Default            │
    │ s      │ Sparse             │
    │ id     │ Default            │
    │ s      │ Sparse             │
    └────────┴────────────────────┘
    ```
    )", 0) \
    DECLARE(Bool, replace_long_file_name_to_hash, true, R"(
    If the file name for column is too long (more than 'max_file_name_length'
    bytes) replace it to SipHash128
    )", 0) \
    DECLARE(UInt64, max_file_name_length, 127, R"(
    The maximal length of the file name to keep it as is without hashing.
    Takes effect only if setting `replace_long_file_name_to_hash` is enabled.
    The value of this setting does not include the length of file extension. So,
    it is recommended to set it below the maximum filename length (usually 255
    bytes) with some gap to avoid filesystem errors.
    )", 0) \
    DECLARE(UInt64, min_bytes_for_full_part_storage, 0, R"(
    Only available in ClickHouse Cloud. Minimal uncompressed size in bytes to
    use full type of storage for data part instead of packed
    )", 0) \
    DECLARE(UInt64, min_rows_for_full_part_storage, 0, R"(
    Only available in ClickHouse Cloud. Minimal number of rows to use full type
    of storage for data part instead of packed
    )", 0) \
    DECLARE(UInt64, compact_parts_max_bytes_to_buffer, 128 * 1024 * 1024, R"(
    Only available in ClickHouse Cloud. Maximal number of bytes to write in a
    single stripe in compact parts
    )", 0) \
    DECLARE(UInt64, compact_parts_max_granules_to_buffer, 128, R"(
    Only available in ClickHouse Cloud. Maximal number of granules to write in a
    single stripe in compact parts
    )", 0) \
    DECLARE(UInt64, compact_parts_merge_max_bytes_to_prefetch_part, 16 * 1024 * 1024, R"(
    Only available in ClickHouse Cloud. Maximal size of compact part to read it
    in a whole to memory during merge.
    )", 0) \
    DECLARE(UInt64, merge_max_bytes_to_prewarm_cache, 1ULL * 1024 * 1024 * 1024, R"(
    Only available in ClickHouse Cloud. Maximal size of part (compact or packed)
    to prewarm cache during merge.
    )", 0) \
    DECLARE(UInt64, merge_total_max_bytes_to_prewarm_cache, 15ULL * 1024 * 1024 * 1024, R"(
    Only available in ClickHouse Cloud. Maximal size of parts in total to prewarm
    cache during merge.
    )", 0) \
    DECLARE(Bool, load_existing_rows_count_for_old_parts, false, R"(
    If enabled along with [exclude_deleted_rows_for_part_size_in_merge](#exclude_deleted_rows_for_part_size_in_merge),
    deleted rows count for existing data parts will be calculated during table
    starting up. Note that it may slow down start up table loading.

    Possible values:
    - `true`
    - `false`

    **See Also**
    - [exclude_deleted_rows_for_part_size_in_merge](#exclude_deleted_rows_for_part_size_in_merge) setting
    )", 0) \
    DECLARE(Bool, use_compact_variant_discriminators_serialization, true, R"(
    Enables compact mode for binary serialization of discriminators in Variant
    data type.
    This mode allows to use significantly less memory for storing discriminators
    in parts when there is mostly one variant or a lot of NULL values.
    )", 0) \
    \
    /** Merge selector settings. */ \
    DECLARE(UInt64, merge_selector_blurry_base_scale_factor, 0, R"(
    Controls when the logic kicks in relatively to the number of parts in
    partition. The bigger the factor the more belated reaction will be.
    )", 0) \
    DECLARE(UInt64, merge_selector_window_size, 1000, R"(
    How many parts to look at once.
    )", 0) \
    \
    /** Merge settings. */ \
    DECLARE(UInt64, merge_max_block_size, 8192, R"(
    The number of rows that are read from the merged parts into memory.

    Possible values:
    - Any positive integer.

    Merge reads rows from parts in blocks of `merge_max_block_size` rows, then
    merges and writes the result into a new part. The read block is placed in RAM,
    so `merge_max_block_size` affects the size of the RAM required for the merge.
    Thus, merges can consume a large amount of RAM for tables with very wide rows
    (if the average row size is 100kb, then when merging 10 parts,
    (100kb * 10 * 8192) = ~ 8GB of RAM). By decreasing `merge_max_block_size`,
    you can reduce the amount of RAM required for a merge but slow down a merge.
    )", 0) \
    DECLARE(UInt64, merge_max_block_size_bytes, 10 * 1024 * 1024, R"(
    How many bytes in blocks should be formed for merge operations. By default
    has the same value as `index_granularity_bytes`.
    )", 0) \
    DECLARE(UInt64, max_bytes_to_merge_at_max_space_in_pool, 150ULL * 1024 * 1024 * 1024, R"(
    The maximum total parts size (in bytes) to be merged into one part, if there
    are enough resources available. Corresponds roughly to the maximum possible
    part size created by an automatic background merge.

    Possible values:

    - Any positive integer.

    The merge scheduler periodically analyzes the sizes and number of parts in
    partitions, and if there are enough free resources in the pool, it starts
    background merges. Merges occur until the total size of the source parts is
    larger than `max_bytes_to_merge_at_max_space_in_pool`.

    Merges initiated by [OPTIMIZE FINAL](/sql-reference/statements/optimize)
    ignore `max_bytes_to_merge_at_max_space_in_pool` (only the free disk space
    is taken into account).
    )", 0) \
    DECLARE(UInt64, max_bytes_to_merge_at_min_space_in_pool, 1024 * 1024, R"(
    The maximum total part size (in bytes) to be merged into one part, with the
    minimum available resources in the background pool.

    Possible values:
    - Any positive integer.

    `max_bytes_to_merge_at_min_space_in_pool` defines the maximum total size of
    parts which can be merged despite the lack of available disk space (in pool).
    This is necessary to reduce the number of small parts and the chance of
    `Too many parts` errors.
    Merges book disk space by doubling the total merged parts sizes.
    Thus, with a small amount of free disk space, a situation may occur in which
    there is free space, but this space is already booked by ongoing large merges,
    so other merges are unable to start, and the number of small parts grows
    with every insert.
    )", 0) \
    DECLARE(UInt64, max_replicated_merges_in_queue, 1000, R"(
    How many tasks of merging and mutating parts are allowed simultaneously in
    ReplicatedMergeTree queue.
    )", 0) \
    DECLARE(UInt64, max_replicated_mutations_in_queue, 8, R"(
    How many tasks of mutating parts are allowed simultaneously in
    ReplicatedMergeTree queue.
    )", 0) \
    DECLARE(UInt64, max_replicated_merges_with_ttl_in_queue, 1, R"(
    How many tasks of merging parts with TTL are allowed simultaneously in
    ReplicatedMergeTree queue.
    )", 0) \
    DECLARE(UInt64, number_of_free_entries_in_pool_to_lower_max_size_of_merge, 8, R"(
    When there is less than the specified number of free entries in pool
    (or replicated queue), start to lower maximum size of merge to process
    (or to put in queue).
    This is to allow small merges to process - not filling the pool with long
    running merges.

    Possible values:
    - Any positive integer.
    )", 0) \
    DECLARE(UInt64, number_of_free_entries_in_pool_to_execute_mutation, 20, R"(
    When there is less than specified number of free entries in pool, do not
    execute part mutations. This is to leave free threads for regular merges and
    to avoid "Too many parts" errors.

    Possible values:
    - Any positive integer.

    **Usage**

    The value of the `number_of_free_entries_in_pool_to_execute_mutation` setting
    should be less than the value of the [background_pool_size](/operations/server-configuration-parameters/settings.md/#background_pool_size)
    * [background_merges_mutations_concurrency_ratio](/operations/server-configuration-parameters/settings.md/#background_merges_mutations_concurrency_ratio).
    Otherwise, ClickHouse will throw an exception.
    )", 0) \
    DECLARE(UInt64, max_number_of_mutations_for_replica, 0, R"(
    Limit the number of part mutations per replica to the specified amount.
    Zero means no limit on the number of mutations per replica (the execution can
    still be constrained by other settings).
    )", 0) \
    DECLARE(UInt64, max_number_of_merges_with_ttl_in_pool, 2, R"(When there is
    more than specified number of merges with TTL entries in pool, do not assign
    new merge with TTL. This is to leave free threads for regular merges and
    avoid \"Too many parts\"
    )", 0) \
    DECLARE(Seconds, old_parts_lifetime, 8 * 60, R"(
    The time (in seconds) of storing inactive parts to protect against data loss
    during spontaneous server reboots.

    Possible values:
    - Any positive integer.

    After merging several parts into a new part, ClickHouse marks the original
    parts as inactive and deletes them only after `old_parts_lifetime` seconds.
    Inactive parts are removed if they are not used by current queries, i.e. if
    the `refcount` of the part is 1.

    `fsync` is not called for new parts, so for some time new parts exist only
    in the server's RAM (OS cache). If the server is rebooted spontaneously, new
    parts can be lost or damaged. To protect data inactive parts are not deleted
    immediately.

    During startup ClickHouse checks the integrity of the parts. If the merged
    part is damaged ClickHouse returns the inactive parts to the active list,
    and later merges them again. Then the damaged part is renamed (the `broken_`
    prefix is added) and moved to the `detached` folder. If the merged part is
    not damaged, then the original inactive parts are renamed (the `ignored_`
    prefix is added) and moved to the `detached` folder.

    The default `dirty_expire_centisecs` value (a Linux kernel setting) is 30
    seconds (the maximum time that written data is stored only in RAM), but under
    heavy loads on the disk system data can be written much later. Experimentally,
    a value of 480 seconds was chosen for `old_parts_lifetime`, during which a
    new part is guaranteed to be written to disk.
    )", 0) \
    DECLARE(Seconds, temporary_directories_lifetime, 86400, R"(
    How many seconds to keep tmp_-directories. You should not lower this value
    because merges and mutations may not be able to work with low value of this
    setting.
    )", 0) \
    DECLARE(Seconds, lock_acquire_timeout_for_background_operations, DBMS_DEFAULT_LOCK_ACQUIRE_TIMEOUT_SEC, R"(
    For background operations like merges, mutations etc. How many seconds before
    failing to acquire table locks.
    )", 0) \
    DECLARE(UInt64, min_rows_to_fsync_after_merge, 0, R"(
    Minimal number of rows to do fsync for part after merge (0 - disabled)
    )", 0) \
    DECLARE(UInt64, min_compressed_bytes_to_fsync_after_merge, 0, R"(
    Minimal number of compressed bytes to do fsync for part after merge (0 - disabled)
    )", 0) \
    DECLARE(UInt64, min_compressed_bytes_to_fsync_after_fetch, 0, R"(
    Minimal number of compressed bytes to do fsync for part after fetch (0 - disabled)
    )", 0) \
    DECLARE(Bool, fsync_after_insert, false, R"(
    Do fsync for every inserted part. Significantly decreases performance of
    inserts, not recommended to use with wide parts.
    )", 0) \
    DECLARE(Bool, fsync_part_directory, false, R"(
    Do fsync for part directory after all part operations (writes, renames, etc.).
    )", 0) \
    DECLARE(UInt64, non_replicated_deduplication_window, 0, R"(
    The number of the most recently inserted blocks in the non-replicated
    [MergeTree](../../engines/table-engines/mergetree-family/mergetree.md) table
    for which hash sums are stored to check for duplicates.

    Possible values:
    - Any positive integer.
    - `0` (disable deduplication).

    A deduplication mechanism is used, similar to replicated tables (see
    [replicated_deduplication_window](#replicated-deduplication-window) setting).
    The hash sums of the created parts are written to a local file on a disk.
    )", 0) \
    DECLARE(UInt64, max_parts_to_merge_at_once, 100, R"(
    Max amount of parts which can be merged at once (0 - disabled). Doesn't affect
    OPTIMIZE FINAL query.
    )", 0) \
    DECLARE(Bool, materialize_skip_indexes_on_merge, true, R"(
    When enabled, merges build and store skip indices for new parts.
    Otherwise they can be created/stored by explicit MATERIALIZE INDEX
    )", 0) \
    DECLARE(UInt64, merge_selecting_sleep_ms, 5000, R"(
    Minimum time to wait before trying to select parts to merge again after no
    parts were selected. A lower setting will trigger selecting tasks in
    background_schedule_pool frequently which result in large amount of requests
    to zookeeper in large-scale clusters
    )", 0) \
    DECLARE(UInt64, max_merge_selecting_sleep_ms, 60000, R"(
    Maximum time to wait before trying to select parts to merge again after no
    parts were selected. A lower setting will trigger selecting tasks in
    background_schedule_pool frequently which result in large amount of
    requests to zookeeper in large-scale clusters
    )", 0) \
    DECLARE(Float, merge_selecting_sleep_slowdown_factor, 1.2f, R"(
    The sleep time for merge selecting task is multiplied by this factor when
    there's nothing to merge and divided when a merge was assigned
    )", 0) \
    DECLARE(UInt64, merge_tree_clear_old_temporary_directories_interval_seconds, 60, R"(
    Sets the interval in seconds for ClickHouse to execute the cleanup of old
    temporary directories.

    Possible values:
    - Any positive integer.
    )", 0) \
    DECLARE(UInt64, merge_tree_clear_old_parts_interval_seconds, 1, R"(
    Sets the interval in seconds for ClickHouse to execute the cleanup of old
    parts, WALs, and mutations.

    Possible values:
    - Any positive integer.
    )", 0) \
    DECLARE(UInt64, min_age_to_force_merge_seconds, 0, R"(
    Merge parts if every part in the range is older than the value of
    `min_age_to_force_merge_seconds`.

    By default, ignores setting `max_bytes_to_merge_at_max_space_in_pool`
    (see `enable_max_bytes_limit_for_min_age_to_force_merge`).

    Possible values:
    - Positive integer.
    )", 0) \
    DECLARE(Bool, min_age_to_force_merge_on_partition_only, false, R"(
    Whether `min_age_to_force_merge_seconds` should be applied only on the entire
    partition and not on subset.

    By default, ignores setting `max_bytes_to_merge_at_max_space_in_pool` (see
    `enable_max_bytes_limit_for_min_age_to_force_merge`).

    Possible values:
    - true, false
    )", false) \
    DECLARE(Bool, enable_max_bytes_limit_for_min_age_to_force_merge, false, R"(
    If settings `min_age_to_force_merge_seconds` and
    `min_age_to_force_merge_on_partition_only` should respect setting
    `max_bytes_to_merge_at_max_space_in_pool`.

    Possible values:
    - `true`
    - `false`
    )", false) \
    DECLARE(UInt64, number_of_free_entries_in_pool_to_execute_optimize_entire_partition, 25, R"(
    When there is less than specified number of free entries in pool, do not
    execute optimizing entire partition in the background (this task generated
    when set `min_age_to_force_merge_seconds` and enable
    `min_age_to_force_merge_on_partition_only`). This is to leave free threads
    for regular merges and avoid "Too many parts".

    Possible values:
    - Positive integer.

    The value of the `number_of_free_entries_in_pool_to_execute_optimize_entire_partition`
    setting should be less than the value of the
    [background_pool_size](/operations/server-configuration-parameters/settings.md/#background_pool_size)
    * [background_merges_mutations_concurrency_ratio](/operations/server-configuration-parameters/settings.md/#background_merges_mutations_concurrency_ratio).
    Otherwise, ClickHouse throws an exception.
    )", 0) \
    DECLARE(Bool, remove_rolled_back_parts_immediately, 1, R"(
    Setting for an incomplete experimental feature.
    )", EXPERIMENTAL) \
    DECLARE(UInt64, replicated_max_mutations_in_one_entry, 10000, R"(
    Max number of mutation commands that can be merged together and executed in
    one MUTATE_PART entry (0 means unlimited)
    )", 0) \
    DECLARE(UInt64, number_of_mutations_to_delay, 500, R"(If table has at least
    that many unfinished mutations, artificially slow down mutations of table.
    Disabled if set to 0
    )", 0) \
    DECLARE(UInt64, number_of_mutations_to_throw, 1000, R"(
    If table has at least that many unfinished mutations, throw 'Too many mutations'
    exception. Disabled if set to 0
    )", 0) \
    DECLARE(UInt64, min_delay_to_mutate_ms, 10, R"(
    Min delay of mutating MergeTree table in milliseconds, if there are a lot of
    unfinished mutations
    )", 0) \
    DECLARE(UInt64, max_delay_to_mutate_ms, 1000, R"(
    Max delay of mutating MergeTree table in milliseconds, if there are a lot of
    unfinished mutations
    )", 0) \
    DECLARE(Bool, exclude_deleted_rows_for_part_size_in_merge, false, R"(
    If enabled, estimated actual size of data parts (i.e., excluding those rows
    that have been deleted through `DELETE FROM`) will be used when selecting
    parts to merge. Note that this behavior is only triggered for data parts
    affected by `DELETE FROM` executed after this setting is enabled.

    Possible values:
    - `true`
    - `false`

    **See Also**
    - [load_existing_rows_count_for_old_parts](#load_existing_rows_count_for_old_parts)
      setting
    )", 0) \
    DECLARE(String, merge_workload, "", R"(
    Used to regulate how resources are utilized and shared between merges and
    other workloads. Specified value is used as `workload` setting value for
    background merges of this table. If not specified (empty string), then
    server setting `merge_workload` is used instead.

    **See Also**
    - [Workload Scheduling](/operations/workload-scheduling.md)
    )", 0) \
    DECLARE(String, mutation_workload, "", R"(
    Used to regulate how resources are utilized and shared between mutations and
    other workloads. Specified value is used as `workload` setting value for
    background mutations of this table. If not specified (empty string), then
    server setting `mutation_workload` is used instead.

    **See Also**
    - [Workload Scheduling](/operations/workload-scheduling.md)
    )", 0) \
    DECLARE(Milliseconds, background_task_preferred_step_execution_time_ms, 50, R"(
    Target time to execution of one step of merge or mutation. Can be exceeded if
    one step takes longer time
    )", 0) \
    DECLARE(Bool, enforce_index_structure_match_on_partition_manipulation, false, R"(
    If this setting is enabled for destination table of a partition manipulation
    query (`ATTACH/MOVE/REPLACE PARTITION`), the indices and projections must be
    identical between the source and destination tables. Otherwise, the destination
    table can have a superset of the source table's indices and projections.
    )", 0) \
    DECLARE(MergeSelectorAlgorithm, merge_selector_algorithm, MergeSelectorAlgorithm::SIMPLE, R"(
    The algorithm to select parts for merges assignment
    )", EXPERIMENTAL) \
    DECLARE(Bool, merge_selector_enable_heuristic_to_remove_small_parts_at_right, true, R"(
    Enable heuristic for selecting parts for merge which removes parts from right
    side of range, if their size is less than specified ratio (0.01) of sum_size.
    Works for Simple and StochasticSimple merge selectors
    )", 0) \
    DECLARE(Float, merge_selector_base, 5.0, R"(Affects write amplification of
    assigned merges (expert level setting, don't change if you don't understand
    what it is doing). Works for Simple and StochasticSimple merge selectors
    )", 0) \
    DECLARE(UInt64, min_parts_to_merge_at_once, 0, R"(
    Minimal amount of data parts which merge selector can pick to merge at once
    (expert level setting, don't change if you don't understand what it is doing).
    0 - disabled. Works for Simple and StochasticSimple merge selectors.
    )", 0) \
    \
    /** Inserts settings. */ \
    DECLARE(UInt64, parts_to_delay_insert, 1000, R"(
    If the number of active parts in a single partition exceeds the
    `parts_to_delay_insert` value, an `INSERT` is artificially slowed down.

    Possible values:
    - Any positive integer.

    ClickHouse artificially executes `INSERT` longer (adds 'sleep') so that the
    background merge process can merge parts faster than they are added.
    )", 0) \
    DECLARE(UInt64, inactive_parts_to_delay_insert, 0, R"(
    If the number of inactive parts in a single partition in the table exceeds
    the `inactive_parts_to_delay_insert` value, an `INSERT` is artificially
    slowed down.

    :::tip
    It is useful when a server fails to clean up parts quickly enough.
    :::

    Possible values:
    - Any positive integer.
    )", 0) \
    DECLARE(UInt64, parts_to_throw_insert, 3000, R"(
    If the number of active parts in a single partition exceeds the
    `parts_to_throw_insert` value, `INSERT` is interrupted with the `Too many
    parts (N). Merges are processing significantly slower than inserts`
    exception.

    Possible values:
    - Any positive integer.

    To achieve maximum performance of `SELECT` queries, it is necessary to
    minimize the number of parts processed, see [Merge Tree](/development/architecture#merge-tree).

    Prior to version 23.6 this setting was set to 300. You can set a higher
    different value, it will reduce the probability of the `Too many parts`
    error, but at the same time `SELECT` performance might degrade. Also in case
    of a merge issue (for example, due to insufficient disk space) you will
    notice it later than you would with the original 300.

    )", 0) \
    DECLARE(UInt64, inactive_parts_to_throw_insert, 0, R"(
    If the number of inactive parts in a single partition more than the
    `inactive_parts_to_throw_insert` value, `INSERT` is interrupted with the
    following error:

    > "Too many inactive parts (N). Parts cleaning are processing significantly
      slower than inserts" exception."

    Possible values:
    - Any positive integer.
    )", 0) \
    DECLARE(UInt64, max_avg_part_size_for_too_many_parts, 1ULL * 1024 * 1024 * 1024, R"(
    The 'too many parts' check according to 'parts_to_delay_insert' and
    'parts_to_throw_insert' will be active only if the average part size (in the
    relevant partition) is not larger than the specified threshold. If it is
    larger than the specified threshold, the INSERTs will be neither delayed or
    rejected. This allows to have hundreds of terabytes in a single table on a
    single server if the parts are successfully merged to larger parts. This
    does not affect the thresholds on inactive parts or total parts.
    )", 0) \
    DECLARE(UInt64, max_delay_to_insert, 1, R"(
    The value in seconds, which is used to calculate the `INSERT` delay, if the
    number of active parts in a single partition exceeds the
    [parts_to_delay_insert](#parts-to-delay-insert) value.

    Possible values:
    - Any positive integer.

    The delay (in milliseconds) for `INSERT` is calculated by the formula:

    ```code
    max_k = parts_to_throw_insert - parts_to_delay_insert
    k = 1 + parts_count_in_partition - parts_to_delay_insert
    delay_milliseconds = pow(max_delay_to_insert * 1000, k / max_k)
    ```
    For example, if a partition has 299 active parts and parts_to_throw_insert
    = 300, parts_to_delay_insert = 150, max_delay_to_insert = 1, `INSERT` is
    delayed for `pow( 1 * 1000, (1 + 299 - 150) / (300 - 150) ) = 1000`
    milliseconds.

    Starting from version 23.1 formula has been changed to:

    ```code
    allowed_parts_over_threshold = parts_to_throw_insert - parts_to_delay_insert
    parts_over_threshold = parts_count_in_partition - parts_to_delay_insert + 1
    delay_milliseconds = max(min_delay_to_insert_ms, (max_delay_to_insert * 1000)
    * parts_over_threshold / allowed_parts_over_threshold)
    ```

    For example, if a partition has 224 active parts and parts_to_throw_insert
    = 300, parts_to_delay_insert = 150, max_delay_to_insert = 1,
    min_delay_to_insert_ms = 10, `INSERT` is delayed for `max( 10, 1 * 1000 *
    (224 - 150 + 1) / (300 - 150) ) = 500` milliseconds.
    )", 0) \
    DECLARE(UInt64, min_delay_to_insert_ms, 10, R"(
    Min delay of inserting data into MergeTree table in milliseconds, if there
    are a lot of unmerged parts in single partition.
    )", 0) \
    DECLARE(UInt64, max_parts_in_total, 100000, R"(
    If the total number of active parts in all partitions of a table exceeds the
    `max_parts_in_total` value `INSERT` is interrupted with the `Too many parts
    (N)` exception.

    Possible values:
    - Any positive integer.

    A large number of parts in a table reduces performance of ClickHouse queries
    and increases ClickHouse boot time. Most often this is a consequence of an
    incorrect design (mistakes when choosing a partitioning strategy - too small
    partitions).
    )", 0) \
    DECLARE(Bool, async_insert, false, R"(
    If true, data from INSERT query is stored in queue and later flushed to
    table in background.
    )", 0) \
    DECLARE(Bool, add_implicit_sign_column_constraint_for_collapsing_engine, false, R"(
    If true, adds an implicit constraint for the `sign` column of a CollapsingMergeTree
    or VersionedCollapsingMergeTree table to allow only valid values (`1` and `-1`).
    )", 0) \
    DECLARE(Milliseconds, sleep_before_commit_local_part_in_replicated_table_ms, 0, R"(
    For testing. Do not change it.
    )", 0) \
    DECLARE(Bool, optimize_row_order, false, R"(
    Controls if the row order should be optimized during inserts to improve the
    compressability of the newly inserted table part.

    Only has an effect for ordinary MergeTree-engine tables. Does nothing for
    specialized MergeTree engine tables (e.g. CollapsingMergeTree).

    MergeTree tables are (optionally) compressed using [compression codecs](/sql-reference/statements/create/table#column_compression_codec).
    Generic compression codecs such as LZ4 and ZSTD achieve maximum compression
    rates if the data exposes patterns. Long runs of the same value typically
    compress very well.

    If this setting is enabled, ClickHouse attempts to store the data in newly
    inserted parts in a row order that minimizes the number of equal-value runs
    across the columns of the new table part.
    In other words, a small number of equal-value runs mean that individual runs
    are long and compress well.

    Finding the optimal row order is computationally infeasible (NP hard).
    Therefore, ClickHouse uses a heuristics to quickly find a row order which
    still improves compression rates over the original row order.

    <details markdown="1">

    <summary>Heuristics for finding a row order</summary>

    It is generally possible to shuffle the rows of a table (or table part)
    freely as SQL considers the same table (table part) in different row order
    equivalent.

    This freedom of shuffling rows is restricted when a primary key is defined
    for the table. In ClickHouse, a primary key `C1, C2, ..., CN` enforces that
    the table rows are sorted by columns `C1`, `C2`, ... `Cn` ([clustered index](https://en.wikipedia.org/wiki/Database_index#Clustered)).
    As a result, rows can only be shuffled within "equivalence classes" of row,
    i.e. rows which have the same values in their primary key columns.
    The intuition is that primary keys with high-cardinality, e.g. primary keys
    involving a `DateTime64` timestamp column, lead to many small equivalence
    classes. Likewise, tables with a low-cardinality primary key, create few and
    large equivalence classes. A table with no primary key represents the extreme
    case of a single equivalence class which spans all rows.

    The fewer and the larger the equivalence classes are, the higher the degree
    of freedom when re-shuffling rows.

    The heuristics applied to find the best row order within each equivalence
    class is suggested by D. Lemire, O. Kaser in
    [Reordering columns for smaller indexes](https://doi.org/10.1016/j.ins.2011.02.002)
    and based on sorting the rows within each equivalence class by ascending
    cardinality of the non-primary key columns.

    It performs three steps:
    1. Find all equivalence classes based on the row values in primary key columns.
    2. For each equivalence class, calculate (usually estimate) the cardinalities
       of the non-primary-key columns.
    3. For each equivalence class, sort the rows in order of ascending
       non-primary-key column cardinality.

    </details>

    If enabled, insert operations incur additional CPU costs to analyze and
    optimize the row order of the new data. INSERTs are expected to take 30-50%
    longer depending on the data characteristics.
    Compression rates of LZ4 or ZSTD improve on average by 20-40%.

    This setting works best for tables with no primary key or a low-cardinality
    primary key, i.e. a table with only few distinct primary key values.
    High-cardinality primary keys, e.g. involving timestamp columns of type
    `DateTime64`, are not expected to benefit from this setting.
    )", 0) \
    DECLARE(Bool, use_adaptive_write_buffer_for_dynamic_subcolumns, true, R"(
    Allow to use adaptive writer buffers during writing dynamic subcolumns to
    reduce memory usage
    )", 0) \
    DECLARE(UInt64, adaptive_write_buffer_initial_size, 16 * 1024, R"(
    Initial size of an adaptive write buffer
    )", 0) \
    DECLARE(UInt64, min_free_disk_bytes_to_perform_insert, 0, R"(
    The minimum number of bytes that should be free in disk space in order to
    insert data. If the number of available free bytes is less than
    `min_free_disk_bytes_to_perform_insert` then an exception is thrown and the
    insert is not executed. Note that this setting:
    - takes into account the `keep_free_space_bytes` setting.
    - does not take into account the amount of data that will be written by the
      `INSERT` operation.
    - is only checked if a positive (non-zero) number of bytes is specified

    Possible values:
    - Any positive integer.

    :::note
    If both `min_free_disk_bytes_to_perform_insert` and `min_free_disk_ratio_to_perform_insert`
    are specified, ClickHouse will count on the value that will allow to perform
    inserts on a bigger amount of free memory.
    :::
    )", 0) \
    DECLARE(Float, min_free_disk_ratio_to_perform_insert, 0.0, R"(
    The minimum free to total disk space ratio to perform an `INSERT`. Must be a
    floating point value between 0 and 1. Note that this setting:
    - takes into account the `keep_free_space_bytes` setting.
    - does not take into account the amount of data that will be written by the
      `INSERT` operation.
    - is only checked if a positive (non-zero) ratio is specified

    Possible values:
    - Float, 0.0 - 1.0

    Note that if both `min_free_disk_ratio_to_perform_insert` and
    `min_free_disk_bytes_to_perform_insert` are specified, ClickHouse will count
    on the value that will allow to perform inserts on a bigger amount of free
    memory.
    )", 0) \
    \
    /* Part removal settings. */ \
    DECLARE(UInt64, simultaneous_parts_removal_limit, 0, R"(
    If there are a lot of outdated parts cleanup thread will try to delete up to
    `simultaneous_parts_removal_limit` parts during one iteration.
    `simultaneous_parts_removal_limit` set to `0` means unlimited.
    )", 0) \
    DECLARE(UInt64, reduce_blocking_parts_sleep_ms, 5000, R"(
    Only available in ClickHouse Cloud. Minimum time to wait before trying to
    reduce blocking parts again after no ranges were dropped/replaced. A lower
    setting will trigger tasks in background_schedule_pool frequently which
    results in large amount of requests to zookeeper in large-scale clusters
    )", 0) \
    \
    /** Replication settings. */ \
<<<<<<< HEAD
    DECLARE(UInt64, replicated_deduplication_window, 1000, "How many last blocks of hashes should be kept in ZooKeeper (old blocks will be deleted).", 0) \
    DECLARE(UInt64, replicated_deduplication_window_seconds, 7 * 24 * 60 * 60 /* one week */, "Similar to \"replicated_deduplication_window\", but determines old blocks by their lifetime. Hash of an inserted block will be deleted (and the block will not be deduplicated after) if it outside of one \"window\". You can set very big replicated_deduplication_window to avoid duplicating INSERTs during that period of time.", 0) \
    DECLARE(UInt64, replicated_deduplication_window_for_async_inserts, 10000, "How many last hash values of async_insert blocks should be kept in ZooKeeper (old blocks will be deleted).", 0) \
    DECLARE(UInt64, replicated_deduplication_window_seconds_for_async_inserts, 7 * 24 * 60 * 60 /* one week */, "Similar to \"replicated_deduplication_window_for_async_inserts\", but determines old blocks by their lifetime. Hash of an inserted block will be deleted (and the block will not be deduplicated after) if it outside of one \"window\". You can set very big replicated_deduplication_window to avoid duplicating INSERTs during that period of time.", 0) \
    DECLARE(Milliseconds, async_block_ids_cache_update_wait_ms, 100, "How long each insert iteration will wait for async_block_ids_cache update", 0) \
    DECLARE(Bool, use_async_block_ids_cache, true, "Use in-memory cache to filter duplicated async inserts based on block ids", 0) \
    DECLARE(UInt64, max_replicated_logs_to_keep, 1000, "How many records may be in log, if there is inactive replica. Inactive replica becomes lost when when this number exceed.", 0) \
    DECLARE(UInt64, min_replicated_logs_to_keep, 10, "Keep about this number of last records in ZooKeeper log, even if they are obsolete. It doesn't affect work of tables: used only to diagnose ZooKeeper log before cleaning.", 0) \
    DECLARE(Seconds, prefer_fetch_merged_part_time_threshold, 3600, "If time passed after replication log entry creation exceeds this threshold and sum size of parts is greater than \"prefer_fetch_merged_part_size_threshold\", prefer fetching merged part from replica instead of doing merge locally. To speed up very long merges.", 0) \
    DECLARE(UInt64, prefer_fetch_merged_part_size_threshold, 10ULL * 1024 * 1024 * 1024, "If sum size of parts exceeds this threshold and time passed after replication log entry creation is greater than \"prefer_fetch_merged_part_time_threshold\", prefer fetching merged part from replica instead of doing merge locally. To speed up very long merges.", 0) \
    DECLARE(Seconds, execute_merges_on_single_replica_time_threshold, 0, "When greater than zero only a single replica starts the merge immediately, others wait up to that amount of time to download the result instead of doing merges locally. If the chosen replica doesn't finish the merge during that amount of time, fallback to standard behavior happens.", 0) \
    DECLARE(Seconds, remote_fs_execute_merges_on_single_replica_time_threshold, 3 * 60 * 60, "When greater than zero only a single replica starts the merge immediately if merged part on shared storage and 'allow_remote_fs_zero_copy_replication' is enabled.", 0) \
    DECLARE(Seconds, try_fetch_recompressed_part_timeout, 7200, "Recompression works slow in most cases, so we don't start merge with recompression until this timeout and trying to fetch recompressed part from replica which assigned this merge with recompression.", 0) \
    DECLARE(Bool, always_fetch_merged_part, false, "If true, replica never merge parts and always download merged parts from other replicas.", 0) \
    DECLARE(UInt64, number_of_partitions_to_consider_for_merge, 10, "Only available in ClickHouse Cloud. Up to top N partitions which we will consider for merge. Partitions picked in a random weighted way where weight is amount of data parts which can be merged in this partition.", 0) \
    DECLARE(UInt64, max_suspicious_broken_parts, 100, "Max broken parts, if more - deny automatic deletion.", 0) \
    DECLARE(UInt64, max_suspicious_broken_parts_bytes, 1ULL * 1024 * 1024 * 1024, "Max size of all broken parts, if more - deny automatic deletion.", 0) \
    DECLARE(UInt64, shared_merge_tree_max_suspicious_broken_parts, 0, "Max broken parts for SMT, if more - deny automatic detach.", 0) \
    DECLARE(UInt64, shared_merge_tree_max_suspicious_broken_parts_bytes, 0, "Max size of all broken parts for SMT, if more - deny automatic detach.", 0) \
    DECLARE(UInt64, max_files_to_modify_in_alter_columns, 75, "Not apply ALTER if number of files for modification(deletion, addition) more than this.", 0) \
    DECLARE(UInt64, max_files_to_remove_in_alter_columns, 50, "Not apply ALTER, if number of files for deletion more than this.", 0) \
    DECLARE(Float, replicated_max_ratio_of_wrong_parts, 0.5, "If ratio of wrong parts to total number of parts is less than this - allow to start.", 0) \
    DECLARE(Bool, replicated_can_become_leader, true, "If true, Replicated tables replicas on this node will try to acquire leadership.", 0) \
    DECLARE(Seconds, zookeeper_session_expiration_check_period, 60, "ZooKeeper session expiration check period, in seconds.", 0) \
    DECLARE(Seconds, initialization_retry_period, 60, "Retry period for table initialization, in seconds.", 0) \
    DECLARE(Bool, detach_old_local_parts_when_cloning_replica, true, "Do not remove old local parts when repairing lost replica.", 0) \
    DECLARE(Bool, detach_not_byte_identical_parts, false, "Do not remove non byte-idential parts for ReplicatedMergeTree, instead detach them (maybe useful for further analysis).", 0) \
    DECLARE(UInt64, max_replicated_fetches_network_bandwidth, 0, "The maximum speed of data exchange over the network in bytes per second for replicated fetches. Zero means unlimited.", 0) \
    DECLARE(UInt64, max_replicated_sends_network_bandwidth, 0, "The maximum speed of data exchange over the network in bytes per second for replicated sends. Zero means unlimited.", 0) \
    DECLARE(Milliseconds, wait_for_unique_parts_send_before_shutdown_ms, 0, "Before shutdown table will wait for required amount time for unique parts (exist only on current replica) to be fetched by other replicas (0 means disabled).", 0) \
    DECLARE(Float, fault_probability_before_part_commit, 0, "For testing. Do not change it.", 0) \
    DECLARE(Float, fault_probability_after_part_commit, 0, "For testing. Do not change it.", 0) \
    DECLARE(Bool, shared_merge_tree_disable_merges_and_mutations_assignment, false, "Stop merges assignment for shared merge tree. Only available in ClickHouse Cloud", 0) \
    DECLARE(Bool, shared_merge_tree_enable_outdated_parts_check, true, "Enable outdated parts check. Only available in ClickHouse Cloud", 0) \
    DECLARE(Float, shared_merge_tree_partitions_hint_ratio_to_reload_merge_pred_for_mutations, 0.5, "Will reload merge predicate in merge/mutate selecting task when <candidate partitions for mutations only (partitions that cannot be merged)>/<candidate partitions for mutations> ratio is higher than the setting. Only available in ClickHouse Cloud", 0) \
    DECLARE(UInt64, shared_merge_tree_parts_load_batch_size, 32, "Amount of fetch parts metadata jobs to schedule at once. Only available in ClickHouse Cloud", 0) \
    DECLARE(UInt64, shared_merge_tree_max_parts_update_leaders_in_total, 6, "Maximum number of parts update leaders. Only available in ClickHouse Cloud", 0) \
    DECLARE(UInt64, shared_merge_tree_max_parts_update_leaders_per_az, 2, "Maximum number of parts update leaders. Only available in ClickHouse Cloud", 0) \
    DECLARE(UInt64, shared_merge_tree_leader_update_period_seconds, 30, "Maximum period to recheck leadership for parts update. Only available in ClickHouse Cloud", 0) \
    DECLARE(UInt64, shared_merge_tree_leader_update_period_random_add_seconds, 10, "Add uniformly distributed value from 0 to x seconds to shared_merge_tree_leader_update_period to avoid thundering herd effect. Only available in ClickHouse Cloud", 0) \
    DECLARE(Bool, shared_merge_tree_read_virtual_parts_from_leader, true, "Read virtual parts from leader when possible. Only available in ClickHouse Cloud", 0) \
    DECLARE(UInt64, shared_merge_tree_initial_parts_update_backoff_ms, 50, "Initial backoff for parts update. Only available in ClickHouse Cloud", 0) \
    DECLARE(UInt64, shared_merge_tree_max_parts_update_backoff_ms, 5000, "Max backoff for parts update. Only available in ClickHouse Cloud", 0) \
    DECLARE(UInt64, shared_merge_tree_interserver_http_connection_timeout_ms, 100, "Timeouts for interserver HTTP connection. Only available in ClickHouse Cloud", 0) \
    DECLARE(UInt64, shared_merge_tree_interserver_http_timeout_ms, 10000, "Timeouts for interserver HTTP communication. Only available in ClickHouse Cloud", 0) \
    DECLARE(UInt64, shared_merge_tree_max_replicas_for_parts_deletion, 10, "Max replicas which will participate in parts deletion (killer thread). Only available in ClickHouse Cloud", 0) \
    DECLARE(UInt64, shared_merge_tree_max_replicas_to_merge_parts_for_each_parts_range, 5, "Max replicas which will try to assign potentially conflicting merges (allow to avoid redundant conflicts in merges assignment). 0 means disabled. Only available in ClickHouse Cloud", 0) \
    DECLARE(Bool, shared_merge_tree_use_outdated_parts_compact_format, false, "Use compact format for outdated parts: reduces load to Keeper, improves outdated parts processing. Only available in ClickHouse Cloud", 0) \
    DECLARE(Int64, shared_merge_tree_memo_ids_remove_timeout_seconds, 1800, "How long we store insert memoization ids to avoid wrong actions during insert retries. Only available in ClickHouse Cloud", 0) \
    DECLARE(UInt64, shared_merge_tree_idle_parts_update_seconds, 3600, "Interval in seconds for parts update without being triggered by ZooKeeper watch in the shared merge tree. Only available in ClickHouse Cloud", 0) \
    DECLARE(UInt64, shared_merge_tree_max_outdated_parts_to_process_at_once, 1000, "Maximum amount of outdated parts leader will try to confirm for removal at one HTTP request. Only available in ClickHouse Cloud", 0) \
    DECLARE(UInt64, shared_merge_tree_postpone_next_merge_for_locally_merged_parts_rows_threshold, 1000000, "Minimum size of part (in rows) to postpone assigning a next merge just after merging it locally. Only available in ClickHouse Cloud", 0) \
    DECLARE(UInt64, shared_merge_tree_postpone_next_merge_for_locally_merged_parts_ms, 0, "Time to keep a locally merged part without starting a new merge containing this part. Gives other replicas a chance fetch the part and start this merge. Only available in ClickHouse Cloud", 0) \
    DECLARE(UInt64, shared_merge_tree_range_for_merge_window_size, 10, "Time to keep a locally merged part without starting a new merge containing this part. Gives other replicas a chance fetch the part and start this merge. Only available in ClickHouse Cloud", 0) \
    DECLARE(Bool, shared_merge_tree_use_too_many_parts_count_from_virtual_parts, 0, "If enabled too many parts counter will rely on shared data in Keeper, not on local replica state. Only available in ClickHouse Cloud", 0) \
    DECLARE(Bool, shared_merge_tree_create_per_replica_metadata_nodes, true, "Enables creation of per-replica /metadata and /columns nodes in ZooKeeper. Only available in ClickHouse Cloud", 0) \
    DECLARE(Bool, shared_merge_tree_use_metadata_hints_cache, true, "Enables requesting FS cache hints from in-memory cache on other replicas. Only available in ClickHouse Cloud", 0) \
    DECLARE(Bool, shared_merge_tree_try_fetch_part_in_memory_data_from_replicas, false, "If enabled all the replicas try to fetch part in memory data (like primary key, partition info and so on) from other replicas where it already exists.", 0) \
    DECLARE(Bool, allow_reduce_blocking_parts_task, true, "Background task which reduces blocking parts for shared merge tree tables. Only in ClickHouse Cloud", 0) \
    DECLARE(Seconds, refresh_parts_interval, 0, "If it is greater than zero - refresh the list of data parts from the underlying filesystem to check if the data was updated under the hood. It can be set only if the table is located on readonly disks (which means that this is a readonly replica, while data is being written by another replica).", 0) \
=======
    DECLARE(UInt64, replicated_deduplication_window, 1000, R"(
    The number of most recently inserted blocks for which ClickHouse Keeper stores
    hash sums to check for duplicates.

    Possible values:
    - Any positive integer.
    - 0 (disable deduplication)

    The `Insert` command creates one or more blocks (parts). For
    [insert deduplication](../../engines/table-engines/mergetree-family/replication.md),
    when writing into replicated tables, ClickHouse writes the hash sums of the
    created parts into ClickHouse Keeper. Hash sums are stored only for the most
    recent `replicated_deduplication_window` blocks. The oldest hash sums are
    removed from ClickHouse Keeper.

    A large number for `replicated_deduplication_window` slows down `Inserts`
    because more entries need to be compared. The hash sum is calculated from
    the composition of the field names and types and the data of the inserted
    part (stream of bytes).
    )", 0) \
    DECLARE(UInt64, replicated_deduplication_window_seconds, 7 * 24 * 60 * 60 /* one week */, R"(
    The number of seconds after which the hash sums of the inserted blocks are
    removed from ClickHouse Keeper.

    Possible values:
    - Any positive integer.

    Similar to [replicated_deduplication_window](#replicated-deduplication-window),
    `replicated_deduplication_window_seconds` specifies how long to store hash
    sums of blocks for insert deduplication. Hash sums older than
    `replicated_deduplication_window_seconds` are removed from ClickHouse Keeper,
    even if they are less than ` replicated_deduplication_window`.

    The time is relative to the time of the most recent record, not to the wall
    time. If it's the only record it will be stored forever.
    )", 0) \
    DECLARE(UInt64, replicated_deduplication_window_for_async_inserts, 10000, R"(
    The number of most recently async inserted blocks for which ClickHouse Keeper
    stores hash sums to check for duplicates.

    Possible values:
    - Any positive integer.
    - 0 (disable deduplication for async_inserts)

    The [Async Insert](/operations/settings/settings#async_insert) command will
    be cached in one or more blocks (parts). For [insert deduplication](/engines/table-engines/mergetree-family/replication),
    when writing into replicated tables, ClickHouse writes the hash sums of each
    insert into ClickHouse Keeper. Hash sums are stored only for the most recent
    `replicated_deduplication_window_for_async_inserts` blocks. The oldest hash
    sums are removed from ClickHouse Keeper.
    A large number of `replicated_deduplication_window_for_async_inserts` slows
    down `Async Inserts` because it needs to compare more entries.
    The hash sum is calculated from the composition of the field names and types
    and the data of the insert (stream of bytes).
    )", 0) \
    DECLARE(UInt64, replicated_deduplication_window_seconds_for_async_inserts, 7 * 24 * 60 * 60 /* one week */, R"(
    The number of seconds after which the hash sums of the async inserts are
    removed from ClickHouse Keeper.

    Possible values:
    - Any positive integer.

    Similar to [replicated_deduplication_window_for_async_inserts](#replicated-deduplication-window-for-async-inserts),
    `replicated_deduplication_window_seconds_for_async_inserts` specifies how
    long to store hash sums of blocks for async insert deduplication. Hash sums
    older than `replicated_deduplication_window_seconds_for_async_inserts` are
    removed from ClickHouse Keeper, even if they are less than
    `replicated_deduplication_window_for_async_inserts`.

    The time is relative to the time of the most recent record, not to the wall
    time. If it's the only record it will be stored forever.
    )", 0) \
    DECLARE(Milliseconds, async_block_ids_cache_update_wait_ms, 100, R"(
    How long each insert iteration will wait for async_block_ids_cache update
    )", 0) \
    DECLARE(Bool, use_async_block_ids_cache, true, R"(
    If true, we cache the hash sums of the async inserts.

    Possible values:
    - `true`
    - `false`

    A block bearing multiple async inserts will generate multiple hash sums.
    When some of the inserts are duplicated, keeper will only return one
    duplicated hash sum in one RPC, which will cause unnecessary RPC retries.
    This cache will watch the hash sums path in Keeper. If updates are watched
    in the Keeper, the cache will update as soon as possible, so that we are
    able to filter the duplicated inserts in the memory.
    )", 0) \
    DECLARE(UInt64, max_replicated_logs_to_keep, 1000, R"(
    How many records may be in the ClickHouse Keeper log if there is inactive
    replica. An inactive replica becomes lost when when this number exceed.

    Possible values:
    - Any positive integer.
    )", 0) \
    DECLARE(UInt64, min_replicated_logs_to_keep, 10, R"(
    Keep about this number of last records in ZooKeeper log, even if they are
    obsolete. It doesn't affect work of tables: used only to diagnose ZooKeeper
    log before cleaning.

    Possible values:
    - Any positive integer.
    )", 0) \
    DECLARE(Seconds, prefer_fetch_merged_part_time_threshold, 3600, R"(
    If the time passed since a replication log (ClickHouse Keeper or ZooKeeper)
    entry creation exceeds this threshold, and the sum of the size of parts is
    greater than `prefer_fetch_merged_part_size_threshold`, then prefer fetching
    merged part from a replica instead of doing merge locally. This is to speed
    up very long merges.

    Possible values:
    - Any positive integer.
    )", 0) \
    DECLARE(UInt64, prefer_fetch_merged_part_size_threshold, 10ULL * 1024 * 1024 * 1024, R"(
    If the sum of the size of parts exceeds this threshold and the time since a
    replication log entry creation is greater than
    `prefer_fetch_merged_part_time_threshold`, then prefer fetching merged part
    from a replica instead of doing merge locally. This is to speed up very long
    merges.

    Possible values:
    - Any positive integer.
    )", 0) \
    DECLARE(Seconds, execute_merges_on_single_replica_time_threshold, 0, R"(
    When this setting has a value greater than zero, only a single replica starts
    the merge immediately, and other replicas wait up to that amount of time to
    download the result instead of doing merges locally. If the chosen replica
    doesn't finish the merge during that amount of time, fallback to standard
    behavior happens.

    Possible values:
    - Any positive integer.
    )", 0) \
    DECLARE(Seconds, remote_fs_execute_merges_on_single_replica_time_threshold, 3 * 60 * 60, R"(
    When this setting has a value greater than zero only a single replica starts
    the merge immediately if merged part on shared storage and
    `allow_remote_fs_zero_copy_replication` is enabled.

    :::note
    Zero-copy replication is not ready for production
    Zero-copy replication is disabled by default in ClickHouse version 22.8 and
    higher.

    This feature is not recommended for production use.
    :::

    Possible values:
    - Any positive integer.
    )", 0) \
    DECLARE(Seconds, try_fetch_recompressed_part_timeout, 7200, R"(
    Timeout (in seconds) before starting merge with recompression. During this
    time ClickHouse tries to fetch recompressed part from replica which assigned
    this merge with recompression.

    Recompression works slow in most cases, so we don't start merge with
    recompression until this timeout and trying to fetch recompressed part from
    replica which assigned this merge with recompression.

    Possible values:
    - Any positive integer.
    )", 0) \
    DECLARE(Bool, always_fetch_merged_part, false, R"(
    If true, this replica never merges parts and always downloads merged parts
    from other replicas.

    Possible values:
    - true, false
    )", 0) \
    DECLARE(UInt64, number_of_partitions_to_consider_for_merge, 10, R"(
    Only available in ClickHouse Cloud. Up to top N partitions which we will
    consider for merge. Partitions picked in a random weighted way where weight
    is amount of data parts which can be merged in this partition.
    )", 0) \
    DECLARE(UInt64, max_suspicious_broken_parts, 100, R"(
    If the number of broken parts in a single partition exceeds the
    `max_suspicious_broken_parts` value, automatic deletion is denied.

    Possible values:
    - Any positive integer.
    )", 0) \
    DECLARE(UInt64, max_suspicious_broken_parts_bytes, 1ULL * 1024 * 1024 * 1024, R"(
    Max size of all broken parts, if more - deny automatic deletion.

    Possible values:
    - Any positive integer.
    )", 0) \
    DECLARE(UInt64, shared_merge_tree_max_suspicious_broken_parts, 0, R"(
    Max broken parts for SMT, if more - deny automatic detach.
    )", 0) \
    DECLARE(UInt64, shared_merge_tree_max_suspicious_broken_parts_bytes, 0, R"(
    Max size of all broken parts for SMT, if more - deny automatic detach.
    )", 0) \
    DECLARE(UInt64, max_files_to_modify_in_alter_columns, 75, R"(
    Do not apply ALTER if number of files for modification(deletion, addition)
    is greater than this setting.

    Possible values:

    - Any positive integer.

    Default value: 75
    )", 0) \
    DECLARE(UInt64, max_files_to_remove_in_alter_columns, 50, R"(
    Do not apply ALTER, if the number of files for deletion is greater than this
    setting.

    Possible values:
    - Any positive integer.
    )", 0) \
    DECLARE(Float, replicated_max_ratio_of_wrong_parts, 0.5, R"(
    If the ratio of wrong parts to total number of parts is less than this -
    allow to start.

    Possible values:
    - Float, 0.0 - 1.0
    )", 0) \
    DECLARE(Bool, replicated_can_become_leader, true, R"(
    If true, replicated tables replicas on this node will try to acquire
    leadership.

    Possible values:
    - `true`
    - `false`
    )", 0) \
    DECLARE(Seconds, zookeeper_session_expiration_check_period, 60, R"(
    ZooKeeper session expiration check period, in seconds.

    Possible values:
    - Any positive integer.
    )", 0) \
    DECLARE(Seconds, initialization_retry_period, 60, R"(
    Retry period for table initialization, in seconds.
    )", 0) \
    DECLARE(Bool, detach_old_local_parts_when_cloning_replica, true, R"(
    Do not remove old local parts when repairing lost replica.

    Possible values:
    - `true`
    - `false`
    )", 0) \
    DECLARE(Bool, detach_not_byte_identical_parts, false, R"(
    Enables or disables detaching a data part on a replica after a merge or a
    mutation, if it is not byte-identical to data parts on other replicas. If
    disabled, the data part is removed. Activate this setting if you want to
    analyze such parts later.

    The setting is applicable to `MergeTree` tables with enabled
    [data replication](/engines/table-engines/mergetree-family/replacingmergetree).

    Possible values:

    - `0` — Parts are removed.
    - `1` — Parts are detached.
    )", 0) \
    DECLARE(UInt64, max_replicated_fetches_network_bandwidth, 0, R"(
    Limits the maximum speed of data exchange over the network in bytes per
    second for [replicated](../../engines/table-engines/mergetree-family/replication.md)
    fetches. This setting is applied to a particular table, unlike the
    [`max_replicated_fetches_network_bandwidth_for_server`](/operations/settings/merge-tree-settings#max_replicated_fetches_network_bandwidth)
    setting, which is applied to the server.

    You can limit both server network and network for a particular table, but for
    this the value of the table-level setting should be less than server-level
    one. Otherwise the server considers only the
    `max_replicated_fetches_network_bandwidth_for_server` setting.

    The setting isn't followed perfectly accurately.

    Possible values:

    - Positive integer.
    - `0` — Unlimited.

    Default value: `0`.

    **Usage**

    Could be used for throttling speed when replicating data to add or replace
    new nodes.
    )", 0) \
    DECLARE(UInt64, max_replicated_sends_network_bandwidth, 0, R"(
    Limits the maximum speed of data exchange over the network in bytes per
    second for [replicated](/engines/table-engines/mergetree-family/replacingmergetree)
    sends. This setting is applied to a particular table, unlike the
    [`max_replicated_sends_network_bandwidth_for_server`](/operations/settings/merge-tree-settings#max_replicated_sends_network_bandwidth)
    setting, which is applied to the server.

    You can limit both server network and network for a particular table, but
    for this the value of the table-level setting should be less than
    server-level one. Otherwise the server considers only the
    `max_replicated_sends_network_bandwidth_for_server` setting.

    The setting isn't followed perfectly accurately.

    Possible values:

    - Positive integer.
    - `0` — Unlimited.

    **Usage**

    Could be used for throttling speed when replicating data to add or replace
    new nodes.
    )", 0) \
    DECLARE(Milliseconds, wait_for_unique_parts_send_before_shutdown_ms, 0, R"(
    Before shutdown table will wait for required amount time for unique parts
    (exist only on current replica) to be fetched by other replicas (0 means
    disabled).
    )", 0) \
    DECLARE(Float, fault_probability_before_part_commit, 0, R"(
    For testing. Do not change it.
    )", 0) \
    DECLARE(Float, fault_probability_after_part_commit, 0, R"(
    For testing. Do not change it.
    )", 0) \
    DECLARE(Bool, shared_merge_tree_disable_merges_and_mutations_assignment, false, R"(
    Stop merges assignment for shared merge tree. Only available in ClickHouse
    Cloud
    )", 0) \
    DECLARE(Bool, shared_merge_tree_enable_outdated_parts_check, true, R"(
    Enable outdated parts check. Only available in ClickHouse Cloud
    )", 0) \
    DECLARE(Float, shared_merge_tree_partitions_hint_ratio_to_reload_merge_pred_for_mutations, 0.5, R"(
    Will reload merge predicate in merge/mutate selecting task when <candidate
    partitions for mutations only (partitions that cannot be merged)>/<candidate
    partitions for mutations> ratio is higher than the setting. Only available
    in ClickHouse Cloud
    )", 0) \
    DECLARE(UInt64, shared_merge_tree_parts_load_batch_size, 32, R"(
    Amount of fetch parts metadata jobs to schedule at once. Only available in
    ClickHouse Cloud
    )", 0) \
    DECLARE(UInt64, shared_merge_tree_max_parts_update_leaders_in_total, 6, R"(
    Maximum number of parts update leaders. Only available in ClickHouse Cloud
    )", 0) \
    DECLARE(UInt64, shared_merge_tree_max_parts_update_leaders_per_az, 2, R"(
    Maximum number of parts update leaders. Only available in ClickHouse Cloud
    )", 0) \
    DECLARE(UInt64, shared_merge_tree_leader_update_period_seconds, 30, R"(
    Maximum period to recheck leadership for parts update. Only available in
    ClickHouse Cloud
    )", 0) \
    DECLARE(UInt64, shared_merge_tree_leader_update_period_random_add_seconds, 10, R"(
    Add uniformly distributed value from 0 to x seconds to
    shared_merge_tree_leader_update_period to avoid thundering
    herd effect. Only available in ClickHouse Cloud
    )", 0) \
    DECLARE(Bool, shared_merge_tree_read_virtual_parts_from_leader, true, R"(
    Read virtual parts from leader when possible. Only available in ClickHouse
    Cloud
    )", 0) \
    DECLARE(UInt64, shared_merge_tree_initial_parts_update_backoff_ms, 50, R"(
    Initial backoff for parts update. Only available in ClickHouse Cloud
    )", 0) \
    DECLARE(UInt64, shared_merge_tree_max_parts_update_backoff_ms, 5000, R"(
    Max backoff for parts update. Only available in ClickHouse Cloud
    )", 0) \
    DECLARE(UInt64, shared_merge_tree_interserver_http_connection_timeout_ms, 100, R"(
    Timeouts for interserver HTTP connection. Only available in ClickHouse Cloud
    )", 0) \
    DECLARE(UInt64, shared_merge_tree_interserver_http_timeout_ms, 10000, R"(
    Timeouts for interserver HTTP communication. Only available in ClickHouse
    Cloud
    )", 0) \
    DECLARE(UInt64, shared_merge_tree_max_replicas_for_parts_deletion, 10, R"(
    Max replicas which will participate in parts deletion (killer thread). Only
    available in ClickHouse Cloud
    )", 0) \
    DECLARE(UInt64, shared_merge_tree_max_replicas_to_merge_parts_for_each_parts_range, 5, R"(
    Max replicas which will try to assign potentially conflicting merges (allow
    to avoid redundant conflicts in merges assignment). 0 means disabled. Only
    available in ClickHouse Cloud
    )", 0) \
    DECLARE(Bool, shared_merge_tree_use_outdated_parts_compact_format, false, R"(
    Use compact format for outdated parts: reduces load to Keeper, improves
    outdated parts processing. Only available in ClickHouse Cloud
    )", 0) \
    DECLARE(Int64, shared_merge_tree_memo_ids_remove_timeout_seconds, 1800, R"(
    How long we store insert memoization ids to avoid wrong actions during
    insert retries. Only available in ClickHouse Cloud
    )", 0) \
    DECLARE(UInt64, shared_merge_tree_idle_parts_update_seconds, 3600, R"(
    Interval in seconds for parts update without being triggered by ZooKeeper
    watch in the shared merge tree. Only available in ClickHouse Cloud
    )", 0) \
    DECLARE(UInt64, shared_merge_tree_max_outdated_parts_to_process_at_once, 1000, R"(
    Maximum amount of outdated parts leader will try to confirm for removal at
    one HTTP request. Only available in ClickHouse Cloud.
    )", 0) \
    DECLARE(UInt64, shared_merge_tree_postpone_next_merge_for_locally_merged_parts_rows_threshold, 1000000, R"(
    Minimum size of part (in rows) to postpone assigning a next merge just after
    merging it locally. Only available in ClickHouse Cloud.
    )", 0) \
    DECLARE(UInt64, shared_merge_tree_postpone_next_merge_for_locally_merged_parts_ms, 0, R"(
    Time to keep a locally merged part without starting a new merge containing
    this part. Gives other replicas a chance fetch the part and start this merge.
    Only available in ClickHouse Cloud.
    )", 0) \
    DECLARE(UInt64, shared_merge_tree_range_for_merge_window_size, 10, R"(
    Time to keep a locally merged part without starting a new merge containing
    this part. Gives other replicas a chance fetch the part and start this merge.
    Only available in ClickHouse Cloud
    )", 0) \
    DECLARE(Bool, shared_merge_tree_use_too_many_parts_count_from_virtual_parts, 0, R"(
    If enabled too many parts counter will rely on shared data in Keeper, not on
    local replica state. Only available in ClickHouse Cloud
    )", 0) \
    DECLARE(Bool, shared_merge_tree_create_per_replica_metadata_nodes, true, R"(
    Enables creation of per-replica /metadata and /columns nodes in ZooKeeper.
    Only available in ClickHouse Cloud
    )", 0) \
    DECLARE(Bool, shared_merge_tree_use_metadata_hints_cache, true, R"(
    Enables requesting FS cache hints from in-memory
    cache on other replicas. Only available in ClickHouse Cloud
    )", 0) \
    DECLARE(Bool, shared_merge_tree_try_fetch_part_in_memory_data_from_replicas, false, R"(
    If enabled all the replicas try to fetch part in memory data (like primary
    key, partition info and so on) from other replicas where it already exists.
    )", 0) \
    DECLARE(Bool, allow_reduce_blocking_parts_task, true, R"(
    Background task which reduces blocking parts for shared merge tree tables.
    Only in ClickHouse Cloud
    )", 0) \
>>>>>>> c114ce10
    \
    /** Check delay of replicas settings. */ \
    DECLARE(UInt64, min_relative_delay_to_measure, 120, R"(
    Calculate relative replica delay only if absolute delay is not less that
    this value.
    )", 0) \
    DECLARE(UInt64, cleanup_delay_period, 30, R"(
    Minimum period to clean old queue logs, blocks hashes and parts.
    )", 0) \
    DECLARE(UInt64, max_cleanup_delay_period, 300, R"(
    Maximum period to clean old queue logs, blocks hashes and parts.
    )", 0) \
    DECLARE(UInt64, cleanup_delay_period_random_add, 10, R"(
    Add uniformly distributed value from 0 to x seconds to cleanup_delay_period
    to avoid thundering herd effect and subsequent DoS of ZooKeeper in case of
    very large number of tables.
    )", 0) \
    DECLARE(UInt64, cleanup_thread_preferred_points_per_iteration, 150, R"(
    Preferred batch size for background cleanup (points are abstract but 1 point
    is approximately equivalent to 1 inserted block).
    )", 0) \
    DECLARE(UInt64, cleanup_threads, 128, R"(
    Threads for cleanup of outdated threads. Only available in ClickHouse Cloud
    )", 0) \
    DECLARE(UInt64, min_relative_delay_to_close, 300, R"(
    Minimal delay from other replicas to close, stop serving
    requests and not return Ok during status check.
    )", 0) \
    DECLARE(UInt64, min_absolute_delay_to_close, 0, R"(
    Minimal absolute delay to close, stop serving requests and not
    return Ok during status check.
    )", 0) \
    DECLARE(UInt64, enable_vertical_merge_algorithm, 1, R"(
    Enable usage of Vertical merge algorithm.
    )", 0) \
    DECLARE(UInt64, vertical_merge_algorithm_min_rows_to_activate, 16 * 8192, R"(
    Minimal (approximate) sum of rows in
    merging parts to activate Vertical merge algorithm.
    )", 0) \
    DECLARE(UInt64, vertical_merge_algorithm_min_bytes_to_activate, 0, R"(
    Minimal (approximate) uncompressed size in bytes in merging parts to activate
    Vertical merge algorithm.
    )", 0) \
    DECLARE(UInt64, vertical_merge_algorithm_min_columns_to_activate, 11, R"(
    Minimal amount of non-PK columns to activate Vertical merge algorithm.
    )", 0) \
    DECLARE(Bool, vertical_merge_remote_filesystem_prefetch, true, R"(
    If true prefetching of data from remote filesystem is used for the next
    column during merge
    )", 0) \
    DECLARE(UInt64, max_postpone_time_for_failed_mutations_ms, 5ULL * 60 * 1000, R"(
    The maximum postpone time for failed mutations.
    )", 0) \
    \
    /** Compatibility settings */ \
    DECLARE(Bool, allow_suspicious_indices, false, R"(
    Reject primary/secondary indexes and sorting keys with identical expressions
    )", 0) \
    DECLARE(Bool, compatibility_allow_sampling_expression_not_in_primary_key, false, R"(
    Allow to create a table with sampling expression not in primary key. This is
    needed only to temporarily allow to run the server with wrong tables for
    backward compatibility.
    )", 0) \
    DECLARE(Bool, use_minimalistic_checksums_in_zookeeper, true, R"(
    Use small format (dozens bytes) for part checksums in ZooKeeper instead of
    ordinary ones (dozens KB). Before enabling check that all replicas support
    new format.
    )", 0) \
    DECLARE(Bool, use_minimalistic_part_header_in_zookeeper, true, R"(
    Storage method of the data parts headers in ZooKeeper. If enabled, ZooKeeper
    stores less data. For details, see [here](/operations/server-configuration-parameters/settings#use_minimalistic_part_header_in_zookeeper).
    )", 0) \
    DECLARE(UInt64, finished_mutations_to_keep, 100, R"(
    How many records about mutations that are done to keep. If zero, then keep
    all of them.
    )", 0) \
    DECLARE(UInt64, min_merge_bytes_to_use_direct_io, 10ULL * 1024 * 1024 * 1024, R"(
    The minimum data volume for merge operation that is required for using direct
    I/O access to the storage disk. When merging data parts, ClickHouse calculates
    the total storage volume of all the data to be merged. If the volume exceeds
    `min_merge_bytes_to_use_direct_io` bytes, ClickHouse reads and writes the
    data to the storage disk using the direct I/O interface (`O_DIRECT` option).
    If `min_merge_bytes_to_use_direct_io = 0`, then direct I/O is disabled.
    )", 0) \
    DECLARE(UInt64, index_granularity_bytes, 10 * 1024 * 1024, R"(
    Maximum size of data granules in bytes.

    To restrict the granule size only by number of rows, set to `0` (not recommended).
    )", 0) \
    DECLARE(UInt64, min_index_granularity_bytes, 1024, R"(
    Min allowed size of data granules in bytes.

    To provide a safeguard against accidentally creating tables with very low
    `index_granularity_bytes`.
    )", 1024) \
    DECLARE(Bool, use_const_adaptive_granularity, false, R"(
    Always use constant granularity for whole part. It allows to compress in
    memory values of index granularity. It can be useful in extremely large
    workloads with thin tables.
    )", 0) \
    DECLARE(Bool, enable_index_granularity_compression, true, R"(
    Compress in memory values of index granularity if it is possible
    )", 0) \
    DECLARE(Int64, merge_with_ttl_timeout, 3600 * 4, R"(
    Minimum delay in seconds before repeating a merge with delete TTL.
    )", 0) \
    DECLARE(Int64, merge_with_recompression_ttl_timeout, 3600 * 4, R"(
    Minimum delay in seconds before repeating a merge with recompression TTL.
    )", 0) \
    DECLARE(Bool, ttl_only_drop_parts, false, R"(
    Controls whether data parts are fully dropped in MergeTree tables when all
    rows in that part have expired according to their `TTL` settings.

    When `ttl_only_drop_parts` is disabled (by default), only the rows that have
    expired based on their TTL settings are removed.

    When `ttl_only_drop_parts` is enabled, the entire part is dropped if all
    rows in that part have expired according to their `TTL` settings.
    )", 0) \
    DECLARE(Bool, materialize_ttl_recalculate_only, false, R"(
    Only recalculate ttl info when MATERIALIZE TTL
    )", 0) \
    DECLARE(Bool, enable_mixed_granularity_parts, true, R"(
    Enables or disables transitioning to control the granule size with the
    `index_granularity_bytes` setting. Before version 19.11, there was only the
    `index_granularity` setting for restricting granule size. The
    `index_granularity_bytes` setting improves ClickHouse performance when
    selecting data from tables with big rows (tens and hundreds of megabytes).
    If you have tables with big rows, you can enable this setting for the tables
    to improve the efficiency of `SELECT` queries.
    )", 0) \
    DECLARE(UInt64, concurrent_part_removal_threshold, 100, R"(
    Activate concurrent part removal (see 'max_part_removal_threads') only if
    the number of inactive data parts is at least this.
    )", 0) \
    DECLARE(UInt64, zero_copy_concurrent_part_removal_max_split_times, 5, R"(
    Max recursion depth for splitting independent Outdated parts ranges into
    smaller subranges. Recommended not to change.
    )", 0) \
    DECLARE(Float, zero_copy_concurrent_part_removal_max_postpone_ratio, static_cast<Float32>(0.05), R"(
    Max percentage of top level parts to postpone removal in order to get
    smaller independent ranges. Recommended not to change.
    )", 0) \
    DECLARE(String, storage_policy, "default", R"(
    Name of storage disk policy
    )", 0) \
    DECLARE(String, disk, "", R"(
    Name of storage disk. Can be specified instead of storage policy.
    )", 0) \
    DECLARE(Bool, table_disk, false, R"(
    This is table disk, the path/endpoint should point to the table data, not to
    the database data. Can be set only for s3_plain/s3_plain_rewritable/web.
    )", 0) \
    DECLARE(Bool, allow_nullable_key, false, R"(
    Allow Nullable types as primary keys.
    )", 0) \
    DECLARE(Bool, remove_empty_parts, true, R"(
    Remove empty parts after they were pruned by TTL, mutation, or collapsing
    merge algorithm.
    )", 0) \
    DECLARE(Bool, assign_part_uuids, false, R"(
    When enabled, a unique part identifier will be assigned for every new part.
    Before enabling, check that all replicas support UUID version 4.
    )", 0) \
    DECLARE(Int64, max_partitions_to_read, -1, R"(
    Limits the maximum number of partitions that can be accessed in one query.

    The setting value specified when the table is created can be overridden via
    query-level setting.

    Possible values:
    - Any positive integer.

    You can also specify a query complexity setting [max_partitions_to_read](query-complexity#max-partitions-to-read)
    at a query / session / profile level.
    )", 0) \
    DECLARE(UInt64, max_concurrent_queries, 0, R"(
    Max number of concurrently executed queries related to the MergeTree table.
    Queries will still be limited by other `max_concurrent_queries` settings.

    Possible values:
    - Positive integer.
    - `0` — No limit.

    Default value: `0` (no limit).

    **Example**

    ```xml
    <max_concurrent_queries>50</max_concurrent_queries>
    ```
    )", 0) \
    DECLARE(UInt64, min_marks_to_honor_max_concurrent_queries, 0, R"(
    The minimal number of marks read by the query for applying the [max_concurrent_queries](#max-concurrent-queries)
    setting.

    :::note
    Queries will still be limited by other `max_concurrent_queries` settings.
    :::

    Possible values:
    - Positive integer.
    - `0` — Disabled (`max_concurrent_queries` limit applied to no queries).

    **Example**

    ```xml
    <min_marks_to_honor_max_concurrent_queries>10</min_marks_to_honor_max_concurrent_queries>
    ```
    )", 0) \
    DECLARE(UInt64, min_bytes_to_rebalance_partition_over_jbod, 0, R"(
    Sets minimal amount of bytes to enable balancing when distributing new big
    parts over volume disks [JBOD](https://en.wikipedia.org/wiki/Non-RAID_drive_architectures).

    Possible values:

    - Positive integer.
    - `0` — Balancing is disabled.

    **Usage**

    The value of the `min_bytes_to_rebalance_partition_over_jbod` setting should
    not be less than the value of the
    [max_bytes_to_merge_at_max_space_in_pool](/operations/settings/merge-tree-settings#max-bytes-to-merge-at-max-space-in-pool)
    / 1024. Otherwise, ClickHouse throws an exception.
    )", 0) \
    DECLARE(Bool, check_sample_column_is_correct, true, R"(
    Enables the check at table creation, that the data type of a column for s
    ampling or sampling expression is correct. The data type must be one of unsigned
    [integer types](/sql-reference/data-types/int-uint): `UInt8`, `UInt16`,
    `UInt32`, `UInt64`.

    Possible values:
    - `true`  — The check is enabled.
    - `false` — The check is disabled at table creation.

    Default value: `true`.

    By default, the ClickHouse server checks at table creation the data type of
    a column for sampling or sampling expression. If you already have tables with
    incorrect sampling expression and do not want the server to raise an exception
    during startup, set `check_sample_column_is_correct` to `false`.
    )", 0) \
    DECLARE(Bool, allow_vertical_merges_from_compact_to_wide_parts, true, R"(
    Allows vertical merges from compact to wide parts. This settings must have
    the same value on all replicas.
    )", 0) \
    DECLARE(Bool, enable_the_endpoint_id_with_zookeeper_name_prefix, false, R"(
    Enable the endpoint id with zookeeper name prefix for the replicated merge
    tree table.
    )", 0) \
    DECLARE(UInt64, zero_copy_merge_mutation_min_parts_size_sleep_no_scale_before_lock, 0, R"(
    If zero copy replication is enabled sleep random amount of time up to 500ms
    before trying to lock for merge or mutation.
    )", 0) \
    DECLARE(UInt64, zero_copy_merge_mutation_min_parts_size_sleep_before_lock, 1ULL * 1024 * 1024 * 1024, R"(
    If zero copy replication is enabled sleep random amount of time before trying
    to lock depending on parts size for merge or mutation
    )", 0) \
    DECLARE(Bool, allow_floating_point_partition_key, false, R"(
    Enables to allow floating-point number as a partition key.

    Possible values:
    - `0` — Floating-point partition key not allowed.
    - `1` — Floating-point partition key allowed.
    )", 0) \
    DECLARE(UInt64, sleep_before_loading_outdated_parts_ms, 0, R"(
    For testing. Do not change it.
    )", 0) \
    DECLARE(Bool, always_use_copy_instead_of_hardlinks, false, R"(
    Always copy data instead of hardlinking during mutations/replaces/detaches
    and so on.
    )", 0) \
    DECLARE(Bool, disable_freeze_partition_for_zero_copy_replication, true, R"(
    Disable FREEZE PARTITION query for zero copy replication.
    )", 0) \
    DECLARE(Bool, disable_detach_partition_for_zero_copy_replication, true, R"(
    Disable DETACH PARTITION query for zero copy replication.
    )", 0) \
    DECLARE(Bool, disable_fetch_partition_for_zero_copy_replication, true, R"(
    Disable FETCH PARTITION query for zero copy replication.
    )", 0) \
    DECLARE(Bool, enable_block_number_column, false, R"(
    Enable persisting column _block_number for each row.
    )", 0) ALIAS(allow_experimental_block_number_column) \
    DECLARE(Bool, enable_block_offset_column, false, R"(
    Persists virtual column `_block_number` on merges.
    )", 0) \
    DECLARE(Bool, add_minmax_index_for_numeric_columns, false, R"(
    When enabled, min-max (skipping) indices are added for all numeric columns
    of the table.
    )", 0) \
    DECLARE(Bool, add_minmax_index_for_string_columns, false, R"(
    When enabled, min-max (skipping) indices are added for all string columns of
    the table.
    )", 0) \
    \
    /** Experimental/work in progress feature. Unsafe for production. */ \
    DECLARE(UInt64, part_moves_between_shards_enable, 0, R"(
    Experimental/Incomplete feature to move parts between shards. Does not take
    into account sharding expressions.
    )", EXPERIMENTAL) \
    DECLARE(UInt64, part_moves_between_shards_delay_seconds, 30, R"(
    Time to wait before/after moving parts between shards.
    )", EXPERIMENTAL) \
    DECLARE(Bool, allow_remote_fs_zero_copy_replication, default_allow_remote_fs_zero_copy_replication, R"(
    Don't use this setting in production, because it is not ready.
    )", BETA) \
    DECLARE(String, remote_fs_zero_copy_zookeeper_path, "/clickhouse/zero_copy", R"(
    ZooKeeper path for zero-copy table-independent info.
    )", EXPERIMENTAL) \
    DECLARE(Bool, remote_fs_zero_copy_path_compatible_mode, false, R"(
    Run zero-copy in compatible mode during conversion process.
    )", EXPERIMENTAL) \
    DECLARE(Bool, force_read_through_cache_for_merges, false, R"(
    Force read-through filesystem cache for merges
    )", EXPERIMENTAL) \
    DECLARE(Bool, cache_populated_by_fetch, false, R"(
    :::note
    This setting applies only to ClickHouse Cloud.
    :::

    When `cache_populated_by_fetch` is disabled (the default setting), new data
    parts are loaded into the cache only when a query is run that requires those
    parts.

    If enabled, `cache_populated_by_fetch` will instead cause all nodes to load
    new data parts from storage into their cache without requiring a query to
    trigger such an action.

    **See Also**

    - [ignore_cold_parts_seconds](/operations/settings/settings#ignore_cold_parts_seconds)
    - [prefer_warmed_unmerged_parts_seconds](/operations/settings/settings#prefer_warmed_unmerged_parts_seconds)
    - [cache_warmer_threads](/operations/settings/settings#cache_warmer_threads)
    )", 0) \
    DECLARE(Bool, allow_experimental_replacing_merge_with_cleanup, false, R"(
    Allow experimental CLEANUP merges for ReplacingMergeTree with `is_deleted`
    column. When enabled, allows using `OPTIMIZE ... FINAL CLEANUP` to manually
    merge all parts in a partition down to a single part and removing any
    deleted rows.

    Also allows enabling such merges to happen automatically in the background
    with settings `min_age_to_force_merge_seconds`,
    `min_age_to_force_merge_on_partition_only` and
    `enable_replacing_merge_with_cleanup_for_min_age_to_force_merge`.
    )", EXPERIMENTAL) \
    DECLARE(Bool, enable_replacing_merge_with_cleanup_for_min_age_to_force_merge, false, R"(
    Whether to use CLEANUP merges for ReplacingMergeTree when merging partitions
    down to a single part. Requires `allow_experimental_replacing_merge_with_cleanup`,
    `min_age_to_force_merge_seconds` and `min_age_to_force_merge_on_partition_only`
    to be enabled.

    Possible values:
    - `true`
    - `false`
    )", EXPERIMENTAL) \
    DECLARE(Bool, allow_experimental_reverse_key, false, R"(
    Enables support for descending sort order in MergeTree sorting keys. This
    setting is particularly useful for time series analysis and Top-N queries,
    allowing data to be stored in reverse chronological order to optimize query
    performance.

    With `allow_experimental_reverse_key` enabled, you can define descending sort
    orders within the `ORDER BY` clause of a MergeTree table. This enables the
    use of more efficient `ReadInOrder` optimizations instead of `ReadInReverseOrder`
    for descending queries.

    **Example**

    ```sql
    CREATE TABLE example
    (
    time DateTime,
    key Int32,
    value String
    ) ENGINE = MergeTree
    ORDER BY (time DESC, key)  -- Descending order on 'time' field
    SETTINGS allow_experimental_reverse_key = 1;

    SELECT * FROM example WHERE key = 'xxx' ORDER BY time DESC LIMIT 10;
    ```

    By using `ORDER BY time DESC` in the query, `ReadInOrder` is applied.

    **Default Value:** false
    )", EXPERIMENTAL) \
    DECLARE(Bool, notify_newest_block_number, false, R"(
    Notify newest block number to SharedJoin or SharedSet. Only in ClickHouse Cloud.
    )", EXPERIMENTAL) \
    DECLARE(Bool, shared_merge_tree_enable_keeper_parts_extra_data, false, R"(
    Enables writing attributes into virtual parts and committing blocks in keeper
    )", EXPERIMENTAL) \
    \
    /** Compress marks and primary key. */ \
    DECLARE(Bool, compress_marks, true, R"(
    Marks support compression, reduce mark file size and speed up network
    transmission.
    )", 0) \
    DECLARE(Bool, compress_primary_key, true, R"(
    Primary key support compression, reduce primary key file size and speed up
    network transmission.
    )", 0) \
    DECLARE(String, marks_compression_codec, "ZSTD(3)", R"(
    Compression encoding used by marks, marks are small enough and cached, so
    the default compression is ZSTD(3).
    )", 0) \
    DECLARE(String, primary_key_compression_codec, "ZSTD(3)", R"(
    Compression encoding used by primary, primary key is small enough and cached,
    so the default compression is ZSTD(3).
    )", 0) \
    DECLARE(UInt64, marks_compress_block_size, 65536, R"(
    Mark compress block size, the actual size of the block to compress.
    )", 0) \
    DECLARE(UInt64, primary_key_compress_block_size, 65536, R"(
    Primary compress block size, the actual size of the block to compress.
    )", 0) \
    DECLARE(Bool, primary_key_lazy_load, true, R"(Load primary key in memory on
    first use instead of on table initialization. This can save memory in the
    presence of a large number of tables.
    )", 0) \
    DECLARE(Float, primary_key_ratio_of_unique_prefix_values_to_skip_suffix_columns, 0.9f, R"(
    If the value of a column of the primary key in data part changes at least in
    this ratio of times, skip loading next columns in memory. This allows to save
    memory usage by not loading useless columns of the primary key.
    )", 0) \
    DECLARE(Bool, use_primary_key_cache, false, R"(Use cache for primary index
    instead of saving all indexes in memory. Can be useful for very large tables
    )", 0) \
    DECLARE(Bool, prewarm_primary_key_cache, false, R"(If true primary index
    cache will be prewarmed by saving marks to mark cache on inserts, merges,
    fetches and on startup of server
    )", 0) \
    DECLARE(Bool, prewarm_mark_cache, false, R"(If true mark cache will be
    prewarmed by saving marks to mark cache on inserts, merges, fetches and on
    startup of server
    )", 0) \
    DECLARE(String, columns_to_prewarm_mark_cache, "", R"(
    List of columns to prewarm mark cache for (if enabled). Empty means all columns
    )", 0) \
    DECLARE(UInt64, min_bytes_to_prewarm_caches, 0, R"(
    Minimal size (uncompressed bytes) to prewarm mark cache and primary index cache
    for new parts
    )", 0) \
    /** Projection settings. */ \
    DECLARE(UInt64, max_projections, 25, R"(
    The maximum number of merge tree projections.
    )", 0) \
    DECLARE(LightweightMutationProjectionMode, lightweight_mutation_projection_mode, LightweightMutationProjectionMode::THROW, R"(
    By default, lightweight delete `DELETE` does not work for tables with
    projections. This is because rows in a projection may be affected by a
    `DELETE` operation. So the default value would be `throw`. However, this
    option can change the behavior. With the value either `drop` or `rebuild`,
    deletes will work with projections. `drop` would delete the projection so it
    might be fast in the current query as projection gets deleted but slow in
    future queries as no projection attached. `rebuild` would rebuild the
    projection which might affect the performance of the current query, but
    might speedup for future queries. A good thing is that these options would
    only work in the part level, which means projections in the part that don't
    get touched would stay intact instead of triggering any action like
    drop or rebuild.

    Possible values:
    - `throw`
    - `drop`
    - `rebuild`
    )", 0) \
    DECLARE(DeduplicateMergeProjectionMode, deduplicate_merge_projection_mode, DeduplicateMergeProjectionMode::THROW, R"(
    Whether to allow create projection for the table with non-classic MergeTree,
    that is not (Replicated, Shared) MergeTree. Ignore option is purely for
    compatibility which might result in incorrect answer. Otherwise, if allowed,
    what is the action when merge projections, either drop or rebuild. So classic
    MergeTree would ignore this setting. It also controls `OPTIMIZE DEDUPLICATE`
    as well, but has effect on all MergeTree family members. Similar to the
    option `lightweight_mutation_projection_mode`, it is also part level.

    Possible values:
    - `ignore`
    - `throw`
    - `drop`
    - `rebuild`
    )", 0) \
    /** Part loading settings. */           \
    DECLARE(Bool, columns_and_secondary_indices_sizes_lazy_calculation, true, R"(
    Calculate columns and secondary indices sizes lazily on first request instead
    of on table initialization.
    )", 0) \

#define MAKE_OBSOLETE_MERGE_TREE_SETTING(M, TYPE, NAME, DEFAULT) \
    M(TYPE, NAME, DEFAULT, "Obsolete setting, does nothing.", SettingsTierType::OBSOLETE)

#define OBSOLETE_MERGE_TREE_SETTINGS(M, ALIAS) \
    /** Obsolete settings that do nothing but left for compatibility reasons. */ \
    MAKE_OBSOLETE_MERGE_TREE_SETTING(M, UInt64, min_relative_delay_to_yield_leadership, 120) \
    MAKE_OBSOLETE_MERGE_TREE_SETTING(M, UInt64, check_delay_period, 60) \
    MAKE_OBSOLETE_MERGE_TREE_SETTING(M, UInt64, replicated_max_parallel_sends, 0) \
    MAKE_OBSOLETE_MERGE_TREE_SETTING(M, UInt64, replicated_max_parallel_sends_for_table, 0) \
    MAKE_OBSOLETE_MERGE_TREE_SETTING(M, UInt64, replicated_max_parallel_fetches, 0) \
    MAKE_OBSOLETE_MERGE_TREE_SETTING(M, UInt64, replicated_max_parallel_fetches_for_table, 0) \
    MAKE_OBSOLETE_MERGE_TREE_SETTING(M, Bool, write_final_mark, true) \
    MAKE_OBSOLETE_MERGE_TREE_SETTING(M, UInt64, min_bytes_for_compact_part, 0) \
    MAKE_OBSOLETE_MERGE_TREE_SETTING(M, UInt64, min_rows_for_compact_part, 0) \
    MAKE_OBSOLETE_MERGE_TREE_SETTING(M, Bool, in_memory_parts_enable_wal, true) \
    MAKE_OBSOLETE_MERGE_TREE_SETTING(M, UInt64, write_ahead_log_max_bytes, 1024 * 1024 * 1024) \
    MAKE_OBSOLETE_MERGE_TREE_SETTING(M, UInt64, write_ahead_log_bytes_to_fsync, 100ULL * 1024 * 1024) \
    MAKE_OBSOLETE_MERGE_TREE_SETTING(M, UInt64, write_ahead_log_interval_ms_to_fsync, 100) \
    MAKE_OBSOLETE_MERGE_TREE_SETTING(M, Bool, in_memory_parts_insert_sync, false) \
    MAKE_OBSOLETE_MERGE_TREE_SETTING(M, MaxThreads, max_part_loading_threads, 0) \
    MAKE_OBSOLETE_MERGE_TREE_SETTING(M, MaxThreads, max_part_removal_threads, 0) \
    MAKE_OBSOLETE_MERGE_TREE_SETTING(M, Bool, use_metadata_cache, false) \
    MAKE_OBSOLETE_MERGE_TREE_SETTING(M, UInt64, merge_tree_enable_clear_old_broken_detached, 0) \
    MAKE_OBSOLETE_MERGE_TREE_SETTING(M, UInt64, merge_tree_clear_old_broken_detached_parts_ttl_timeout_seconds, 1ULL * 3600 * 24 * 30) \
    MAKE_OBSOLETE_MERGE_TREE_SETTING(M, Seconds, replicated_fetches_http_connection_timeout, 0) \
    MAKE_OBSOLETE_MERGE_TREE_SETTING(M, Seconds, replicated_fetches_http_send_timeout, 0) \
    MAKE_OBSOLETE_MERGE_TREE_SETTING(M, Seconds, replicated_fetches_http_receive_timeout, 0) \
    MAKE_OBSOLETE_MERGE_TREE_SETTING(M, UInt64, replicated_max_parallel_fetches_for_host, DEFAULT_COUNT_OF_HTTP_CONNECTIONS_PER_ENDPOINT) \
    MAKE_OBSOLETE_MERGE_TREE_SETTING(M, CleanDeletedRows, clean_deleted_rows, CleanDeletedRows::Never) \
    MAKE_OBSOLETE_MERGE_TREE_SETTING(M, UInt64, kill_delay_period, 30) \
    MAKE_OBSOLETE_MERGE_TREE_SETTING(M, UInt64, kill_delay_period_random_add, 10) \
    MAKE_OBSOLETE_MERGE_TREE_SETTING(M, UInt64, kill_threads, 128) \

    /// Settings that should not change after the creation of a table.
    /// NOLINTNEXTLINE
#define APPLY_FOR_IMMUTABLE_MERGE_TREE_SETTINGS(MACRO) \
    MACRO(index_granularity)                           \

#define LIST_OF_MERGE_TREE_SETTINGS(M, ALIAS) \
    MERGE_TREE_SETTINGS(M, ALIAS)             \
    OBSOLETE_MERGE_TREE_SETTINGS(M, ALIAS)

// clang-format on

DECLARE_SETTINGS_TRAITS(MergeTreeSettingsTraits, LIST_OF_MERGE_TREE_SETTINGS)

/** Settings for the MergeTree family of engines.
  * Could be loaded from config or from a CREATE TABLE query (SETTINGS clause).
  */
struct MergeTreeSettingsImpl : public BaseSettings<MergeTreeSettingsTraits>
{
    /// NOTE: will rewrite the AST to add immutable settings.
    void loadFromQuery(ASTStorage & storage_def, ContextPtr context, bool is_attach);

    /// Check that the values are sane taking also query-level settings into account.
    void sanityCheck(size_t background_pool_tasks, bool allow_experimental, bool allow_beta) const;
};

static void validateTableDisk(const DiskPtr & disk)
{
    if (!disk)
        throw Exception(ErrorCodes::BAD_ARGUMENTS, "MergeTree settings `table_disk` requires `disk` setting.");
    const auto * disk_object_storage = dynamic_cast<const DiskObjectStorage *>(disk.get());
    if (!disk_object_storage)
        throw Exception(ErrorCodes::BAD_ARGUMENTS, "MergeTree settings `table_disk` is not supported for non-ObjectStorage disks");
    if (!(disk_object_storage->isReadOnly() || disk_object_storage->isPlain()))
        throw Exception(ErrorCodes::BAD_ARGUMENTS, "MergeTree settings `table_disk` is not supported for {}", disk_object_storage->getStructure());
}

IMPLEMENT_SETTINGS_TRAITS(MergeTreeSettingsTraits, LIST_OF_MERGE_TREE_SETTINGS)

void MergeTreeSettingsImpl::loadFromQuery(ASTStorage & storage_def, ContextPtr context, bool is_attach)
{
    if (storage_def.settings)
    {
        try
        {
            bool found_disk_setting = false;
            bool found_storage_policy_setting = false;
            bool table_disk = false;
            DiskPtr disk;

            auto changes = storage_def.settings->changes;
            for (auto & [name, value] : changes)
            {
                CustomType custom;
                if (name == "disk")
                {
                    ASTPtr value_as_custom_ast = nullptr;
                    if (value.tryGet<CustomType>(custom) && 0 == strcmp(custom.getTypeName(), "AST"))
                        value_as_custom_ast = dynamic_cast<const FieldFromASTImpl &>(custom.getImpl()).ast;

                    if (value_as_custom_ast && isDiskFunction(value_as_custom_ast))
                    {
                        auto disk_name = DiskFromAST::createCustomDisk(value_as_custom_ast, context, is_attach);
                        LOG_DEBUG(getLogger("MergeTreeSettings"), "Created custom disk {}", disk_name);
                        value = disk_name;
                    }
                    else
                    {
                        DiskFromAST::ensureDiskIsNotCustom(value.safeGet<String>(), context);
                    }
                    disk = context->getDisk(value.safeGet<String>());

                    if (has("storage_policy"))
                        resetToDefault("storage_policy");

                    found_disk_setting = true;
                }
                else if (name == "storage_policy")
                    found_storage_policy_setting = true;
                else if (name == "table_disk")
                    table_disk = value.safeGet<bool>();

                if (!is_attach && found_disk_setting && found_storage_policy_setting)
                {
                    throw Exception(
                        ErrorCodes::BAD_ARGUMENTS,
                        "MergeTree settings `storage_policy` and `disk` cannot be specified at the same time");
                }

            }

            if (table_disk)
                validateTableDisk(disk);

            applyChanges(changes);
        }
        catch (Exception & e)
        {
            if (e.code() == ErrorCodes::UNKNOWN_SETTING)
                e.addMessage("for storage " + storage_def.engine->name);
            throw;
        }
    }
    else
    {
        auto settings_ast = std::make_shared<ASTSetQuery>();
        settings_ast->is_standalone = false;
        storage_def.set(storage_def.settings, settings_ast);
    }

    SettingsChanges & changes = storage_def.settings->changes;

#define ADD_IF_ABSENT(NAME)                                                                                   \
    if (std::find_if(changes.begin(), changes.end(),                                                          \
                  [](const SettingChange & c) { return c.name == #NAME; })                                    \
            == changes.end())                                                                                 \
        changes.push_back(SettingChange{#NAME, (NAME).value});

    APPLY_FOR_IMMUTABLE_MERGE_TREE_SETTINGS(ADD_IF_ABSENT)
#undef ADD_IF_ABSENT
}

void MergeTreeSettingsImpl::sanityCheck(size_t background_pool_tasks, bool allow_experimental, bool allow_beta) const
{
    if (!allow_experimental || !allow_beta)
    {
        for (const auto & setting : all())
        {
            if (!setting.isValueChanged())
                continue;

            auto tier = setting.getTier();
            if (!allow_experimental && tier == EXPERIMENTAL)
            {
                throw Exception(
                    ErrorCodes::READONLY,
                    "Cannot modify setting '{}'. Changes to EXPERIMENTAL settings are disabled in the server config "
                    "('allow_feature_tier')",
                    setting.getName());
            }
            if (!allow_beta && tier == BETA)
            {
                throw Exception(
                    ErrorCodes::READONLY,
                    "Cannot modify setting '{}'. Changes to BETA settings are disabled in the server config ('allow_feature_tier')",
                    setting.getName());
            }
        }
    }


    if (number_of_free_entries_in_pool_to_execute_mutation > background_pool_tasks)
    {
        throw Exception(ErrorCodes::BAD_ARGUMENTS, "The value of 'number_of_free_entries_in_pool_to_execute_mutation' setting"
            " ({}) (default values are defined in <merge_tree> section of config.xml"
            " or the value can be specified per table in SETTINGS section of CREATE TABLE query)"
            " is greater than the value of 'background_pool_size'*'background_merges_mutations_concurrency_ratio'"
            " ({}) (the value is defined in users.xml for default profile)."
            " This indicates incorrect configuration because mutations cannot work with these settings.",
            number_of_free_entries_in_pool_to_execute_mutation.value,
            background_pool_tasks);
    }

    if (number_of_free_entries_in_pool_to_lower_max_size_of_merge > background_pool_tasks)
    {
        throw Exception(ErrorCodes::BAD_ARGUMENTS, "The value of 'number_of_free_entries_in_pool_to_lower_max_size_of_merge' setting"
            " ({}) (default values are defined in <merge_tree> section of config.xml"
            " or the value can be specified per table in SETTINGS section of CREATE TABLE query)"
            " is greater than the value of 'background_pool_size'*'background_merges_mutations_concurrency_ratio'"
            " ({}) (the value is defined in users.xml for default profile)."
            " This indicates incorrect configuration because the maximum size of merge will be always lowered.",
            number_of_free_entries_in_pool_to_lower_max_size_of_merge.value,
            background_pool_tasks);
    }

    if (number_of_free_entries_in_pool_to_execute_optimize_entire_partition > background_pool_tasks)
    {
        throw Exception(ErrorCodes::BAD_ARGUMENTS, "The value of 'number_of_free_entries_in_pool_to_execute_optimize_entire_partition' setting"
            " ({}) (default values are defined in <merge_tree> section of config.xml"
            " or the value can be specified per table in SETTINGS section of CREATE TABLE query)"
            " is greater than the value of 'background_pool_size'*'background_merges_mutations_concurrency_ratio'"
            " ({}) (the value is defined in users.xml for default profile)."
            " This indicates incorrect configuration because the maximum size of merge will be always lowered.",
            number_of_free_entries_in_pool_to_execute_optimize_entire_partition.value,
            background_pool_tasks);
    }

    // Zero index_granularity is nonsensical.
    if (index_granularity < 1)
    {
        throw Exception(
            ErrorCodes::BAD_ARGUMENTS,
            "index_granularity: value {} makes no sense",
            index_granularity.value);
    }

    // The min_index_granularity_bytes value is 1024 b and index_granularity_bytes is 10 mb by default.
    // If index_granularity_bytes is not disabled i.e > 0 b, then always ensure that it's greater than
    // min_index_granularity_bytes. This is mainly a safeguard against accidents whereby a really low
    // index_granularity_bytes SETTING of 1b can create really large parts with large marks.
    if (index_granularity_bytes > 0 && index_granularity_bytes < min_index_granularity_bytes)
    {
        throw Exception(
            ErrorCodes::BAD_ARGUMENTS,
            "index_granularity_bytes: {} is lower than specified min_index_granularity_bytes: {}",
            index_granularity_bytes.value,
            min_index_granularity_bytes.value);
    }

    // If min_bytes_to_rebalance_partition_over_jbod is not disabled i.e > 0 b, then always ensure that
    // it's not less than min_bytes_to_rebalance_partition_over_jbod. This is a safeguard to avoid tiny
    // parts to participate JBOD balancer which will slow down the merge process.
    if (min_bytes_to_rebalance_partition_over_jbod > 0
        && min_bytes_to_rebalance_partition_over_jbod < max_bytes_to_merge_at_max_space_in_pool / 1024)
    {
        throw Exception(
            ErrorCodes::BAD_ARGUMENTS,
            "min_bytes_to_rebalance_partition_over_jbod: {} is lower than specified max_bytes_to_merge_at_max_space_in_pool / 1024: {}",
            min_bytes_to_rebalance_partition_over_jbod.value,
            max_bytes_to_merge_at_max_space_in_pool / 1024);
    }

    if (max_cleanup_delay_period < cleanup_delay_period)
    {
        throw Exception(
            ErrorCodes::BAD_ARGUMENTS,
            "The value of max_cleanup_delay_period setting ({}) must be greater than the value of cleanup_delay_period setting ({})",
            max_cleanup_delay_period.value, cleanup_delay_period.value);
    }

    if (max_merge_selecting_sleep_ms < merge_selecting_sleep_ms)
    {
        throw Exception(
            ErrorCodes::BAD_ARGUMENTS,
            "The value of max_merge_selecting_sleep_ms setting ({}) must be greater than the value of merge_selecting_sleep_ms setting ({})",
            max_merge_selecting_sleep_ms.value, merge_selecting_sleep_ms.value);
    }

    if (merge_selecting_sleep_slowdown_factor < 1.f)
    {
        throw Exception(
            ErrorCodes::BAD_ARGUMENTS,
            "The value of merge_selecting_sleep_slowdown_factor setting ({}) cannot be less than 1.0",
            merge_selecting_sleep_slowdown_factor.value);
    }

    if (zero_copy_merge_mutation_min_parts_size_sleep_before_lock != 0
        && zero_copy_merge_mutation_min_parts_size_sleep_before_lock < zero_copy_merge_mutation_min_parts_size_sleep_no_scale_before_lock)
    {
        throw Exception(
                ErrorCodes::BAD_ARGUMENTS,
                "The value of zero_copy_merge_mutation_min_parts_size_sleep_before_lock setting ({}) cannot be less than"
                " the value of zero_copy_merge_mutation_min_parts_size_sleep_no_scale_before_lock ({})",
                zero_copy_merge_mutation_min_parts_size_sleep_before_lock.value,
                zero_copy_merge_mutation_min_parts_size_sleep_no_scale_before_lock.value);
    }
}

void MergeTreeColumnSettings::validate(const SettingsChanges & changes)
{
    static const MergeTreeSettings merge_tree_settings;
    static const std::set<String> allowed_column_level_settings =
    {
        "min_compress_block_size",
        "max_compress_block_size"
    };

    for (const auto & change : changes)
    {
        if (!allowed_column_level_settings.contains(change.name))
            throw Exception(
                ErrorCodes::UNKNOWN_SETTING,
                "Setting {} is unknown or not supported at column level, supported settings: {}",
                change.name,
                fmt::join(allowed_column_level_settings, ", "));
        MergeTreeSettingsImpl::checkCanSet(change.name, change.value);
    }
}

#define INITIALIZE_SETTING_EXTERN(TYPE, NAME, DEFAULT, DESCRIPTION, FLAGS) MergeTreeSettings##TYPE NAME = &MergeTreeSettingsImpl ::NAME;

namespace MergeTreeSetting
{
    LIST_OF_MERGE_TREE_SETTINGS(INITIALIZE_SETTING_EXTERN, SKIP_ALIAS)  /// NOLINT(misc-use-internal-linkage)
}

#undef INITIALIZE_SETTING_EXTERN

MergeTreeSettings::MergeTreeSettings() : impl(std::make_unique<MergeTreeSettingsImpl>())
{
}

MergeTreeSettings::MergeTreeSettings(const MergeTreeSettings & settings) : impl(std::make_unique<MergeTreeSettingsImpl>(*settings.impl))
{
}

MergeTreeSettings::MergeTreeSettings(MergeTreeSettings && settings) noexcept
    : impl(std::make_unique<MergeTreeSettingsImpl>(std::move(*settings.impl)))
{
}

MergeTreeSettings::~MergeTreeSettings() = default;

MERGETREE_SETTINGS_SUPPORTED_TYPES(MergeTreeSettings, IMPLEMENT_SETTING_SUBSCRIPT_OPERATOR)

bool MergeTreeSettings::has(std::string_view name) const
{
    return impl->has(name);
}

bool MergeTreeSettings::tryGet(std::string_view name, Field & value) const
{
    return impl->tryGet(name, value);
}

Field MergeTreeSettings::get(std::string_view name) const
{
    return impl->get(name);
}

void MergeTreeSettings::set(std::string_view name, const Field & value)
{
    impl->set(name, value);
}

SettingsChanges MergeTreeSettings::changes() const
{
    return impl->changes();
}

void MergeTreeSettings::applyChanges(const SettingsChanges & changes)
{
    impl->applyChanges(changes);
}

void MergeTreeSettings::applyChange(const SettingChange & change)
{
    impl->applyChange(change);
}

void MergeTreeSettings::applyCompatibilitySetting(const String & compatibility_value)
{
    /// If setting value is empty, we don't need to change settings
    if (compatibility_value.empty())
        return;

    ClickHouseVersion version(compatibility_value);
    const auto & settings_changes_history = getMergeTreeSettingsChangesHistory();
    /// Iterate through ClickHouse version in descending order and apply reversed
    /// changes for each version that is higher that version from compatibility setting
    for (auto it = settings_changes_history.rbegin(); it != settings_changes_history.rend(); ++it)
    {
        if (version >= it->first)
            break;

        /// Apply reversed changes from this version.
        for (const auto & change : it->second)
        {
            /// In case the alias is being used (e.g. use enable_analyzer) we must change the original setting
            auto final_name = MergeTreeSettingsTraits::resolveName(change.name);
            if (get(final_name) != change.previous_value)
                set(final_name, change.previous_value);
        }
    }
}

std::vector<std::string_view> MergeTreeSettings::getAllRegisteredNames() const
{
    std::vector<std::string_view> setting_names;
    for (const auto & setting : impl->all())
    {
        setting_names.emplace_back(setting.getName());
    }
    return setting_names;
}

void MergeTreeSettings::loadFromQuery(ASTStorage & storage_def, ContextPtr context, bool is_attach)
{
    impl->loadFromQuery(storage_def, context, is_attach);
}

void MergeTreeSettings::loadFromConfig(const String & config_elem, const Poco::Util::AbstractConfiguration & config)
{
    if (!config.has(config_elem))
        return;

    Poco::Util::AbstractConfiguration::Keys config_keys;
    config.keys(config_elem, config_keys);

    try
    {
        for (const String & key : config_keys)
            impl->set(key, config.getString(config_elem + "." + key));
    }
    catch (Exception & e)
    {
        if (e.code() == ErrorCodes::UNKNOWN_SETTING)
            e.addMessage("in MergeTree config");
        throw;
    }
}

bool MergeTreeSettings::needSyncPart(size_t input_rows, size_t input_bytes) const
{
    return (
        (impl->min_rows_to_fsync_after_merge && input_rows >= impl->min_rows_to_fsync_after_merge)
        || (impl->min_compressed_bytes_to_fsync_after_merge && input_bytes >= impl->min_compressed_bytes_to_fsync_after_merge));
}

void MergeTreeSettings::sanityCheck(size_t background_pool_tasks, bool allow_experimental, bool allow_beta) const
{
    impl->sanityCheck(background_pool_tasks, allow_experimental, allow_beta);
}

void MergeTreeSettings::dumpToSystemMergeTreeSettingsColumns(MutableColumnsAndConstraints & params) const
{
    const auto & constraints = params.constraints;
    MutableColumns & res_columns = params.res_columns;

    for (const auto & setting : impl->all())
    {
        const auto & setting_name = setting.getName();
        res_columns[0]->insert(setting_name);
        res_columns[1]->insert(setting.getValueString());
        res_columns[2]->insert(setting.getDefaultValueString());
        res_columns[3]->insert(setting.isValueChanged());
        res_columns[4]->insert(setting.getDescription());

        Field min;
        Field max;
        SettingConstraintWritability writability = SettingConstraintWritability::WRITABLE;
        constraints.get(*this, setting_name, min, max, writability);

        /// These two columns can accept strings only.
        if (!min.isNull())
            min = MergeTreeSettings::valueToStringUtil(setting_name, min);
        if (!max.isNull())
            max = MergeTreeSettings::valueToStringUtil(setting_name, max);

        res_columns[5]->insert(min);
        res_columns[6]->insert(max);
        res_columns[7]->insert(writability == SettingConstraintWritability::CONST);
        res_columns[8]->insert(setting.getTypeName());
        res_columns[9]->insert(setting.getTier() == SettingsTierType::OBSOLETE);
        res_columns[10]->insert(setting.getTier());
    }
}


namespace
{
/// Define transparent hash to we can use
/// std::string_view with the containers
struct TransparentStringHash
{
    using is_transparent = void;
    size_t operator()(std::string_view txt) const { return std::hash<std::string_view>{}(txt); }
};
}

void MergeTreeSettings::addToProgramOptionsIfNotPresent(
    boost::program_options::options_description & main_options, bool allow_repeated_settings)
{
    /// Add merge tree settings manually, because names of some settings
    /// may clash. Query settings have higher priority and we just
    /// skip ambiguous merge tree settings.

    std::unordered_set<std::string, TransparentStringHash, std::equal_to<>> main_option_names;
    for (const auto & option : main_options.options())
        main_option_names.insert(option->long_name());

    const auto & settings_to_aliases = MergeTreeSettingsImpl::Traits::settingsToAliases();
    for (const auto & setting : impl->all())
    {
        const auto add_setting = [&](const std::string_view name)
        {
            if (auto it = main_option_names.find(name); it != main_option_names.end())
                return;

            if (allow_repeated_settings)
                addProgramOptionAsMultitoken(*impl, main_options, name, setting);
            else
                addProgramOption(*impl, main_options, name, setting);
        };

        const auto & setting_name = setting.getName();
        add_setting(setting_name);

        if (auto it = settings_to_aliases.find(setting_name); it != settings_to_aliases.end())
        {
            for (const auto alias : it->second)
            {
                add_setting(alias);
            }
        }
    }
}

Field MergeTreeSettings::castValueUtil(std::string_view name, const Field & value)
{
    return MergeTreeSettingsImpl::castValueUtil(name, value);
}

String MergeTreeSettings::valueToStringUtil(std::string_view name, const Field & value)
{
    return MergeTreeSettingsImpl::valueToStringUtil(name, value);
}

Field MergeTreeSettings::stringToValueUtil(std::string_view name, const String & str)
{
    return MergeTreeSettingsImpl::stringToValueUtil(name, str);
}

bool MergeTreeSettings::hasBuiltin(std::string_view name)
{
    return MergeTreeSettingsImpl::hasBuiltin(name);
}

std::string_view MergeTreeSettings::resolveName(std::string_view name)
{
    return MergeTreeSettingsImpl::Traits::resolveName(name);
}

bool MergeTreeSettings::isReadonlySetting(const String & name)
{
    return name == "index_granularity"
        || name == "index_granularity_bytes"
        || name == "enable_mixed_granularity_parts"
        || name == "add_minmax_index_for_numeric_columns"
        || name == "add_minmax_index_for_string_columns"
        || name == "table_disk"
    ;
}

/// Cloud only
bool MergeTreeSettings::isSMTReadonlySetting(const String & name)
{
    return name == "enable_mixed_granularity_parts";
}

void MergeTreeSettings::checkCanSet(std::string_view name, const Field & value)
{
    MergeTreeSettingsImpl::checkCanSet(name, value);
}

bool MergeTreeSettings::isPartFormatSetting(const String & name)
{
    return name == "min_bytes_for_wide_part" || name == "min_rows_for_wide_part";
}
}<|MERGE_RESOLUTION|>--- conflicted
+++ resolved
@@ -847,68 +847,6 @@
     )", 0) \
     \
     /** Replication settings. */ \
-<<<<<<< HEAD
-    DECLARE(UInt64, replicated_deduplication_window, 1000, "How many last blocks of hashes should be kept in ZooKeeper (old blocks will be deleted).", 0) \
-    DECLARE(UInt64, replicated_deduplication_window_seconds, 7 * 24 * 60 * 60 /* one week */, "Similar to \"replicated_deduplication_window\", but determines old blocks by their lifetime. Hash of an inserted block will be deleted (and the block will not be deduplicated after) if it outside of one \"window\". You can set very big replicated_deduplication_window to avoid duplicating INSERTs during that period of time.", 0) \
-    DECLARE(UInt64, replicated_deduplication_window_for_async_inserts, 10000, "How many last hash values of async_insert blocks should be kept in ZooKeeper (old blocks will be deleted).", 0) \
-    DECLARE(UInt64, replicated_deduplication_window_seconds_for_async_inserts, 7 * 24 * 60 * 60 /* one week */, "Similar to \"replicated_deduplication_window_for_async_inserts\", but determines old blocks by their lifetime. Hash of an inserted block will be deleted (and the block will not be deduplicated after) if it outside of one \"window\". You can set very big replicated_deduplication_window to avoid duplicating INSERTs during that period of time.", 0) \
-    DECLARE(Milliseconds, async_block_ids_cache_update_wait_ms, 100, "How long each insert iteration will wait for async_block_ids_cache update", 0) \
-    DECLARE(Bool, use_async_block_ids_cache, true, "Use in-memory cache to filter duplicated async inserts based on block ids", 0) \
-    DECLARE(UInt64, max_replicated_logs_to_keep, 1000, "How many records may be in log, if there is inactive replica. Inactive replica becomes lost when when this number exceed.", 0) \
-    DECLARE(UInt64, min_replicated_logs_to_keep, 10, "Keep about this number of last records in ZooKeeper log, even if they are obsolete. It doesn't affect work of tables: used only to diagnose ZooKeeper log before cleaning.", 0) \
-    DECLARE(Seconds, prefer_fetch_merged_part_time_threshold, 3600, "If time passed after replication log entry creation exceeds this threshold and sum size of parts is greater than \"prefer_fetch_merged_part_size_threshold\", prefer fetching merged part from replica instead of doing merge locally. To speed up very long merges.", 0) \
-    DECLARE(UInt64, prefer_fetch_merged_part_size_threshold, 10ULL * 1024 * 1024 * 1024, "If sum size of parts exceeds this threshold and time passed after replication log entry creation is greater than \"prefer_fetch_merged_part_time_threshold\", prefer fetching merged part from replica instead of doing merge locally. To speed up very long merges.", 0) \
-    DECLARE(Seconds, execute_merges_on_single_replica_time_threshold, 0, "When greater than zero only a single replica starts the merge immediately, others wait up to that amount of time to download the result instead of doing merges locally. If the chosen replica doesn't finish the merge during that amount of time, fallback to standard behavior happens.", 0) \
-    DECLARE(Seconds, remote_fs_execute_merges_on_single_replica_time_threshold, 3 * 60 * 60, "When greater than zero only a single replica starts the merge immediately if merged part on shared storage and 'allow_remote_fs_zero_copy_replication' is enabled.", 0) \
-    DECLARE(Seconds, try_fetch_recompressed_part_timeout, 7200, "Recompression works slow in most cases, so we don't start merge with recompression until this timeout and trying to fetch recompressed part from replica which assigned this merge with recompression.", 0) \
-    DECLARE(Bool, always_fetch_merged_part, false, "If true, replica never merge parts and always download merged parts from other replicas.", 0) \
-    DECLARE(UInt64, number_of_partitions_to_consider_for_merge, 10, "Only available in ClickHouse Cloud. Up to top N partitions which we will consider for merge. Partitions picked in a random weighted way where weight is amount of data parts which can be merged in this partition.", 0) \
-    DECLARE(UInt64, max_suspicious_broken_parts, 100, "Max broken parts, if more - deny automatic deletion.", 0) \
-    DECLARE(UInt64, max_suspicious_broken_parts_bytes, 1ULL * 1024 * 1024 * 1024, "Max size of all broken parts, if more - deny automatic deletion.", 0) \
-    DECLARE(UInt64, shared_merge_tree_max_suspicious_broken_parts, 0, "Max broken parts for SMT, if more - deny automatic detach.", 0) \
-    DECLARE(UInt64, shared_merge_tree_max_suspicious_broken_parts_bytes, 0, "Max size of all broken parts for SMT, if more - deny automatic detach.", 0) \
-    DECLARE(UInt64, max_files_to_modify_in_alter_columns, 75, "Not apply ALTER if number of files for modification(deletion, addition) more than this.", 0) \
-    DECLARE(UInt64, max_files_to_remove_in_alter_columns, 50, "Not apply ALTER, if number of files for deletion more than this.", 0) \
-    DECLARE(Float, replicated_max_ratio_of_wrong_parts, 0.5, "If ratio of wrong parts to total number of parts is less than this - allow to start.", 0) \
-    DECLARE(Bool, replicated_can_become_leader, true, "If true, Replicated tables replicas on this node will try to acquire leadership.", 0) \
-    DECLARE(Seconds, zookeeper_session_expiration_check_period, 60, "ZooKeeper session expiration check period, in seconds.", 0) \
-    DECLARE(Seconds, initialization_retry_period, 60, "Retry period for table initialization, in seconds.", 0) \
-    DECLARE(Bool, detach_old_local_parts_when_cloning_replica, true, "Do not remove old local parts when repairing lost replica.", 0) \
-    DECLARE(Bool, detach_not_byte_identical_parts, false, "Do not remove non byte-idential parts for ReplicatedMergeTree, instead detach them (maybe useful for further analysis).", 0) \
-    DECLARE(UInt64, max_replicated_fetches_network_bandwidth, 0, "The maximum speed of data exchange over the network in bytes per second for replicated fetches. Zero means unlimited.", 0) \
-    DECLARE(UInt64, max_replicated_sends_network_bandwidth, 0, "The maximum speed of data exchange over the network in bytes per second for replicated sends. Zero means unlimited.", 0) \
-    DECLARE(Milliseconds, wait_for_unique_parts_send_before_shutdown_ms, 0, "Before shutdown table will wait for required amount time for unique parts (exist only on current replica) to be fetched by other replicas (0 means disabled).", 0) \
-    DECLARE(Float, fault_probability_before_part_commit, 0, "For testing. Do not change it.", 0) \
-    DECLARE(Float, fault_probability_after_part_commit, 0, "For testing. Do not change it.", 0) \
-    DECLARE(Bool, shared_merge_tree_disable_merges_and_mutations_assignment, false, "Stop merges assignment for shared merge tree. Only available in ClickHouse Cloud", 0) \
-    DECLARE(Bool, shared_merge_tree_enable_outdated_parts_check, true, "Enable outdated parts check. Only available in ClickHouse Cloud", 0) \
-    DECLARE(Float, shared_merge_tree_partitions_hint_ratio_to_reload_merge_pred_for_mutations, 0.5, "Will reload merge predicate in merge/mutate selecting task when <candidate partitions for mutations only (partitions that cannot be merged)>/<candidate partitions for mutations> ratio is higher than the setting. Only available in ClickHouse Cloud", 0) \
-    DECLARE(UInt64, shared_merge_tree_parts_load_batch_size, 32, "Amount of fetch parts metadata jobs to schedule at once. Only available in ClickHouse Cloud", 0) \
-    DECLARE(UInt64, shared_merge_tree_max_parts_update_leaders_in_total, 6, "Maximum number of parts update leaders. Only available in ClickHouse Cloud", 0) \
-    DECLARE(UInt64, shared_merge_tree_max_parts_update_leaders_per_az, 2, "Maximum number of parts update leaders. Only available in ClickHouse Cloud", 0) \
-    DECLARE(UInt64, shared_merge_tree_leader_update_period_seconds, 30, "Maximum period to recheck leadership for parts update. Only available in ClickHouse Cloud", 0) \
-    DECLARE(UInt64, shared_merge_tree_leader_update_period_random_add_seconds, 10, "Add uniformly distributed value from 0 to x seconds to shared_merge_tree_leader_update_period to avoid thundering herd effect. Only available in ClickHouse Cloud", 0) \
-    DECLARE(Bool, shared_merge_tree_read_virtual_parts_from_leader, true, "Read virtual parts from leader when possible. Only available in ClickHouse Cloud", 0) \
-    DECLARE(UInt64, shared_merge_tree_initial_parts_update_backoff_ms, 50, "Initial backoff for parts update. Only available in ClickHouse Cloud", 0) \
-    DECLARE(UInt64, shared_merge_tree_max_parts_update_backoff_ms, 5000, "Max backoff for parts update. Only available in ClickHouse Cloud", 0) \
-    DECLARE(UInt64, shared_merge_tree_interserver_http_connection_timeout_ms, 100, "Timeouts for interserver HTTP connection. Only available in ClickHouse Cloud", 0) \
-    DECLARE(UInt64, shared_merge_tree_interserver_http_timeout_ms, 10000, "Timeouts for interserver HTTP communication. Only available in ClickHouse Cloud", 0) \
-    DECLARE(UInt64, shared_merge_tree_max_replicas_for_parts_deletion, 10, "Max replicas which will participate in parts deletion (killer thread). Only available in ClickHouse Cloud", 0) \
-    DECLARE(UInt64, shared_merge_tree_max_replicas_to_merge_parts_for_each_parts_range, 5, "Max replicas which will try to assign potentially conflicting merges (allow to avoid redundant conflicts in merges assignment). 0 means disabled. Only available in ClickHouse Cloud", 0) \
-    DECLARE(Bool, shared_merge_tree_use_outdated_parts_compact_format, false, "Use compact format for outdated parts: reduces load to Keeper, improves outdated parts processing. Only available in ClickHouse Cloud", 0) \
-    DECLARE(Int64, shared_merge_tree_memo_ids_remove_timeout_seconds, 1800, "How long we store insert memoization ids to avoid wrong actions during insert retries. Only available in ClickHouse Cloud", 0) \
-    DECLARE(UInt64, shared_merge_tree_idle_parts_update_seconds, 3600, "Interval in seconds for parts update without being triggered by ZooKeeper watch in the shared merge tree. Only available in ClickHouse Cloud", 0) \
-    DECLARE(UInt64, shared_merge_tree_max_outdated_parts_to_process_at_once, 1000, "Maximum amount of outdated parts leader will try to confirm for removal at one HTTP request. Only available in ClickHouse Cloud", 0) \
-    DECLARE(UInt64, shared_merge_tree_postpone_next_merge_for_locally_merged_parts_rows_threshold, 1000000, "Minimum size of part (in rows) to postpone assigning a next merge just after merging it locally. Only available in ClickHouse Cloud", 0) \
-    DECLARE(UInt64, shared_merge_tree_postpone_next_merge_for_locally_merged_parts_ms, 0, "Time to keep a locally merged part without starting a new merge containing this part. Gives other replicas a chance fetch the part and start this merge. Only available in ClickHouse Cloud", 0) \
-    DECLARE(UInt64, shared_merge_tree_range_for_merge_window_size, 10, "Time to keep a locally merged part without starting a new merge containing this part. Gives other replicas a chance fetch the part and start this merge. Only available in ClickHouse Cloud", 0) \
-    DECLARE(Bool, shared_merge_tree_use_too_many_parts_count_from_virtual_parts, 0, "If enabled too many parts counter will rely on shared data in Keeper, not on local replica state. Only available in ClickHouse Cloud", 0) \
-    DECLARE(Bool, shared_merge_tree_create_per_replica_metadata_nodes, true, "Enables creation of per-replica /metadata and /columns nodes in ZooKeeper. Only available in ClickHouse Cloud", 0) \
-    DECLARE(Bool, shared_merge_tree_use_metadata_hints_cache, true, "Enables requesting FS cache hints from in-memory cache on other replicas. Only available in ClickHouse Cloud", 0) \
-    DECLARE(Bool, shared_merge_tree_try_fetch_part_in_memory_data_from_replicas, false, "If enabled all the replicas try to fetch part in memory data (like primary key, partition info and so on) from other replicas where it already exists.", 0) \
-    DECLARE(Bool, allow_reduce_blocking_parts_task, true, "Background task which reduces blocking parts for shared merge tree tables. Only in ClickHouse Cloud", 0) \
-    DECLARE(Seconds, refresh_parts_interval, 0, "If it is greater than zero - refresh the list of data parts from the underlying filesystem to check if the data was updated under the hood. It can be set only if the table is located on readonly disks (which means that this is a readonly replica, while data is being written by another replica).", 0) \
-=======
     DECLARE(UInt64, replicated_deduplication_window, 1000, R"(
     The number of most recently inserted blocks for which ClickHouse Keeper stores
     hash sums to check for duplicates.
@@ -1333,7 +1271,10 @@
     Background task which reduces blocking parts for shared merge tree tables.
     Only in ClickHouse Cloud
     )", 0) \
->>>>>>> c114ce10
+    DECLARE(Seconds, refresh_parts_interval, 0, R"(
+    If it is greater than zero - refresh the list of data parts from the underlying filesystem to check if the data was updated under the hood.
+    It can be set only if the table is located on readonly disks (which means that this is a readonly replica, while data is being written by another replica).
+    )", 0) \
     \
     /** Check delay of replicas settings. */ \
     DECLARE(UInt64, min_relative_delay_to_measure, 120, R"(
