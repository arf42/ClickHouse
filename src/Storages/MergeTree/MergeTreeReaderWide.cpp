--- conflicted
+++ resolved
@@ -158,11 +158,7 @@
                 readData(
                     column_to_read, serializations[pos], column,
                     from_mark, continue_reading, current_task_last_mark,
-<<<<<<< HEAD
-                    max_rows_to_read, offset, cache, /* was_prefetched =*/ !prefetched_streams.empty());
-=======
-                    max_rows_to_read, cache, deserialize_states_cache, /* was_prefetched =*/ !prefetched_streams.empty());
->>>>>>> 80b2300d
+                    max_rows_to_read, offset, cache, deserialize_states_cache, /* was_prefetched =*/ !prefetched_streams.empty());
 
                 /// For elements of Nested, column_size_before_reading may be greater than column size
                 ///  if offsets are not empty and were already read, but elements are empty.
@@ -372,11 +368,6 @@
 
 
 void MergeTreeReaderWide::readData(
-<<<<<<< HEAD
-    const NameAndTypePair & name_and_type, const SerializationPtr & serialization, ColumnPtr & column,
-    size_t from_mark, bool continue_reading, size_t current_task_last_mark,
-    size_t max_rows_to_read, size_t offset, ISerialization::SubstreamsCache & cache, bool was_prefetched)
-=======
     const NameAndTypePair & name_and_type,
     const SerializationPtr & serialization,
     ColumnPtr & column,
@@ -384,10 +375,10 @@
     bool continue_reading,
     size_t current_task_last_mark,
     size_t max_rows_to_read,
+    size_t offset,
     ISerialization::SubstreamsCache & cache,
     ISerialization::SubstreamsDeserializeStatesCache & deserialize_states_cache,
     bool was_prefetched)
->>>>>>> 80b2300d
 {
     double & avg_value_size_hint = avg_value_size_hints[name_and_type.name];
     ISerialization::DeserializeBinaryBulkSettings deserialize_settings;
@@ -398,11 +389,7 @@
     bool data_skipped = false;
     deserialize_settings.getter = [&](const ISerialization::SubstreamPath & substream_path)
     {
-<<<<<<< HEAD
-        bool seek_to_mark = !was_prefetched && !continue_reading && !data_skipped;
-=======
-        bool seek_to_mark = !was_prefetched && !continue_reading && !read_without_marks;
->>>>>>> 80b2300d
+        bool seek_to_mark = !was_prefetched && !continue_reading && !read_without_marks && !data_skipped;
 
         return getStream(
             /* seek_to_start = */false, substream_path,
