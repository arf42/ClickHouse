--- conflicted
+++ resolved
@@ -74,14 +74,9 @@
             connection_info,
             getContext(),
             is_attach,
-<<<<<<< HEAD
-            replication_settings->materialized_postgresql_max_block_size.value,
-            /* allow_automatic_update */ false, /* is_materialized_postgresql_database */false,
-            remote_table_name_);
-=======
             *replication_settings,
-            /* is_materialized_postgresql_database */false);
->>>>>>> 8588e4d9
+            /* is_materialized_postgresql_database */false,
+            remote_table_name);
 
     if (!is_attach)
     {
