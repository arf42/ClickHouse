--- conflicted
+++ resolved
@@ -473,12 +473,8 @@
     const String & version_id_,
     const String & url_host_and_port_,
     std::shared_ptr<IIterator> file_iterator_,
-<<<<<<< HEAD
-    const size_t download_thread_num_,
+    const size_t max_parsing_threads_,
     bool need_only_count_,
-=======
-    const size_t max_parsing_threads_,
->>>>>>> bea651e8
     std::optional<SelectQueryInfo> query_info_)
     : ISource(info.source_header, false)
     , WithContext(context_)
@@ -498,12 +494,8 @@
     , query_info(std::move(query_info_))
     , requested_virtual_columns(info.requested_virtual_columns)
     , file_iterator(file_iterator_)
-<<<<<<< HEAD
-    , download_thread_num(download_thread_num_)
+    , max_parsing_threads(max_parsing_threads_)
     , need_only_count(need_only_count_)
-=======
-    , max_parsing_threads(max_parsing_threads_)
->>>>>>> bea651e8
     , create_reader_pool(CurrentMetrics::StorageS3Threads, CurrentMetrics::StorageS3ThreadsActive, 1)
     , create_reader_scheduler(threadPoolCallbackRunner<ReaderHolder>(create_reader_pool, "CreateS3Reader"))
 {
@@ -545,28 +537,17 @@
         auto compression_method = chooseCompressionMethod(key_with_info.key, compression_hint);
         read_buf = createS3ReadBuffer(key_with_info.key, key_with_info.info->size);
 
-<<<<<<< HEAD
         auto input_format = FormatFactory::instance().getInput(
-                format, *read_buf, sample_block, getContext(), max_block_size,
-                format_settings, std::nullopt, std::nullopt,
-                /* is_remote_fs */ true, compression_method);
-=======
-    auto read_buf = createS3ReadBuffer(key_with_info.key, object_size);
-    auto input_format = FormatFactory::instance().getInput(
-        format,
-        *read_buf,
-        sample_block,
-        getContext(),
-        max_block_size,
-        format_settings,
-        max_parsing_threads,
-        /* max_download_threads= */ std::nullopt,
-        /* is_remote_fs */ true,
-        compression_method);
-
-    if (query_info.has_value())
-        input_format->setQueryInfo(query_info.value(), getContext());
->>>>>>> bea651e8
+            format,
+            *read_buf,
+            sample_block,
+            getContext(),
+            max_block_size,
+            format_settings,
+            max_parsing_threads,
+            /* max_download_threads= */ std::nullopt,
+            /* is_remote_fs */ true,
+            compression_method);
 
         if (query_info.has_value())
             input_format->setQueryInfo(query_info.value(), getContext());
@@ -593,13 +574,9 @@
     auto pipeline = std::make_unique<QueryPipeline>(QueryPipelineBuilder::getPipeline(std::move(builder)));
     auto current_reader = std::make_unique<PullingPipelineExecutor>(*pipeline);
 
-<<<<<<< HEAD
+    ProfileEvents::increment(ProfileEvents::EngineFileLikeReadFiles);
+
     return ReaderHolder{key_with_info, bucket, std::move(read_buf), std::move(source), std::move(pipeline), std::move(current_reader)};
-=======
-    ProfileEvents::increment(ProfileEvents::EngineFileLikeReadFiles);
-
-    return ReaderHolder{key_with_info.key, bucket, std::move(read_buf), std::move(input_format), std::move(pipeline), std::move(current_reader)};
->>>>>>> bea651e8
 }
 
 std::future<StorageS3Source::ReaderHolder> StorageS3Source::createReaderAsync()
@@ -703,26 +680,7 @@
             if (const auto * input_format = reader.getInputFormat())
                 chunk_size = reader.getInputFormat()->getApproxBytesReadForChunk();
             progress(num_rows, chunk_size ? chunk_size : chunk.bytes());
-<<<<<<< HEAD
-
-            const auto & file_path = reader.getPath();
-            for (const auto & virtual_column : requested_virtual_columns)
-            {
-                if (virtual_column.name == "_path")
-                {
-                    chunk.addColumn(virtual_column.type->createColumnConst(num_rows, file_path));
-                }
-                else if (virtual_column.name == "_file")
-                {
-                    size_t last_slash_pos = file_path.find_last_of('/');
-                    auto column = virtual_column.type->createColumnConst(num_rows, file_path.substr(last_slash_pos + 1));
-                    chunk.addColumn(column);
-                }
-            }
-
-=======
             VirtualColumnUtils::addRequestedPathAndFileVirtualsToChunk(chunk, requested_virtual_columns, reader.getPath());
->>>>>>> bea651e8
             return chunk;
         }
 
@@ -1079,12 +1037,8 @@
             query_configuration.url.version_id,
             query_configuration.url.uri.getHost() + std::to_string(query_configuration.url.uri.getPort()),
             iterator_wrapper,
-<<<<<<< HEAD
-            max_download_threads,
+            max_parsing_threads,
             need_only_count,
-=======
-            max_parsing_threads,
->>>>>>> bea651e8
             query_info));
     }
 
