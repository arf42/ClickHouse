--- conflicted
+++ resolved
@@ -8016,11 +8016,7 @@
     try
     {
         MergeTreeData::Transaction transaction(*this, NO_TRANSACTION_RAW);
-<<<<<<< HEAD
-        auto replaced_parts = renameTempPartAndReplace(new_data_part, NO_TRANSACTION_RAW, nullptr, &transaction, nullptr, data_part_storage_builder);
-=======
         auto replaced_parts = renameTempPartAndReplace(new_data_part, transaction);
->>>>>>> 50eb364a
 
         if (!replaced_parts.empty())
         {
