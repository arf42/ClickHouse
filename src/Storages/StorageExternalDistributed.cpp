--- conflicted
+++ resolved
@@ -163,12 +163,7 @@
         {
             Poco::URI uri(url_description);
             shard = std::make_shared<StorageURL>(
-                uri,
-                table_id,
-                format_name,
-                format_settings,
-                columns, constraints, context,
-                compression_method);
+                uri, table_id, format_name, format_settings, columns, constraints, String{}, context, compression_method);
 
             LOG_DEBUG(&Poco::Logger::get("StorageURLDistributed"), "Adding URL: {}", url_description);
         }
@@ -245,24 +240,6 @@
                 args.getContext());
         }
         else
-<<<<<<< HEAD
-            throw Exception(ErrorCodes::BAD_ARGUMENTS,
-                "External storage engine {} is not supported for StorageExternalDistributed. Supported engines are: MySQL, PostgreSQL",
-                engine_name);
-
-        return StorageExternalDistributed::create(
-            args.table_id,
-            table_engine,
-            cluster_description,
-            remote_database,
-            remote_table,
-            username,
-            password,
-            args.columns,
-            args.constraints,
-            args.comment,
-            args.getContext());
-=======
         {
             if (engine_name == "MySQL")
                 table_engine = StorageExternalDistributed::ExternalStorageEngine::MySQL;
@@ -288,9 +265,9 @@
                 password,
                 args.columns,
                 args.constraints,
+                args.comment,
                 args.getContext());
         }
->>>>>>> 6f08f945
     },
     {
         .source_access_type = AccessType::SOURCES,
