--- conflicted
+++ resolved
@@ -173,11 +173,8 @@
     StorageXDBC.cpp
     transformQueryForExternalDatabase.cpp
     VirtualColumnUtils.cpp
-<<<<<<< HEAD
     extractKeyExpressionList.cpp
-=======
     TTLDescriptions.cpp
->>>>>>> c5fe87e1
 )
 
 END()