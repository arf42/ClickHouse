--- conflicted
+++ resolved
@@ -76,13 +76,13 @@
         return std::nullopt;
     }
 
-<<<<<<< HEAD
     void implementPartitionPruning(const ActionsDAG & filter_dag) override
     {
         if (!current_metadata || !current_metadata->supportsPartitionPruning())
             return;
         BaseStorageConfiguration::setPaths(current_metadata->makePartitionPruning(filter_dag));
-=======
+    }
+    
     std::shared_ptr<NamesAndTypesList> getInitialSchemaByPath(const String & data_path) const override
     {
         if (!current_metadata)
@@ -115,7 +115,6 @@
             BaseStorageConfiguration::setPartitionColumns(current_metadata->getPartitionColumns());
         }
         return ColumnsDescription{current_metadata->getTableSchema()};
->>>>>>> b51df565
     }
 
 
