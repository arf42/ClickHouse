#include "config.h"

#if USE_AVRO

#include <Core/Settings.h>
#include <Core/NamesAndTypes.h>
#include <Formats/FormatFactory.h>
#include <IO/ReadBufferFromFileBase.h>
#include <IO/ReadBufferFromString.h>
#include <IO/ReadHelpers.h>

#include <Storages/ObjectStorage/DataLakes/Common.h>
#include <Storages/ObjectStorage/StorageObjectStorageSource.h>
#include <Storages/ObjectStorage/StorageObjectStorageSettings.h>
#include <Interpreters/ExpressionActions.h>

#include <Storages/ObjectStorage/DataLakes/Iceberg/IcebergMetadata.h>
#include <Storages/ObjectStorage/DataLakes/Iceberg/Utils.h>
#include <Storages/ObjectStorage/DataLakes/Iceberg/AvroForIcebergDeserializer.h>
#include <Storages/ObjectStorage/DataLakes/Iceberg/Snapshot.h>
#include <Storages/ObjectStorage/DataLakes/Iceberg/ManifestFilesPruning.h>
#include <Storages/ObjectStorage/DataLakes/Iceberg/ManifestFile.h>

#include <Common/logger_useful.h>
#include <Common/ProfileEvents.h>

namespace ProfileEvents
{
    extern const Event IcebergTrivialCountOptimizationApplied;
}

namespace DB
{

namespace StorageObjectStorageSetting
{
    extern const StorageObjectStorageSettingsString iceberg_metadata_file_path;
    extern const StorageObjectStorageSettingsString iceberg_metadata_table_uuid;
    extern const StorageObjectStorageSettingsBool iceberg_recent_metadata_file_by_last_updated_ms_field;
}

namespace ErrorCodes
{
extern const int FILE_DOESNT_EXIST;
extern const int BAD_ARGUMENTS;
extern const int LOGICAL_ERROR;
extern const int ICEBERG_SPECIFICATION_VIOLATION;
}

namespace Setting
{
extern const SettingsInt64 iceberg_timestamp_ms;
extern const SettingsInt64 iceberg_snapshot_id;
extern const SettingsBool use_iceberg_metadata_files_cache;
extern const SettingsBool use_iceberg_partition_pruning;
}


using namespace Iceberg;


constexpr const char * SEQUENCE_NUMBER_COLUMN = "sequence_number";
constexpr const char * MANIFEST_FILE_PATH_COLUMN = "manifest_path";
constexpr const char * FORMAT_VERSION_FIELD = "format-version";
constexpr const char * CURRENT_SNAPSHOT_ID_FIELD_IN_METADATA_FILE = "current-snapshot-id";
constexpr const char * SNAPSHOT_ID_FIELD_IN_SNAPSHOT = "snapshot-id";
constexpr const char * MANIFEST_LIST_PATH_FIELD = "manifest-list";
constexpr const char * SNAPSHOT_LOG_FIELD = "snapshot-log";
constexpr const char * TIMESTAMP_FIELD_INSIDE_SNAPSHOT = "timestamp-ms";
constexpr const char * TABLE_LOCATION_FIELD = "location";
constexpr const char * SNAPSHOTS_FIELD = "snapshots";
constexpr const char * LAST_UPDATED_MS_FIELD = "last-updated-ms";

namespace
{

std::pair<Int32, Poco::JSON::Object::Ptr>
parseTableSchemaFromManifestFile(const AvroForIcebergDeserializer & deserializer, const String & manifest_file_name)
{
    auto schema_json_string = deserializer.tryGetAvroMetadataValue("schema");
    if (!schema_json_string.has_value())
        throw Exception(
            ErrorCodes::BAD_ARGUMENTS,
            "Cannot read Iceberg table: manifest file '{}' doesn't have table schema in its metadata",
            manifest_file_name);
    Poco::JSON::Parser parser;
    Poco::Dynamic::Var json = parser.parse(*schema_json_string);
    const Poco::JSON::Object::Ptr & schema_object = json.extract<Poco::JSON::Object::Ptr>();
    Int32 schema_object_id = schema_object->getValue<int>("schema-id");
    return {schema_object_id, schema_object};
}


std::string normalizeUuid(const std::string & uuid)
{
    std::string result;
    result.reserve(uuid.size());
    for (char c : uuid)
    {
        if (std::isalnum(c))
        {
            result.push_back(std::tolower(c));
        }
    }
    return result;
}

Poco::JSON::Object::Ptr
readJSON(const String & metadata_file_path, ObjectStoragePtr object_storage, const ContextPtr & local_context, LoggerPtr log)
{
    ObjectInfo object_info(metadata_file_path);
    auto buf = StorageObjectStorageSource::createReadBuffer(object_info, object_storage, local_context, log);

    String json_str;
    readJSONObjectPossiblyInvalid(json_str, *buf);

    Poco::JSON::Parser parser; /// For some reason base/base/JSON.h can not parse this json file
    Poco::Dynamic::Var json = parser.parse(json_str);
    return json.extract<Poco::JSON::Object::Ptr>();
}


}


IcebergMetadata::IcebergMetadata(
    ObjectStoragePtr object_storage_,
    ConfigurationObserverPtr configuration_,
    const DB::ContextPtr & context_,
    Int32 metadata_version_,
    Int32 format_version_,
    const Poco::JSON::Object::Ptr & metadata_object_,
    IcebergMetadataFilesCachePtr cache_ptr)
    : WithContext(context_)
    , object_storage(std::move(object_storage_))
    , configuration(std::move(configuration_))
    , schema_processor(IcebergSchemaProcessor())
    , log(getLogger("IcebergMetadata"))
    , manifest_cache(cache_ptr)
    , last_metadata_version(metadata_version_)
    , last_metadata_object(metadata_object_)
    , format_version(format_version_)
    , relevant_snapshot_schema_id(-1)
    , table_location(last_metadata_object->getValue<String>(TABLE_LOCATION_FIELD))
{
    updateState(context_, true);
}

std::pair<Poco::JSON::Object::Ptr, Int32> parseTableSchemaV2Method(const Poco::JSON::Object::Ptr & metadata_object)
{
    Poco::JSON::Object::Ptr schema;
    if (!metadata_object->has("current-schema-id"))
        throw Exception(ErrorCodes::BAD_ARGUMENTS, "Cannot parse Iceberg table schema: 'current-schema-id' field is missing in metadata");
    auto current_schema_id = metadata_object->getValue<int>("current-schema-id");
    if (!metadata_object->has("schemas"))
        throw Exception(ErrorCodes::BAD_ARGUMENTS, "Cannot parse Iceberg table schema: 'schemas' field is missing in metadata");
    auto schemas = metadata_object->get("schemas").extract<Poco::JSON::Array::Ptr>();
    if (schemas->size() == 0)
        throw Exception(ErrorCodes::BAD_ARGUMENTS, "Cannot parse Iceberg table schema: schemas field is empty");
    for (uint32_t i = 0; i != schemas->size(); ++i)
    {
        auto current_schema = schemas->getObject(i);
        if (!current_schema->has("schema-id"))
        {
            throw Exception(ErrorCodes::BAD_ARGUMENTS, "Cannot parse Iceberg table schema: 'schema-id' field is missing in schema");
        }
        if (current_schema->getValue<int>("schema-id") == current_schema_id)
        {
            schema = current_schema;
            break;
        }
    }

    if (!schema)
        throw Exception(ErrorCodes::BAD_ARGUMENTS, R"(There is no schema with "schema-id" that matches "current-schema-id" in metadata)");
    if (schema->getValue<int>("schema-id") != current_schema_id)
        throw Exception(ErrorCodes::BAD_ARGUMENTS, R"(Field "schema-id" of the schema doesn't match "current-schema-id" in metadata)");
    return {schema, current_schema_id};
}

std::pair<Poco::JSON::Object::Ptr, Int32> parseTableSchemaV1Method(const Poco::JSON::Object::Ptr & metadata_object)
{
    if (!metadata_object->has("schema"))
        throw Exception(ErrorCodes::BAD_ARGUMENTS, "Cannot parse Iceberg table schema: 'schema' field is missing in metadata");
    Poco::JSON::Object::Ptr schema = metadata_object->getObject("schema");
    if (!metadata_object->has("schema"))
        throw Exception(ErrorCodes::BAD_ARGUMENTS, "Cannot parse Iceberg table schema: 'schema-id' field is missing in schema");
    auto current_schema_id = schema->getValue<int>("schema-id");
    return {schema, current_schema_id};
}


void IcebergMetadata::addTableSchemaById(Int32 schema_id)
{
    if (schema_processor.hasClickhouseTableSchemaById(schema_id))
        return;
    if (!last_metadata_object->has("schemas"))
    {
        throw Exception(
            ErrorCodes::BAD_ARGUMENTS, "Cannot parse Iceberg table schema with id `{}`: 'schemas' field is missing in metadata", schema_id);
    }
    auto schemas = last_metadata_object->get("schemas").extract<Poco::JSON::Array::Ptr>();
    for (uint32_t i = 0; i != schemas->size(); ++i)
    {
        auto current_schema = schemas->getObject(i);
        if (current_schema->has("schema-id") && current_schema->getValue<int>("schema-id") == schema_id)
        {
            schema_processor.addIcebergTableSchema(current_schema);
            return;
        }
    }
    throw Exception(
        ErrorCodes::ICEBERG_SPECIFICATION_VIOLATION,
        "Cannot parse Iceberg table schema with id `{}`: schema with such id is not found in metadata",
        schema_id);
}

Int32 IcebergMetadata::parseTableSchema(
    const Poco::JSON::Object::Ptr & metadata_object, IcebergSchemaProcessor & schema_processor, LoggerPtr metadata_logger)
{
    const auto format_version = metadata_object->getValue<Int32>(FORMAT_VERSION_FIELD);
    if (format_version == 2)
    {
        auto [schema, current_schema_id] = parseTableSchemaV2Method(metadata_object);
        schema_processor.addIcebergTableSchema(schema);
        return current_schema_id;
    }
    else
    {
        try
        {
            auto [schema, current_schema_id] = parseTableSchemaV1Method(metadata_object);
            schema_processor.addIcebergTableSchema(schema);
            return current_schema_id;
        }
        catch (const Exception & first_error)
        {
            if (first_error.code() != ErrorCodes::BAD_ARGUMENTS)
                throw;
            try
            {
                auto [schema, current_schema_id] = parseTableSchemaV2Method(metadata_object);
                schema_processor.addIcebergTableSchema(schema);
                LOG_WARNING(
                    metadata_logger,
                    "Iceberg table schema was parsed using v2 specification, but it was impossible to parse it using v1 "
                    "specification. Be "
                    "aware that you Iceberg writing engine violates Iceberg specification. Error during parsing {}",
                    first_error.displayText());
                return current_schema_id;
            }
            catch (const Exception & second_error)
            {
                if (first_error.code() != ErrorCodes::BAD_ARGUMENTS)
                    throw;
                throw Exception(
                    ErrorCodes::BAD_ARGUMENTS,
                    "Cannot parse Iceberg table schema both with v1 and v2 methods. Old method error: {}. New method error: {}",
                    first_error.displayText(),
                    second_error.displayText());
            }
        }
    }
}

static std::pair<Int32, String> getMetadataFileAndVersion(const std::string & path)
{
    String file_name(path.begin() + path.find_last_of('/') + 1, path.end());
    String version_str;
    /// v<V>.metadata.json
    if (file_name.starts_with('v'))
        version_str = String(file_name.begin() + 1, file_name.begin() + file_name.find_first_of('.'));
    /// <V>-<random-uuid>.metadata.json
    else
        version_str = String(file_name.begin(), file_name.begin() + file_name.find_first_of('-'));

    if (!std::all_of(version_str.begin(), version_str.end(), isdigit))
        throw Exception(
            ErrorCodes::BAD_ARGUMENTS, "Bad metadata file name: {}. Expected vN.metadata.json where N is a number", file_name);

    return std::make_pair(std::stoi(version_str), path);
}

enum class MostRecentMetadataFileSelectionWay
{
    BY_LAST_UPDATED_MS_FIELD,
    BY_METADATA_FILE_VERSION
};

struct ShortMetadataFileInfo
{
    UInt32 version;
    UInt64 last_updated_ms;
    String path;
};


/**
 * Each version of table metadata is stored in a `metadata` directory and
 * has one of 2 formats:
 *   1) v<V>.metadata.json, where V - metadata version.
 *   2) <V>-<random-uuid>.metadata.json, where V - metadata version
 */
static std::pair<Int32, String> getLatestMetadataFileAndVersion(
    const ObjectStoragePtr & object_storage,
    const StorageObjectStorage::Configuration & configuration,
    const ContextPtr & local_context,
    const std::optional<String> & table_uuid)
{
    auto log = getLogger("IcebergMetadataFileResolver");
    MostRecentMetadataFileSelectionWay selection_way
        = configuration.getSettingsRef()[StorageObjectStorageSetting::iceberg_recent_metadata_file_by_last_updated_ms_field].value
        ? MostRecentMetadataFileSelectionWay::BY_LAST_UPDATED_MS_FIELD
        : MostRecentMetadataFileSelectionWay::BY_METADATA_FILE_VERSION;
    bool need_all_metadata_files_parsing
        = (selection_way == MostRecentMetadataFileSelectionWay::BY_LAST_UPDATED_MS_FIELD) || table_uuid.has_value();
    const auto metadata_files = listFiles(*object_storage, configuration, "metadata", ".metadata.json");
    if (metadata_files.empty())
    {
        throw Exception(
            ErrorCodes::FILE_DOESNT_EXIST, "The metadata file for Iceberg table with path {} doesn't exist", configuration.getPath());
    }
    std::vector<ShortMetadataFileInfo> metadata_files_with_versions;
    metadata_files_with_versions.reserve(metadata_files.size());
    for (const auto & path : metadata_files)
    {
        auto [version, metadata_file_path] = getMetadataFileAndVersion(path);
        if (need_all_metadata_files_parsing)
        {
            auto metadata_file_object = readJSON(metadata_file_path, object_storage, local_context, log);
            if (table_uuid.has_value())
            {
                if (metadata_file_object->has("table-uuid"))
                {
                    auto current_table_uuid = metadata_file_object->getValue<String>("table-uuid");
                    if (normalizeUuid(table_uuid.value()) == normalizeUuid(current_table_uuid))
                    {
                        metadata_files_with_versions.emplace_back(
                            version, metadata_file_object->getValue<UInt64>(LAST_UPDATED_MS_FIELD), metadata_file_path);
                    }
                }
                else
                {
                    Int64 format_version = metadata_file_object->getValue<Int64>(FORMAT_VERSION_FIELD);
                    throw Exception(
                        format_version == 1 ? ErrorCodes::BAD_ARGUMENTS : ErrorCodes::ICEBERG_SPECIFICATION_VIOLATION,
                        "Table UUID is not specified in some metadata files for table by path {}",
                        metadata_file_path);
                }
            }
            else
            {
                metadata_files_with_versions.emplace_back(version, metadata_file_object->getValue<UInt64>(LAST_UPDATED_MS_FIELD), metadata_file_path);
            }
        }
        else
        {
            metadata_files_with_versions.emplace_back(version, 0, metadata_file_path);
        }
    }

    /// Get the latest version of metadata file: v<V>.metadata.json
    const ShortMetadataFileInfo & latest_metadata_file_info = [&]()
    {
        if (selection_way == MostRecentMetadataFileSelectionWay::BY_LAST_UPDATED_MS_FIELD)
        {
            return *std::max_element(
                metadata_files_with_versions.begin(),
                metadata_files_with_versions.end(),
                [](const ShortMetadataFileInfo & a, const ShortMetadataFileInfo & b) { return a.last_updated_ms < b.last_updated_ms; });
        }
        else
        {
            return *std::max_element(
                metadata_files_with_versions.begin(),
                metadata_files_with_versions.end(),
                [](const ShortMetadataFileInfo & a, const ShortMetadataFileInfo & b) { return a.version < b.version; });
        }
    }();
    return {latest_metadata_file_info.version, latest_metadata_file_info.path};
}

static std::pair<Int32, String> getLatestOrExplicitMetadataFileAndVersion(
    const ObjectStoragePtr & object_storage,
    const StorageObjectStorage::Configuration & configuration,
    const ContextPtr & local_context,
    Poco::Logger * log)
{
    if (configuration.getSettingsRef()[StorageObjectStorageSetting::iceberg_metadata_file_path].changed)
    {
        auto explicit_metadata_path = configuration.getSettingsRef()[StorageObjectStorageSetting::iceberg_metadata_file_path].value;
        try
        {
            LOG_TEST(log, "Explicit metadata file path is specified {}, will read from this metadata file", explicit_metadata_path);
            std::filesystem::path p(explicit_metadata_path);
            auto it = p.begin();
            if (it != p.end())
            {
                if (*it == "." || *it == "..")
                    throw Exception(ErrorCodes::BAD_ARGUMENTS, "Relative paths are not allowed");
            }
            auto prefix_storage_path = configuration.getPath();
            if (!explicit_metadata_path.starts_with(prefix_storage_path))
                explicit_metadata_path = std::filesystem::path(prefix_storage_path) / explicit_metadata_path;
            return getMetadataFileAndVersion(explicit_metadata_path);
        }
        catch (const std::exception & ex)
        {
            throw Exception(ErrorCodes::BAD_ARGUMENTS, "Invalid path {} specified for iceberg_metadata_file_path: '{}'", explicit_metadata_path, ex.what());
        }
    }
    else if (configuration.getSettingsRef()[StorageObjectStorageSetting::iceberg_metadata_table_uuid].changed)
    {
        std::optional<String> table_uuid = configuration.getSettingsRef()[StorageObjectStorageSetting::iceberg_metadata_table_uuid].value;
        return getLatestMetadataFileAndVersion(object_storage, configuration, local_context, table_uuid);
    }
    else
    {
        return getLatestMetadataFileAndVersion(object_storage, configuration, local_context, std::nullopt);
    }
}


<<<<<<< HEAD
=======
Poco::JSON::Object::Ptr IcebergMetadata::readJSON(const String & metadata_file_path, const ContextPtr & local_context) const
{
    auto configuration_ptr = configuration.lock();
    auto create_fn = [&]()
    {
        ObjectInfo object_info(metadata_file_path);
        auto buf = StorageObjectStorageSource::createReadBuffer(object_info, object_storage, local_context, log);

        String json_str;
        readJSONObjectPossiblyInvalid(json_str, *buf);

        Poco::JSON::Parser parser; /// For some reason base/base/JSON.h can not parse this json file
        Poco::Dynamic::Var json = parser.parse(json_str);
        return std::make_pair(json.extract<Poco::JSON::Object::Ptr>(), json.size());
    };
    if (manifest_cache)
    {
        return manifest_cache->getOrSetTableMetadata(IcebergMetadataFilesCache::getKey(configuration_ptr, metadata_file_path), create_fn);
    }
    return create_fn().first;
}

>>>>>>> 4d96a710
bool IcebergMetadata::update(const ContextPtr & local_context)
{
    auto configuration_ptr = configuration.lock();

    const auto [metadata_version, metadata_file_path]
        = getLatestOrExplicitMetadataFileAndVersion(object_storage, *configuration_ptr, local_context, log.get());

<<<<<<< HEAD
    last_metadata_version = metadata_version;

    last_metadata_object = ::DB::readJSON(metadata_file_path, object_storage, local_context, log);
=======
    bool metadata_file_changed = false;
    if (last_metadata_version != metadata_version)
    {
        last_metadata_version = metadata_version;
        last_metadata_object = readJSON(metadata_file_path, local_context);
        metadata_file_changed = true;
    }
>>>>>>> 4d96a710

    chassert(format_version == last_metadata_object->getValue<int>(FORMAT_VERSION_FIELD));

    auto previous_snapshot_id = relevant_snapshot_id;
    auto previous_snapshot_schema_id = relevant_snapshot_schema_id;

    updateState(local_context, metadata_file_changed);

    if (previous_snapshot_id != relevant_snapshot_id)
    {
        cached_unprunned_files_for_last_processed_snapshot = std::nullopt;
        return true;
    }
    return previous_snapshot_schema_id != relevant_snapshot_schema_id;
}

void IcebergMetadata::updateSnapshot()
{
    auto configuration_ptr = configuration.lock();
    if (!last_metadata_object->has(SNAPSHOTS_FIELD))
        throw Exception(
            ErrorCodes::ICEBERG_SPECIFICATION_VIOLATION,
            "No snapshot set found in metadata for iceberg table `{}`, it is impossible to get manifest list by snapshot id `{}`",
            configuration_ptr->getPath(),
            relevant_snapshot_id);
    auto snapshots = last_metadata_object->get(SNAPSHOTS_FIELD).extract<Poco::JSON::Array::Ptr>();
    for (size_t i = 0; i < snapshots->size(); ++i)
    {
        const auto snapshot = snapshots->getObject(static_cast<UInt32>(i));
        if (snapshot->getValue<Int64>(SNAPSHOT_ID_FIELD_IN_SNAPSHOT) == relevant_snapshot_id)
        {
            if (!snapshot->has("manifest-list"))
                throw Exception(
                    ErrorCodes::ICEBERG_SPECIFICATION_VIOLATION,
                    "No manifest list found for snapshot id `{}` for iceberg table `{}`",
                    relevant_snapshot_id,
                    configuration_ptr->getPath());
            std::optional<size_t> total_rows;
            std::optional<size_t> total_bytes;

            if (snapshot->has("summary"))
            {
                auto summary_object = snapshot->get("summary").extract<Poco::JSON::Object::Ptr>();
                if (summary_object->has("total-records"))
                    total_rows = summary_object->getValue<Int64>("total-records");

                if (summary_object->has("total-files-size"))
                    total_bytes = summary_object->getValue<Int64>("total-files-size");
            }

            relevant_snapshot = IcebergSnapshot{
                getManifestList(getProperFilePathFromMetadataInfo(
                    snapshot->getValue<String>(MANIFEST_LIST_PATH_FIELD), configuration_ptr->getPath(), table_location)),
                relevant_snapshot_id, total_rows, total_bytes};

            if (!snapshot->has("schema-id"))
                throw Exception(
                    ErrorCodes::ICEBERG_SPECIFICATION_VIOLATION,
                    "No schema id found for snapshot id `{}` for iceberg table `{}`",
                    relevant_snapshot_id,
                    configuration_ptr->getPath());
            relevant_snapshot_schema_id = snapshot->getValue<Int32>("schema-id");
            addTableSchemaById(relevant_snapshot_schema_id);
            return;
        }
    }
    throw Exception(
        ErrorCodes::BAD_ARGUMENTS,
        "No manifest list is found for snapshot id `{}` in metadata for iceberg table `{}`",
        relevant_snapshot_id,
        configuration_ptr->getPath());
}

void IcebergMetadata::updateState(const ContextPtr & local_context, bool metadata_file_changed)
{
    auto configuration_ptr = configuration.lock();
    std::optional<String> manifest_list_file;

    bool timestamp_changed = local_context->getSettingsRef()[Setting::iceberg_timestamp_ms].changed;
    bool snapshot_id_changed = local_context->getSettingsRef()[Setting::iceberg_snapshot_id].changed;
    if (timestamp_changed && snapshot_id_changed)
    {
        throw Exception(
            ErrorCodes::BAD_ARGUMENTS,
            "Time travel with timestamp and snapshot id for iceberg table by path {} cannot be changed simultaneously",
            configuration_ptr->getPath());
    }
    if (timestamp_changed)
    {
        Int64 closest_timestamp = 0;
        Int64 query_timestamp = local_context->getSettingsRef()[Setting::iceberg_timestamp_ms];
        if (!last_metadata_object->has(SNAPSHOT_LOG_FIELD))
            throw Exception(ErrorCodes::BAD_ARGUMENTS, "No snapshot log found in metadata for iceberg table {} so it is impossible to get relevant snapshot id using timestamp", configuration_ptr->getPath());
        auto snapshots = last_metadata_object->get(SNAPSHOT_LOG_FIELD).extract<Poco::JSON::Array::Ptr>();
        relevant_snapshot_id = -1;
        for (size_t i = 0; i < snapshots->size(); ++i)
        {
            const auto snapshot = snapshots->getObject(static_cast<UInt32>(i));
            Int64 snapshot_timestamp = snapshot->getValue<Int64>(TIMESTAMP_FIELD_INSIDE_SNAPSHOT);
            if (snapshot_timestamp <= query_timestamp && snapshot_timestamp > closest_timestamp)
            {
                closest_timestamp = snapshot_timestamp;
                relevant_snapshot_id = snapshot->getValue<Int64>(SNAPSHOT_ID_FIELD_IN_SNAPSHOT);
            }
        }
        if (relevant_snapshot_id < 0)
            throw Exception(ErrorCodes::BAD_ARGUMENTS, "No snapshot found in snapshot log before requested timestamp for iceberg table {}", configuration_ptr->getPath());
        updateSnapshot();
    }
    else if (snapshot_id_changed)
    {
        relevant_snapshot_id = local_context->getSettingsRef()[Setting::iceberg_snapshot_id];
        updateSnapshot();
    }
    else if (metadata_file_changed)
    {
        if (!last_metadata_object->has(CURRENT_SNAPSHOT_ID_FIELD_IN_METADATA_FILE))
            relevant_snapshot_id = -1;
        else
            relevant_snapshot_id = last_metadata_object->getValue<Int64>(CURRENT_SNAPSHOT_ID_FIELD_IN_METADATA_FILE);
        if (relevant_snapshot_id != -1)
        {
            updateSnapshot();
        }
        relevant_snapshot_schema_id = parseTableSchema(last_metadata_object, schema_processor, log);
    }
}

std::optional<Int32> IcebergMetadata::getSchemaVersionByFileIfOutdated(String data_path) const
{
    auto manifest_file_it = manifest_file_by_data_file.find(data_path);
    if (manifest_file_it == manifest_file_by_data_file.end())
    {
        throw Exception(ErrorCodes::BAD_ARGUMENTS, "Cannot find manifest file for data file: {}", data_path);
    }
    const ManifestFileContent & manifest_file = *manifest_file_it->second;
    auto schema_id = manifest_file.getSchemaId();
    if (schema_id == relevant_snapshot_schema_id)
        return std::nullopt;
    return std::optional{schema_id};
}


DataLakeMetadataPtr IcebergMetadata::create(
    const ObjectStoragePtr & object_storage,
    const ConfigurationObserverPtr & configuration,
    const ContextPtr & local_context)
{
    auto configuration_ptr = configuration.lock();

    auto log = getLogger("IcebergMetadata");

<<<<<<< HEAD
    const auto [metadata_version, metadata_file_path]
        = getLatestOrExplicitMetadataFileAndVersion(object_storage, *configuration_ptr, local_context, log.get());
=======
    Poco::JSON::Object::Ptr object = nullptr;
    IcebergMetadataFilesCachePtr cache_ptr = nullptr;
    if (local_context->getSettingsRef()[Setting::use_iceberg_metadata_files_cache])
        cache_ptr = local_context->getIcebergMetadataFilesCache();
    else
        LOG_TRACE(log, "Not using in-memory cache for iceberg metadata files, because the setting use_iceberg_metadata_files_cache is false.");

    const auto [metadata_version, metadata_file_path] = getLatestOrExplicitMetadataFileAndVersion(object_storage, *configuration_ptr, log.get());
>>>>>>> 4d96a710

    auto create_fn = [&]()
    {
        ObjectInfo object_info(metadata_file_path); // NOLINT
        auto buf = StorageObjectStorageSource::createReadBuffer(object_info, object_storage, local_context, log);

        String json_str;
        readJSONObjectPossiblyInvalid(json_str, *buf);

        Poco::JSON::Parser parser; /// For some reason base/base/JSON.h can not parse this json file
        Poco::Dynamic::Var json = parser.parse(json_str);
        return std::make_pair(json.extract<Poco::JSON::Object::Ptr>(), json_str.size());
    };

    if (cache_ptr)
        object = cache_ptr->getOrSetTableMetadata(IcebergMetadataFilesCache::getKey(configuration_ptr, metadata_file_path), create_fn);
    else
        object = create_fn().first;

    IcebergSchemaProcessor schema_processor;

    auto format_version = object->getValue<int>(FORMAT_VERSION_FIELD);

    auto ptr
        = std::make_unique<IcebergMetadata>(object_storage, configuration_ptr, local_context, metadata_version, format_version, object, cache_ptr);

    return ptr;
}

void IcebergMetadata::initializeDataFiles(ManifestListPtr manifest_list_ptr) const
{
    for (const auto & manifest_file_content : *manifest_list_ptr)
    {
        for (const auto & data_file_path : manifest_file_content->getFiles())
        {
            if (std::holds_alternative<DataFileEntry>(data_file_path.file))
                manifest_file_by_data_file.emplace(std::get<DataFileEntry>(data_file_path.file).file_name, manifest_file_content);
        }
    }
}

ManifestListPtr IcebergMetadata::getManifestList(const String & filename) const
{
    auto configuration_ptr = configuration.lock();
    if (configuration_ptr == nullptr)
        throw Exception(ErrorCodes::LOGICAL_ERROR, "Configuration is expired");

    auto create_fn = [&]()
    {
        ManifestList manifest_list;
        StorageObjectStorage::ObjectInfo object_info(filename);
        auto manifest_list_buf = StorageObjectStorageSource::createReadBuffer(object_info, object_storage, getContext(), log);
        AvroForIcebergDeserializer manifest_list_deserializer(std::move(manifest_list_buf), filename, getFormatSettings(getContext()));

        ManifestFileCacheKeys manifest_file_cache_keys;

        for (size_t i = 0; i < manifest_list_deserializer.rows(); ++i)
        {
            const std::string file_path = manifest_list_deserializer.getValueFromRowByName(i, MANIFEST_FILE_PATH_COLUMN, TypeIndex::String).safeGet<std::string>();
            const auto manifest_file_name = getProperFilePathFromMetadataInfo(file_path, configuration_ptr->getPath(), table_location);
            Int64 added_sequence_number = 0;
            if (format_version > 1)
                added_sequence_number = manifest_list_deserializer.getValueFromRowByName(i, SEQUENCE_NUMBER_COLUMN, TypeIndex::Int64).safeGet<Int64>();
            manifest_file_cache_keys.emplace_back(manifest_file_name, added_sequence_number);
        }
        /// We only return the list of {file name, seq number} for cache.
        /// Because ManifestList holds a list of ManifestFilePtr which consume much memory space.
        /// ManifestFilePtr is shared pointers can be held for too much time, so we cache ManifestFile separately.
        return manifest_file_cache_keys;
    };

    ManifestFileCacheKeys manifest_file_cache_keys;
    ManifestList manifest_list;
    if (manifest_cache)
    {
        manifest_file_cache_keys = manifest_cache->getOrSetManifestFileCacheKeys(IcebergMetadataFilesCache::getKey(configuration_ptr, filename), create_fn);
    }
    else
    {
        manifest_file_cache_keys = create_fn();
    }
    for (const auto & entry : manifest_file_cache_keys)
    {
        auto manifest_file_ptr = getManifestFile(entry.manifest_file_path, entry.added_sequence_number);
        manifest_list.push_back(manifest_file_ptr);
    }
    ManifestListPtr manifest_list_ptr = std::make_shared<ManifestList>(std::move(manifest_list));
    initializeDataFiles(manifest_list_ptr);
    return manifest_list_ptr;
}

ManifestFilePtr IcebergMetadata::getManifestFile(const String & filename, Int64 inherited_sequence_number) const
{
    auto configuration_ptr = configuration.lock();

    auto create_fn = [&]()
    {
        ObjectInfo manifest_object_info(filename);
        auto buffer = StorageObjectStorageSource::createReadBuffer(manifest_object_info, object_storage, getContext(), log);
        AvroForIcebergDeserializer manifest_file_deserializer(std::move(buffer), filename, getFormatSettings(getContext()));
        auto [schema_id, schema_object] = parseTableSchemaFromManifestFile(manifest_file_deserializer, filename);
        schema_processor.addIcebergTableSchema(schema_object);
        return std::make_shared<ManifestFileContent>(
            manifest_file_deserializer,
            format_version,
            configuration_ptr->getPath(),
            schema_id,
            schema_object,
            schema_processor,
            inherited_sequence_number,
            table_location,
            getContext());
    };

    if (manifest_cache)
    {
        auto manifest_file = manifest_cache->getOrSetManifestFile(IcebergMetadataFilesCache::getKey(configuration_ptr, filename), create_fn);
        schema_processor.addIcebergTableSchema(manifest_file->getSchemaObject());
        return manifest_file;
    }
    return create_fn();
}

Strings IcebergMetadata::getDataFiles(const ActionsDAG * filter_dag) const
{
    if (!relevant_snapshot)
        return {};

    bool use_partition_pruning = filter_dag && getContext()->getSettingsRef()[Setting::use_iceberg_partition_pruning];

    if (!use_partition_pruning && cached_unprunned_files_for_last_processed_snapshot.has_value())
        return cached_unprunned_files_for_last_processed_snapshot.value();

    Strings data_files;
    for (const auto & manifest_file_ptr : *(relevant_snapshot->manifest_list))
    {
        ManifestFilesPruner pruner(
            schema_processor, relevant_snapshot_schema_id,
            use_partition_pruning ? filter_dag : nullptr,
            *manifest_file_ptr, getContext());
        const auto & data_files_in_manifest = manifest_file_ptr->getFiles();
        for (const auto & manifest_file_entry : data_files_in_manifest)
        {
            if (manifest_file_entry.status != ManifestEntryStatus::DELETED)
            {
                if (!pruner.canBePruned(manifest_file_entry))
                {
                    if (std::holds_alternative<DataFileEntry>(manifest_file_entry.file))
                        data_files.push_back(std::get<DataFileEntry>(manifest_file_entry.file).file_name);
                }
            }
        }
    }

    if (!use_partition_pruning)
    {
        cached_unprunned_files_for_last_processed_snapshot = data_files;
        return cached_unprunned_files_for_last_processed_snapshot.value();
    }

    return data_files;
}

std::optional<size_t> IcebergMetadata::totalRows() const
{
    auto configuration_ptr = configuration.lock();
    if (!configuration_ptr)
        throw Exception(ErrorCodes::LOGICAL_ERROR, "Configuration is expired");

    if (!relevant_snapshot)
    {
        ProfileEvents::increment(ProfileEvents::IcebergTrivialCountOptimizationApplied);
        return 0;
    }

    /// All these "hints" with total rows or bytes are optional both in
    /// metadata files and in manifest files, so we try all of them one by one
    if (relevant_snapshot->total_rows.has_value())
    {
        ProfileEvents::increment(ProfileEvents::IcebergTrivialCountOptimizationApplied);
        return relevant_snapshot->total_rows;
    }

    Int64 result = 0;
    for (const auto & manifest_list_entry : *(relevant_snapshot->manifest_list))
    {
        auto count = manifest_list_entry->getRowsCountInAllDataFilesExcludingDeleted();
        if (!count.has_value())
            return {};

        result += count.value();
    }

    ProfileEvents::increment(ProfileEvents::IcebergTrivialCountOptimizationApplied);
    return result;
}


std::optional<size_t> IcebergMetadata::totalBytes() const
{
    auto configuration_ptr = configuration.lock();
    if (!configuration_ptr)
        throw Exception(ErrorCodes::LOGICAL_ERROR, "Configuration is expired");

    if (!relevant_snapshot)
        return 0;

    /// All these "hints" with total rows or bytes are optional both in
    /// metadata files and in manifest files, so we try all of them one by one
    if (relevant_snapshot->total_bytes.has_value())
        return relevant_snapshot->total_bytes;

    Int64 result = 0;
    for (const auto & manifest_list_entry : *(relevant_snapshot->manifest_list))
    {
        auto count = manifest_list_entry->getBytesCountInAllDataFiles();
        if (!count.has_value())
            return {};

        result += count.value();
    }

    return result;
}

ObjectIterator IcebergMetadata::iterate(
    const ActionsDAG * filter_dag,
    FileProgressCallback callback,
    size_t /* list_batch_size */) const
{
    return createKeysIterator(getDataFiles(filter_dag), object_storage, callback);
}

}

#endif<|MERGE_RESOLUTION|>--- conflicted
+++ resolved
@@ -421,31 +421,6 @@
 }
 
 
-<<<<<<< HEAD
-=======
-Poco::JSON::Object::Ptr IcebergMetadata::readJSON(const String & metadata_file_path, const ContextPtr & local_context) const
-{
-    auto configuration_ptr = configuration.lock();
-    auto create_fn = [&]()
-    {
-        ObjectInfo object_info(metadata_file_path);
-        auto buf = StorageObjectStorageSource::createReadBuffer(object_info, object_storage, local_context, log);
-
-        String json_str;
-        readJSONObjectPossiblyInvalid(json_str, *buf);
-
-        Poco::JSON::Parser parser; /// For some reason base/base/JSON.h can not parse this json file
-        Poco::Dynamic::Var json = parser.parse(json_str);
-        return std::make_pair(json.extract<Poco::JSON::Object::Ptr>(), json.size());
-    };
-    if (manifest_cache)
-    {
-        return manifest_cache->getOrSetTableMetadata(IcebergMetadataFilesCache::getKey(configuration_ptr, metadata_file_path), create_fn);
-    }
-    return create_fn().first;
-}
-
->>>>>>> 4d96a710
 bool IcebergMetadata::update(const ContextPtr & local_context)
 {
     auto configuration_ptr = configuration.lock();
@@ -453,19 +428,13 @@
     const auto [metadata_version, metadata_file_path]
         = getLatestOrExplicitMetadataFileAndVersion(object_storage, *configuration_ptr, local_context, log.get());
 
-<<<<<<< HEAD
-    last_metadata_version = metadata_version;
-
-    last_metadata_object = ::DB::readJSON(metadata_file_path, object_storage, local_context, log);
-=======
     bool metadata_file_changed = false;
     if (last_metadata_version != metadata_version)
     {
         last_metadata_version = metadata_version;
-        last_metadata_object = readJSON(metadata_file_path, local_context);
+        last_metadata_object = ::DB::readJSON(metadata_file_path, object_storage, local_context, log);
         metadata_file_changed = true;
     }
->>>>>>> 4d96a710
 
     chassert(format_version == last_metadata_object->getValue<int>(FORMAT_VERSION_FIELD));
 
@@ -618,10 +587,6 @@
 
     auto log = getLogger("IcebergMetadata");
 
-<<<<<<< HEAD
-    const auto [metadata_version, metadata_file_path]
-        = getLatestOrExplicitMetadataFileAndVersion(object_storage, *configuration_ptr, local_context, log.get());
-=======
     Poco::JSON::Object::Ptr object = nullptr;
     IcebergMetadataFilesCachePtr cache_ptr = nullptr;
     if (local_context->getSettingsRef()[Setting::use_iceberg_metadata_files_cache])
@@ -629,8 +594,7 @@
     else
         LOG_TRACE(log, "Not using in-memory cache for iceberg metadata files, because the setting use_iceberg_metadata_files_cache is false.");
 
-    const auto [metadata_version, metadata_file_path] = getLatestOrExplicitMetadataFileAndVersion(object_storage, *configuration_ptr, log.get());
->>>>>>> 4d96a710
+    const auto [metadata_version, metadata_file_path] = getLatestOrExplicitMetadataFileAndVersion(object_storage, *configuration_ptr, local_context, log.get());
 
     auto create_fn = [&]()
     {
