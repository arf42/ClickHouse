--- conflicted
+++ resolved
@@ -197,14 +197,12 @@
     #endif
 
     registerStorageKeeperMap(factory);
-<<<<<<< HEAD
 
     #if USE_AZURE_BLOB_STORAGE
     registerStorageAzureBlob(factory);
     #endif
-=======
+
     registerStorageFilesystem(factory);
->>>>>>> 9f5f27ce
 }
 
 }