--- conflicted
+++ resolved
@@ -41,14 +41,8 @@
 #    include <orc/Vector.hh>
 #    include <Common/Allocator.h>
 #    include <Common/FieldVisitorsAccurateComparison.h>
-<<<<<<< HEAD
-#    include <Common/MemorySanitizer.h>
-#    include <Common/logger_useful.h>
 #    include <Common/quoteString.h>
-=======
-#    include <Common/quoteString.h>
-
->>>>>>> 218bfefe
+
 #    include "ArrowBufferedStreams.h"
 
 #    include <boost/algorithm/string.hpp>
