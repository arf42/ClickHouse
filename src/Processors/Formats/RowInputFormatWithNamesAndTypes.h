#pragma once

#include <Processors/Formats/RowInputFormatWithDiagnosticInfo.h>
#include <Processors/Formats/ISchemaReader.h>
#include <Formats/FormatSettings.h>

namespace DB
{

namespace ErrorCodes
{
    extern const int NOT_IMPLEMENTED;
}

class FormatWithNamesAndTypesReader;

/// Base class for input formats with -WithNames and -WithNamesAndTypes suffixes.
/// It accepts 2 parameters in constructor - with_names and with_types and implements
/// input format depending on them:
///  - if with_names is true, it will expect that the first row of data contains column
///    names. If setting input_format_with_names_use_header is set to 1, columns mapping
///    will be performed.
///  - if with_types is true, it will expect that the second row of data contains column
///    types. If setting input_format_with_types_use_header is set to 1, types from input
///    will be compared types from header.
/// It's important that firstly this class reads/skips names and only
/// then reads/skips types. So you can this invariant.
template <typename FormatReaderImpl>
class RowInputFormatWithNamesAndTypes : public RowInputFormatWithDiagnosticInfo
{
protected:
    /** is_binary - it is a binary format (e.g. don't search for BOM)
      * with_names - in the first line the header with column names
      * with_types - in the second line the header with column names
      */
    RowInputFormatWithNamesAndTypes(
        const Block & header_,
        ReadBuffer & in_,
        const Params & params_,
        bool is_binary_,
        bool with_names_,
        bool with_types_,
        const FormatSettings & format_settings_,
<<<<<<< HEAD
        std::unique_ptr<FormatWithNamesAndTypesReader> format_reader_,
        bool try_detect_header_ = false,
        bool allow_variable_number_of_columns_ = false);
=======
        std::unique_ptr<FormatReaderImpl> format_reader_,
        bool try_detect_header_ = false);
>>>>>>> b3dd5431

    void resetParser() override;
    bool isGarbageAfterField(size_t index, ReadBuffer::Position pos) override;
    void setReadBuffer(ReadBuffer & in_) override;
    void readPrefix() override;
    bool supportsCustomSerializations() const override { return true; }

    const FormatSettings format_settings;
    DataTypes data_types;
    bool end_of_stream = false;

private:
    bool readRow(MutableColumns & columns, RowReadExtension & ext) override;

    size_t countRows(size_t max_block_size) override;

    bool parseRowAndPrintDiagnosticInfo(MutableColumns & columns, WriteBuffer & out) override;
    void tryDeserializeField(const DataTypePtr & type, IColumn & column, size_t file_column) override;

    void tryDetectHeader(std::vector<String> & column_names, std::vector<String> & type_names);

protected:
    bool with_names;
    bool with_types;
<<<<<<< HEAD
    bool allow_variable_number_of_columns;
    std::unique_ptr<FormatWithNamesAndTypesReader> format_reader;
=======
    bool try_detect_header;
    bool is_header_detected = false;

protected:
    std::unique_ptr<FormatReaderImpl> format_reader;
>>>>>>> b3dd5431
    Block::NameMap column_indexes_by_names;

private:
    bool is_binary;
    bool try_detect_header;
    bool is_header_detected = false;
};

/// Base class for parsing data in input formats with -WithNames and -WithNamesAndTypes suffixes.
/// Used for reading/skipping names/types/delimiters in specific format.
class FormatWithNamesAndTypesReader
{
public:
    explicit FormatWithNamesAndTypesReader(ReadBuffer & in_, const FormatSettings & format_settings_) : in(&in_), format_settings(format_settings_) {}

    /// Read single field from input. Return false if there was no real value and we inserted default value.
    virtual bool readField(IColumn & column, const DataTypePtr & type, const SerializationPtr & serialization, bool is_last_file_column, const String & column_name) = 0;

    /// Methods for parsing with diagnostic info.
    virtual void checkNullValueForNonNullable(DataTypePtr) {}
    virtual bool parseRowStartWithDiagnosticInfo(WriteBuffer &) { return true; }
    virtual bool parseFieldDelimiterWithDiagnosticInfo(WriteBuffer &) { return true; }
    virtual bool parseRowEndWithDiagnosticInfo(WriteBuffer &) { return true;}
    virtual bool parseRowBetweenDelimiterWithDiagnosticInfo(WriteBuffer &) { return true;}
    virtual bool tryParseSuffixWithDiagnosticInfo(WriteBuffer &) { return true; }
    virtual bool isGarbageAfterField(size_t, ReadBuffer::Position) { return false; }

    /// Read row with names and return the list of them.
    virtual std::vector<String> readNames() = 0;
    /// Read row with types and return the list of them.
    virtual std::vector<String> readTypes() = 0;

    /// Read row with raw values.
    virtual std::vector<String> readRowForHeaderDetection()
    {
        throw Exception(ErrorCodes::NOT_IMPLEMENTED, "Method readRowAndGetFieldsAndDataTypes is not implemented for format reader");
    }

    /// Skip single field, it's used to skip unknown columns.
    virtual void skipField(size_t file_column) = 0;
    /// Skip the whole row with names.
    virtual void skipNames() = 0;
    /// Skip the whole row with types.
    virtual void skipTypes() = 0;

    virtual size_t countRows(size_t /*max_block_size*/)
    {
        throw Exception(ErrorCodes::NOT_IMPLEMENTED, "Method countRows is not implemented for format reader");
    }

    virtual void skipRow()
    {
        throw Exception(ErrorCodes::NOT_IMPLEMENTED, "Method skipRow is not implemented for format reader");
    }

    /// Skip delimiters, if any.
    virtual void skipPrefixBeforeHeader() {}
    virtual void skipRowStartDelimiter() {}
    virtual void skipFieldDelimiter() {}
    virtual void skipRowEndDelimiter() {}
    virtual void skipRowBetweenDelimiter() {}

    /// Check suffix.
    virtual bool checkForSuffix() { return in->eof(); }

    /// Check if we are at the end of row, not between fields.
    virtual bool checkForEndOfRow() { throw Exception(ErrorCodes::NOT_IMPLEMENTED, "Method checkForEndOfRow is not implemented"); }

    const FormatSettings & getFormatSettings() const { return format_settings; }

    virtual void setReadBuffer(ReadBuffer & in_) { in = &in_; }

    virtual ~FormatWithNamesAndTypesReader() = default;

    virtual FormatSettings::EscapingRule getEscapingRule() const
    {
        throw Exception(ErrorCodes::NOT_IMPLEMENTED, "Format reader doesn't have an escaping rule");
    }

protected:
    ReadBuffer * in;
    FormatSettings format_settings;
};

/// Base class for schema inference for formats with -WithNames and -WithNamesAndTypes suffixes.
/// For formats with -WithNamesAndTypes suffix the schema will be determined by first two rows.
/// For formats with -WithNames suffix the names of columns will be determined by the first row
/// and types of columns by the rows with data.
/// For formats without suffixes default column names will be used
/// and types will be determined by the rows with data.
class FormatWithNamesAndTypesSchemaReader : public IRowSchemaReader
{
public:
    FormatWithNamesAndTypesSchemaReader(
        ReadBuffer & in,
        const FormatSettings & format_settings_,
        bool with_names_,
        bool with_types_,
        FormatWithNamesAndTypesReader * format_reader_,
        DataTypePtr default_type_ = nullptr,
        bool try_detect_header_ = false);

    NamesAndTypesList readSchema() override;

    void transformTypesIfNeeded(DataTypePtr & type, DataTypePtr & new_type) override;

protected:
    std::optional<DataTypes> readRowAndGetDataTypes() override;

    virtual std::optional<DataTypes> readRowAndGetDataTypesImpl()
    {
        throw Exception{ErrorCodes::NOT_IMPLEMENTED, "Method readRowAndGetDataTypesImpl is not implemented"};
    }

    /// Return column fields with inferred types. In case of no more rows, return nullopt.
    virtual std::optional<std::pair<std::vector<String>, DataTypes>> readRowAndGetFieldsAndDataTypes()
    {
        throw Exception{ErrorCodes::NOT_IMPLEMENTED, "Method readRowAndGetFieldsAndDataTypes is not implemented"};
    }

    bool with_names;
    bool with_types;

private:
    void tryDetectHeader(std::vector<String> & column_names_out, std::vector<String> & type_names_out);
    std::vector<String> readNamesFromFields(const std::vector<String> & fields);

    FormatWithNamesAndTypesReader * format_reader;
    bool try_detect_header;
    DataTypes buffered_types;
};

}
<|MERGE_RESOLUTION|>--- conflicted
+++ resolved
@@ -41,14 +41,8 @@
         bool with_names_,
         bool with_types_,
         const FormatSettings & format_settings_,
-<<<<<<< HEAD
-        std::unique_ptr<FormatWithNamesAndTypesReader> format_reader_,
-        bool try_detect_header_ = false,
-        bool allow_variable_number_of_columns_ = false);
-=======
         std::unique_ptr<FormatReaderImpl> format_reader_,
         bool try_detect_header_ = false);
->>>>>>> b3dd5431
 
     void resetParser() override;
     bool isGarbageAfterField(size_t index, ReadBuffer::Position pos) override;
@@ -73,16 +67,8 @@
 protected:
     bool with_names;
     bool with_types;
-<<<<<<< HEAD
-    bool allow_variable_number_of_columns;
-    std::unique_ptr<FormatWithNamesAndTypesReader> format_reader;
-=======
-    bool try_detect_header;
-    bool is_header_detected = false;
-
-protected:
+
     std::unique_ptr<FormatReaderImpl> format_reader;
->>>>>>> b3dd5431
     Block::NameMap column_indexes_by_names;
 
 private:
