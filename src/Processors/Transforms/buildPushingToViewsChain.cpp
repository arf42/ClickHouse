#include <Processors/Transforms/buildPushingToViewsChain.h>
#include <DataTypes/NestedUtils.h>
#include <Interpreters/Context.h>
#include <Interpreters/InterpreterInsertQuery.h>
#include <Interpreters/InterpreterSelectQuery.h>
#include <Interpreters/ProcessList.h>
#include <Parsers/ASTInsertQuery.h>
#include <Processors/Transforms/SquashingChunksTransform.h>
#include <Processors/Transforms/ExpressionTransform.h>
#include <Processors/Executors/PullingPipelineExecutor.h>
#include <Storages/LiveView/StorageLiveView.h>
#include <Storages/WindowView/StorageWindowView.h>
#include <Storages/MergeTree/ReplicatedMergeTreeSink.h>
#include <Storages/StorageMaterializedView.h>
#include <Storages/StorageValues.h>
#include <QueryPipeline/QueryPipelineBuilder.h>
#include <Common/CurrentThread.h>
#include <Common/MemoryTracker.h>
#include <Common/ProfileEvents.h>
#include <Common/ThreadProfileEvents.h>
#include <Common/ThreadStatus.h>
#include <Common/checkStackSize.h>
#include <Common/logger_useful.h>
#include <base/scope_guard.h>

#include <atomic>
#include <chrono>

namespace ProfileEvents
{
    extern const Event SelectedBytes;
    extern const Event SelectedRows;
}

namespace DB
{

namespace ErrorCodes
{
    extern const int LOGICAL_ERROR;
}

ThreadStatusesHolder::~ThreadStatusesHolder()
{
    auto * original_thread = current_thread;
    SCOPE_EXIT({ current_thread = original_thread; });

    while (!thread_statuses.empty())
    {
        current_thread = thread_statuses.front().get();
        thread_statuses.pop_front();
    }
}

struct ViewsData
{
    /// A separate holder for thread statuses, needed for proper destruction order.
    ThreadStatusesHolderPtr thread_status_holder;
    /// Separate information for every view.
    std::list<ViewRuntimeData> views;
    /// Some common info about source storage.
    ContextPtr context;
    StorageID source_storage_id;
    StorageMetadataPtr source_metadata_snapshot;
    StoragePtr source_storage;
    /// This value is actually only for logs.
    size_t max_threads = 1;

    /// In case of exception happened while inserting into main table, it is pushed to pipeline.
    /// Remember the first one, we should keep them after view processing.
    std::atomic_bool has_exception = false;
    std::exception_ptr first_exception;

    ViewsData(ThreadStatusesHolderPtr thread_status_holder_, ContextPtr context_, StorageID source_storage_id_, StorageMetadataPtr source_metadata_snapshot_ , StoragePtr source_storage_)
        : thread_status_holder(std::move(thread_status_holder_))
        , context(std::move(context_))
        , source_storage_id(std::move(source_storage_id_))
        , source_metadata_snapshot(std::move(source_metadata_snapshot_))
        , source_storage(std::move(source_storage_))
    {
    }
};

using ViewsDataPtr = std::shared_ptr<ViewsData>;

/// Copies data inserted into table for every dependent table.
class CopyingDataToViewsTransform final : public IProcessor
{
public:
    CopyingDataToViewsTransform(const Block & header, ViewsDataPtr data);

    String getName() const override { return "CopyingDataToViewsTransform"; }
    Status prepare() override;
    InputPort & getInputPort() { return input; }

private:
    InputPort & input;
    ViewsDataPtr views_data;
};

/// For source chunk, execute view query over it.
class ExecutingInnerQueryFromViewTransform final : public ExceptionKeepingTransform
{
public:
    ExecutingInnerQueryFromViewTransform(const Block & header, ViewRuntimeData & view_, ViewsDataPtr views_data_);

    String getName() const override { return "ExecutingInnerQueryFromView"; }

protected:
    void onConsume(Chunk chunk) override;
    GenerateResult onGenerate() override;

private:
    ViewsDataPtr views_data;
    ViewRuntimeData & view;

    struct State
    {
        QueryPipeline pipeline;
        PullingPipelineExecutor executor;

        explicit State(QueryPipeline pipeline_)
            : pipeline(std::move(pipeline_))
            , executor(pipeline)
        {
        }
    };

    std::optional<State> state;
};

/// Insert into LiveView.
class PushingToLiveViewSink final : public SinkToStorage
{
public:
    PushingToLiveViewSink(const Block & header, StorageLiveView & live_view_, StoragePtr storage_holder_, ContextPtr context_);
    String getName() const override { return "PushingToLiveViewSink"; }
    void consume(Chunk chunk) override;

private:
    StorageLiveView & live_view;
    StoragePtr storage_holder;
    ContextPtr context;
};

/// Insert into WindowView.
class PushingToWindowViewSink final : public SinkToStorage
{
public:
    PushingToWindowViewSink(const Block & header, StorageWindowView & window_view_, StoragePtr storage_holder_, ContextPtr context_);
    String getName() const override { return "PushingToWindowViewSink"; }
    void consume(Chunk chunk) override;

private:
    StorageWindowView & window_view;
    StoragePtr storage_holder;
    ContextPtr context;
};

/// For every view, collect exception.
/// Has single output with empty header.
/// If any exception happen before view processing, pass it.
/// Othervise return any exception from any view.
class FinalizingViewsTransform final : public IProcessor
{
    struct ExceptionStatus
    {
        std::exception_ptr exception;
        bool is_first = false;
    };

    static InputPorts initPorts(std::vector<Block> headers);

public:
    FinalizingViewsTransform(std::vector<Block> headers, ViewsDataPtr data);

    String getName() const override { return "FinalizingViewsTransform"; }
    Status prepare() override;
    void work() override;

private:
    OutputPort & output;
    ViewsDataPtr views_data;
    std::vector<ExceptionStatus> statuses;
    std::exception_ptr any_exception;
};


Chain buildPushingToViewsChain(
    const StoragePtr & storage,
    const StorageMetadataPtr & metadata_snapshot,
    ContextPtr context,
    const ASTPtr & query_ptr,
    bool no_destination,
    ThreadStatusesHolderPtr thread_status_holder,
    std::atomic_uint64_t * elapsed_counter_ms,
    const Block & live_view_header)
{
    checkStackSize();
    Chain result_chain;

    ThreadStatus * thread_status = current_thread;

    if (!thread_status_holder)
    {
        thread_status_holder = std::make_shared<ThreadStatusesHolder>();
        thread_status = nullptr;
    }

    /// If we don't write directly to the destination
    /// then expect that we're inserting with precalculated virtual columns
    auto storage_header = no_destination ? metadata_snapshot->getSampleBlockWithVirtuals(storage->getVirtuals())
                                         : metadata_snapshot->getSampleBlock();

    /** TODO This is a very important line. At any insertion into the table one of chains should own lock.
      * Although now any insertion into the table is done via PushingToViews chain,
      *  but it's clear that here is not the best place for this functionality.
      */
    result_chain.addTableLock(storage->lockForShare(context->getInitialQueryId(), context->getSettingsRef().lock_acquire_timeout));

    /// If the "root" table deduplicates blocks, there are no need to make deduplication for children
    /// Moreover, deduplication for AggregatingMergeTree children could produce false positives due to low size of inserting blocks
    bool disable_deduplication_for_children = false;
    if (!context->getSettingsRef().deduplicate_blocks_in_dependent_materialized_views)
        disable_deduplication_for_children = !no_destination && storage->supportsDeduplication();

    auto table_id = storage->getStorageID();
    auto views = DatabaseCatalog::instance().getDependentViews(table_id);

    /// We need special context for materialized views insertions
    ContextMutablePtr select_context;
    ContextMutablePtr insert_context;
    ViewsDataPtr views_data;
    if (!views.empty())
    {
        select_context = Context::createCopy(context);
        insert_context = Context::createCopy(context);

        const auto & insert_settings = insert_context->getSettingsRef();

        // Do not deduplicate insertions into MV if the main insertion is Ok
        if (disable_deduplication_for_children)
            insert_context->setSetting("insert_deduplicate", Field{false});

        // Separate min_insert_block_size_rows/min_insert_block_size_bytes for children
        if (insert_settings.min_insert_block_size_rows_for_materialized_views)
            insert_context->setSetting("min_insert_block_size_rows", insert_settings.min_insert_block_size_rows_for_materialized_views.value);
        if (insert_settings.min_insert_block_size_bytes_for_materialized_views)
            insert_context->setSetting("min_insert_block_size_bytes", insert_settings.min_insert_block_size_bytes_for_materialized_views.value);

        views_data = std::make_shared<ViewsData>(thread_status_holder, select_context, table_id, metadata_snapshot, storage);
    }

    std::vector<Chain> chains;

    for (const auto & view_id : views)
    {
<<<<<<< HEAD
        auto dependent_table = DatabaseCatalog::instance().tryGetTable(database_table, context);
        if (dependent_table == nullptr)
        {
            LOG_WARNING(
                &Poco::Logger::get("PushingToViews"), "Trying to access table {} but it doesn't exist", database_table.getFullTableName());
            continue;
        }

        auto dependent_metadata_snapshot = dependent_table->getInMemoryMetadataPtr();
=======
        auto view = DatabaseCatalog::instance().getTable(view_id, context);
        auto view_metadata_snapshot = view->getInMemoryMetadataPtr();
>>>>>>> b2933519

        ASTPtr query;
        Chain out;

        ThreadGroupStatusPtr running_group;
        if (current_thread && current_thread->getThreadGroup())
            running_group = current_thread->getThreadGroup();
        else
            running_group = std::make_shared<ThreadGroupStatus>();

        /// We are creating a ThreadStatus per view to store its metrics individually
        /// Since calling ThreadStatus() changes current_thread we save it and restore it after the calls
        /// Later on, before doing any task related to a view, we'll switch to its ThreadStatus, do the work,
        /// and switch back to the original thread_status.
        auto * original_thread = current_thread;
        SCOPE_EXIT({ current_thread = original_thread; });

        std::unique_ptr<ThreadStatus> view_thread_status_ptr = std::make_unique<ThreadStatus>();
        /// Copy of a ThreadStatus should be internal.
        view_thread_status_ptr->setInternalThread();
        /// view_thread_status_ptr will be moved later (on and on), so need to capture raw pointer.
        view_thread_status_ptr->deleter = [thread_status = view_thread_status_ptr.get(), running_group]
        {
            thread_status->detachQuery();
        };
        view_thread_status_ptr->attachQuery(running_group);

        auto * view_thread_status = view_thread_status_ptr.get();
        views_data->thread_status_holder->thread_statuses.push_front(std::move(view_thread_status_ptr));

        auto runtime_stats = std::make_unique<QueryViewsLogElement::ViewRuntimeStats>();
        runtime_stats->target_name = view_id.getFullTableName();
        runtime_stats->thread_status = view_thread_status;
        runtime_stats->event_time = std::chrono::system_clock::now();
        runtime_stats->event_status = QueryViewsLogElement::ViewStatus::EXCEPTION_BEFORE_START;

        auto & type = runtime_stats->type;
        auto & target_name = runtime_stats->target_name;
        auto * view_counter_ms = &runtime_stats->elapsed_ms;

        if (auto * materialized_view = dynamic_cast<StorageMaterializedView *>(view.get()))
        {
            auto lock = materialized_view->tryLockForShare(context->getInitialQueryId(), context->getSettingsRef().lock_acquire_timeout);

            if (lock == nullptr)
            {
                // In case the materialized view is dropped at this point, we register a warning and ignore it
                assert(materialized_view->is_dropped) LOG_WARNING(
                    &Poco::Logger::get("PushingToViews"),
                    "Trying to access table {} but it doesn't exist",
                    database_table.getFullTableName());
                continue;
            }

            type = QueryViewsLogElement::ViewType::MATERIALIZED;
            result_chain.addTableLock(lock);

            StoragePtr inner_table = materialized_view->getTargetTable();
            auto inner_table_id = inner_table->getStorageID();
            auto inner_metadata_snapshot = inner_table->getInMemoryMetadataPtr();
            query = view_metadata_snapshot->getSelectQuery().inner_query;
            target_name = inner_table_id.getFullTableName();

            /// Get list of columns we get from select query.
            auto header = InterpreterSelectQuery(query, select_context, SelectQueryOptions().analyze())
                .getSampleBlock();

            /// Insert only columns returned by select.
            Names insert_columns;
            const auto & inner_table_columns = inner_metadata_snapshot->getColumns();
            for (const auto & column : header)
            {
                /// But skip columns which storage doesn't have.
                if (inner_table_columns.hasPhysical(column.name))
                    insert_columns.emplace_back(column.name);
            }

            InterpreterInsertQuery interpreter(nullptr, insert_context, false, false, false);
            out = interpreter.buildChain(inner_table, inner_metadata_snapshot, insert_columns, thread_status_holder, view_counter_ms);
            out.addStorageHolder(view);
            out.addStorageHolder(inner_table);
        }
        else if (auto * live_view = dynamic_cast<StorageLiveView *>(view.get()))
        {
            runtime_stats->type = QueryViewsLogElement::ViewType::LIVE;
            query = live_view->getInnerQuery(); // Used only to log in system.query_views_log
            out = buildPushingToViewsChain(
                view, view_metadata_snapshot, insert_context, ASTPtr(), true, thread_status_holder, view_counter_ms, storage_header);
        }
        else if (auto * window_view = dynamic_cast<StorageWindowView *>(view.get()))
        {
            runtime_stats->type = QueryViewsLogElement::ViewType::WINDOW;
            query = window_view->getMergeableQuery(); // Used only to log in system.query_views_log
            out = buildPushingToViewsChain(
                view, view_metadata_snapshot, insert_context, ASTPtr(), true, thread_status_holder, view_counter_ms);
        }
        else
            out = buildPushingToViewsChain(
                view, view_metadata_snapshot, insert_context, ASTPtr(), false, thread_status_holder, view_counter_ms);

        views_data->views.emplace_back(ViewRuntimeData{ //-V614
            std::move(query),
            out.getInputHeader(),
            view_id,
            nullptr,
            std::move(runtime_stats)});

        if (type == QueryViewsLogElement::ViewType::MATERIALIZED)
        {
            auto executing_inner_query = std::make_shared<ExecutingInnerQueryFromViewTransform>(
                storage_header, views_data->views.back(), views_data);
            executing_inner_query->setRuntimeData(view_thread_status, view_counter_ms);

            out.addSource(std::move(executing_inner_query));
        }

        chains.emplace_back(std::move(out));

        /// Add the view to the query access info so it can appear in system.query_log
        if (!no_destination)
        {
            context->getQueryContext()->addQueryAccessInfo(
                backQuoteIfNeed(view_id.getDatabaseName()), views_data->views.back().runtime_stats->target_name, {}, "", view_id.getFullTableName());
        }
    }

    if (views_data && !views_data->views.empty())
    {
        size_t num_views = views_data->views.size();
        const Settings & settings = context->getSettingsRef();
        if (settings.parallel_view_processing)
            views_data->max_threads = settings.max_threads ? std::min(static_cast<size_t>(settings.max_threads), num_views) : num_views;

        std::vector<Block> headers;
        headers.reserve(num_views);
        for (const auto & chain : chains)
            headers.push_back(chain.getOutputHeader());

        auto copying_data = std::make_shared<CopyingDataToViewsTransform>(storage_header, views_data);
        auto finalizing_views = std::make_shared<FinalizingViewsTransform>(std::move(headers), views_data);
        auto out = copying_data->getOutputs().begin();
        auto in = finalizing_views->getInputs().begin();

        size_t max_parallel_streams = 0;

        std::list<ProcessorPtr> processors;

        for (auto & chain : chains)
        {
            max_parallel_streams += std::max<size_t>(chain.getNumThreads(), 1);
            result_chain.attachResources(chain.detachResources());
            connect(*out, chain.getInputPort());
            connect(chain.getOutputPort(), *in);
            ++in;
            ++out;
            processors.splice(processors.end(), Chain::getProcessors(std::move(chain)));
        }

        processors.emplace_front(std::move(copying_data));
        processors.emplace_back(std::move(finalizing_views));
        result_chain = Chain(std::move(processors));
        result_chain.setNumThreads(std::min(views_data->max_threads, max_parallel_streams));
    }

    if (auto * live_view = dynamic_cast<StorageLiveView *>(storage.get()))
    {
        auto sink = std::make_shared<PushingToLiveViewSink>(live_view_header, *live_view, storage, context);
        sink->setRuntimeData(thread_status, elapsed_counter_ms);
        result_chain.addSource(std::move(sink));
    }
    else if (auto * window_view = dynamic_cast<StorageWindowView *>(storage.get()))
    {
        auto sink = std::make_shared<PushingToWindowViewSink>(window_view->getInputHeader(), *window_view, storage, context);
        sink->setRuntimeData(thread_status, elapsed_counter_ms);
        result_chain.addSource(std::move(sink));
    }
    /// Do not push to destination table if the flag is set
    else if (!no_destination)
    {
        auto sink = storage->write(query_ptr, metadata_snapshot, context);
        metadata_snapshot->check(sink->getHeader().getColumnsWithTypeAndName());
        sink->setRuntimeData(thread_status, elapsed_counter_ms);
        result_chain.addSource(std::move(sink));
    }

    /// TODO: add pushing to live view
    if (result_chain.empty())
        result_chain.addSink(std::make_shared<NullSinkToStorage>(storage_header));

    if (result_chain.getOutputHeader().columns() != 0)
    {
        /// Convert result header to empty block.
        auto dag = ActionsDAG::makeConvertingActions(result_chain.getOutputHeader().getColumnsWithTypeAndName(), {}, ActionsDAG::MatchColumnsMode::Name);
        auto actions = std::make_shared<ExpressionActions>(std::move(dag));
        result_chain.addSink(std::make_shared<ConvertingTransform>(result_chain.getOutputHeader(), std::move(actions)));
    }

    return result_chain;
}

static QueryPipeline process(Block block, ViewRuntimeData & view, const ViewsData & views_data)
{
    const auto & context = views_data.context;

    /// We create a table with the same name as original table and the same alias columns,
    ///  but it will contain single block (that is INSERT-ed into main table).
    /// InterpreterSelectQuery will do processing of alias columns.
    auto local_context = Context::createCopy(context);
    local_context->addViewSource(std::make_shared<StorageValues>(
        views_data.source_storage_id,
        views_data.source_metadata_snapshot->getColumns(),
        std::move(block),
        views_data.source_storage->getVirtuals()));

    InterpreterSelectQuery select(view.query, local_context, SelectQueryOptions());
    auto pipeline = select.buildQueryPipeline();
    pipeline.resize(1);
    pipeline.dropTotalsAndExtremes();

    /// Squashing is needed here because the materialized view query can generate a lot of blocks
    /// even when only one block is inserted into the parent table (e.g. if the query is a GROUP BY
    /// and two-level aggregation is triggered).
    pipeline.addTransform(std::make_shared<SquashingChunksTransform>(
        pipeline.getHeader(),
        context->getSettingsRef().min_insert_block_size_rows,
        context->getSettingsRef().min_insert_block_size_bytes));

    auto converting = ActionsDAG::makeConvertingActions(
        pipeline.getHeader().getColumnsWithTypeAndName(),
        view.sample_block.getColumnsWithTypeAndName(),
        ActionsDAG::MatchColumnsMode::Name);

    pipeline.addTransform(std::make_shared<ExpressionTransform>(
        pipeline.getHeader(),
        std::make_shared<ExpressionActions>(std::move(converting))));

    return QueryPipelineBuilder::getPipeline(std::move(pipeline));
}

static void logQueryViews(std::list<ViewRuntimeData> & views, ContextPtr context)
{
    const auto & settings = context->getSettingsRef();
    const UInt64 min_query_duration = settings.log_queries_min_query_duration_ms.totalMilliseconds();
    const QueryViewsLogElement::ViewStatus min_status = settings.log_queries_min_type;
    if (views.empty() || !settings.log_queries || !settings.log_query_views)
        return;

    for (auto & view : views)
    {
        const auto & stats = *view.runtime_stats;
        if ((min_query_duration && stats.elapsed_ms <= min_query_duration) || (stats.event_status < min_status))
            continue;

        try
        {
            if (stats.thread_status)
                stats.thread_status->logToQueryViewsLog(view);
        }
        catch (...)
        {
            tryLogCurrentException(__PRETTY_FUNCTION__);
        }
    }
}


CopyingDataToViewsTransform::CopyingDataToViewsTransform(const Block & header, ViewsDataPtr data)
    : IProcessor({header}, OutputPorts(data->views.size(), header))
    , input(inputs.front())
    , views_data(std::move(data))
{
    if (views_data->views.empty())
        throw Exception(ErrorCodes::LOGICAL_ERROR, "CopyingDataToViewsTransform cannot have zero outputs");
}

IProcessor::Status CopyingDataToViewsTransform::prepare()
{
    bool all_can_push = true;
    for (auto & output : outputs)
    {
        if (output.isFinished())
            throw Exception(ErrorCodes::LOGICAL_ERROR, "Cannot push data to view because output port is finished");

        if (!output.canPush())
            all_can_push = false;
    }

    if (!all_can_push)
        return Status::PortFull;

    if (input.isFinished())
    {
        for (auto & output : outputs)
            output.finish();

        return Status::Finished;
    }

    input.setNeeded();
    if (!input.hasData())
        return Status::NeedData;

    auto data = input.pullData();
    if (data.exception)
    {
        if (!views_data->has_exception)
        {
            views_data->first_exception = data.exception;
            views_data->has_exception = true;
        }

        for (auto & output : outputs)
            output.pushException(data.exception);
    }
    else
    {
        for (auto & output : outputs)
            output.push(data.chunk.clone());
    }

    return Status::PortFull;
}


ExecutingInnerQueryFromViewTransform::ExecutingInnerQueryFromViewTransform(
    const Block & header,
    ViewRuntimeData & view_,
    std::shared_ptr<ViewsData> views_data_)
    : ExceptionKeepingTransform(header, view_.sample_block)
    , views_data(std::move(views_data_))
    , view(view_)
{
}

void ExecutingInnerQueryFromViewTransform::onConsume(Chunk chunk)
{
    auto block = getInputPort().getHeader().cloneWithColumns(chunk.getColumns());
    state.emplace(process(block, view, *views_data));
}


ExecutingInnerQueryFromViewTransform::GenerateResult ExecutingInnerQueryFromViewTransform::onGenerate()
{
    GenerateResult res;
    if (!state.has_value())
        return res;

    res.is_done = false;
    while (!res.is_done)
    {
        res.is_done = !state->executor.pull(res.chunk);
        if (res.chunk)
            break;
    }

    if (res.is_done)
        state.reset();

    return res;
}

PushingToLiveViewSink::PushingToLiveViewSink(const Block & header, StorageLiveView & live_view_, StoragePtr storage_holder_, ContextPtr context_)
    : SinkToStorage(header)
    , live_view(live_view_)
    , storage_holder(std::move(storage_holder_))
    , context(std::move(context_))
{
}

void PushingToLiveViewSink::consume(Chunk chunk)
{
    Progress local_progress(chunk.getNumRows(), chunk.bytes(), 0);
    StorageLiveView::writeIntoLiveView(live_view, getHeader().cloneWithColumns(chunk.detachColumns()), context);

    if (auto process = context->getProcessListElement())
        process->updateProgressIn(local_progress);

    ProfileEvents::increment(ProfileEvents::SelectedRows, local_progress.read_rows);
    ProfileEvents::increment(ProfileEvents::SelectedBytes, local_progress.read_bytes);
}


PushingToWindowViewSink::PushingToWindowViewSink(
    const Block & header, StorageWindowView & window_view_,
    StoragePtr storage_holder_, ContextPtr context_)
    : SinkToStorage(header)
    , window_view(window_view_)
    , storage_holder(std::move(storage_holder_))
    , context(std::move(context_))
{
}

void PushingToWindowViewSink::consume(Chunk chunk)
{
    Progress local_progress(chunk.getNumRows(), chunk.bytes(), 0);
    StorageWindowView::writeIntoWindowView(
        window_view, getHeader().cloneWithColumns(chunk.detachColumns()), context);

    if (auto process = context->getProcessListElement())
        process->updateProgressIn(local_progress);

    ProfileEvents::increment(ProfileEvents::SelectedRows, local_progress.read_rows);
    ProfileEvents::increment(ProfileEvents::SelectedBytes, local_progress.read_bytes);
}


FinalizingViewsTransform::FinalizingViewsTransform(std::vector<Block> headers, ViewsDataPtr data)
    : IProcessor(initPorts(std::move(headers)), {Block()})
    , output(outputs.front())
    , views_data(std::move(data))
{
    statuses.resize(views_data->views.size());
}

InputPorts FinalizingViewsTransform::initPorts(std::vector<Block> headers)
{
    InputPorts res;
    for (auto & header : headers)
        res.emplace_back(std::move(header));

    return res;
}

IProcessor::Status FinalizingViewsTransform::prepare()
{
    if (output.isFinished())
        throw Exception(ErrorCodes::LOGICAL_ERROR, "Cannot finalize views because output port is finished");

    if (!output.canPush())
        return Status::PortFull;

    size_t num_finished = 0;
    size_t pos = 0;
    for (auto & input : inputs)
    {
        auto i = pos;
        ++pos;

        if (input.isFinished())
        {
            ++num_finished;
            continue;
        }

        input.setNeeded();
        if (input.hasData())
        {
            auto data = input.pullData();
            //std::cerr << "********** FinalizingViewsTransform got input " << i << " has exc " << bool(data.exception) << std::endl;
            if (data.exception)
            {
                if (views_data->has_exception && views_data->first_exception == data.exception)
                    statuses[i].is_first = true;
                else
                    statuses[i].exception = data.exception;

                if (i == 0 && statuses[0].is_first)
                {
                    output.pushData(std::move(data));
                    return Status::PortFull;
                }
            }

            if (input.isFinished())
                ++num_finished;
        }
    }

    if (num_finished == inputs.size())
    {
        if (!statuses.empty())
            return Status::Ready;

        if (any_exception)
            output.pushException(any_exception);

        output.finish();
        return Status::Finished;
    }

    return Status::NeedData;
}

static std::exception_ptr addStorageToException(std::exception_ptr ptr, const StorageID & storage)
{
    try
    {
        std::rethrow_exception(ptr);
    }
    catch (DB::Exception & exception)
    {
        exception.addMessage("while pushing to view {}", storage.getNameForLogs());
        return std::current_exception();
    }
    catch (...)
    {
        return std::current_exception();
    }

    UNREACHABLE();
}

void FinalizingViewsTransform::work()
{
    size_t i = 0;
    for (auto & view : views_data->views)
    {
        auto & status = statuses[i];
        ++i;

        if (status.exception)
        {
            if (!any_exception)
                any_exception = status.exception;

            view.setException(addStorageToException(status.exception, view.table_id));
        }
        else
        {
            view.runtime_stats->setStatus(QueryViewsLogElement::ViewStatus::QUERY_FINISH);

            LOG_TRACE(
                &Poco::Logger::get("PushingToViews"),
                "Pushing ({}) from {} to {} took {} ms.",
                views_data->max_threads <= 1 ? "sequentially" : ("parallel " + std::to_string(views_data->max_threads)),
                views_data->source_storage_id.getNameForLogs(),
                view.table_id.getNameForLogs(),
                view.runtime_stats->elapsed_ms);
        }
    }

    logQueryViews(views_data->views, views_data->context);

    statuses.clear();
}

}<|MERGE_RESOLUTION|>--- conflicted
+++ resolved
@@ -255,20 +255,15 @@
 
     for (const auto & view_id : views)
     {
-<<<<<<< HEAD
-        auto dependent_table = DatabaseCatalog::instance().tryGetTable(database_table, context);
-        if (dependent_table == nullptr)
+        auto view = DatabaseCatalog::instance().tryGetTable(view_id, context);
+        if (view == nullptr)
         {
             LOG_WARNING(
-                &Poco::Logger::get("PushingToViews"), "Trying to access table {} but it doesn't exist", database_table.getFullTableName());
+                &Poco::Logger::get("PushingToViews"), "Trying to access table {} but it doesn't exist", view_id.getFullTableName());
             continue;
         }
 
-        auto dependent_metadata_snapshot = dependent_table->getInMemoryMetadataPtr();
-=======
-        auto view = DatabaseCatalog::instance().getTable(view_id, context);
         auto view_metadata_snapshot = view->getInMemoryMetadataPtr();
->>>>>>> b2933519
 
         ASTPtr query;
         Chain out;
