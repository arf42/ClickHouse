--- conflicted
+++ resolved
@@ -42,13 +42,10 @@
     JoinInnerTableSelectionMode inner_table_selection_mode = JoinInnerTableSelectionMode::Right;
 
 private:
-<<<<<<< HEAD
-    void updateOutputStream() override;
+    void updateOutputHeader() override;
+
     /// Header that expected to be returned from IJoin
     Block join_algorithm_header;
-=======
-    void updateOutputHeader() override;
->>>>>>> 71df65c2
 
     JoinPtr join;
     size_t max_block_size;
