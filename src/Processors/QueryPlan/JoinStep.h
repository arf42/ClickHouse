--- conflicted
+++ resolved
@@ -3,10 +3,7 @@
 #include <Processors/QueryPlan/IQueryPlanStep.h>
 #include <Processors/QueryPlan/ITransformingStep.h>
 #include <Core/Joins.h>
-<<<<<<< HEAD
 #include <Processors/QueryPlan/ReadFromMergeTree.h>
-=======
->>>>>>> e8dab58d
 
 namespace DB
 {
@@ -67,12 +64,10 @@
     void setJoin(JoinPtr join_, bool swap_streams_ = false);
     bool allowPushDownToRight() const;
 
-<<<<<<< HEAD
     void setDynamicFilter(DynamicJoinFiltersPtr dynamic_filter_);
-=======
+
     /// Swap automatically if not set, otherwise always or never, depending on the value
     std::optional<bool> swap_join_tables = false;
->>>>>>> e8dab58d
 
 private:
     void updateOutputHeader() override;
@@ -88,13 +83,10 @@
     const NameSet required_output;
     std::set<size_t> columns_to_remove;
     bool keep_left_read_in_order;
-<<<<<<< HEAD
+    bool use_new_analyzer = false;
+    bool swap_streams = false;
 
     DynamicJoinFiltersPtr dynamic_filter;
-=======
-    bool use_new_analyzer = false;
-    bool swap_streams = false;
->>>>>>> e8dab58d
 };
 
 /// Special step for the case when Join is already filled.
