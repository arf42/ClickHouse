#pragma once

#include <Disks/ObjectStorages/IObjectStorage.h>
#include <IO/AsynchronousReader.h>
#include <IO/ReadBufferFromFile.h>
#include <IO/ReadSettings.h>
#include "IO/FileEncryptionCommon.h"
#include "config.h"

namespace Poco { class Logger; }

namespace DB
{
class FilesystemCacheLog;

/**
 * Remote disk might need to split one clickhouse file into multiple files in remote fs.
 * This class works like a proxy to allow transition from one file into multiple.
 */
class ReadBufferFromRemoteFSGather final : public ReadBufferFromFileBase
{
friend class ReadIndirectBufferFromRemoteFS;

public:
<<<<<<< HEAD
    using ReadBufferCreator = std::function<std::unique_ptr<ReadBufferFromFileBase>(
        const std::string & path,
        bool restricted_seek,
        size_t read_until_position,
        bool use_external_buffer)>;
=======
    using ReadBufferCreator = std::function<std::unique_ptr<ReadBufferFromFileBase>(bool restricted_seek, const StoredObject & object)>;
>>>>>>> b2fd0a90

    ReadBufferFromRemoteFSGather(
        ReadBufferCreator && read_buffer_creator_,
        const StoredObjects & blobs_to_read_,
        const ReadSettings & settings_,
        std::shared_ptr<FilesystemCacheLog> cache_log_,
        bool use_external_buffer_);

    ~ReadBufferFromRemoteFSGather() override;

    String getFileName() const override { return current_object.remote_path; }

    String getInfoForLog() override { return current_buf ? current_buf->getInfoForLog() : ""; }

    void setReadUntilPosition(size_t position) override;

    void setReadUntilEnd() override { setReadUntilPosition(getFileSize()); }

    std::optional<size_t> tryGetFileSize() override { return getTotalSize(blobs_to_read); }

    size_t getFileOffsetOfBufferEnd() const override { return file_offset_of_buffer_end; }

    off_t seek(off_t offset, int whence) override;

    off_t getPosition() override { return file_offset_of_buffer_end - available(); }

    bool isSeekCheap() override;

    bool isContentCached(size_t offset, size_t size) override;

private:
    SeekableReadBufferPtr createImplementationBuffer(const StoredObject & object, size_t start_offset);

    bool nextImpl() override;

    void initialize();

    bool readImpl();

    bool moveToNextBuffer();

    void appendUncachedReadInfo();

    void reset();

    const ReadSettings settings;
    const StoredObjects blobs_to_read;
    const ReadBufferCreator read_buffer_creator;
    const std::shared_ptr<FilesystemCacheLog> cache_log;
    const String query_id;
    const bool use_external_buffer;
    const bool with_file_cache;

    size_t read_until_position = 0;
    size_t file_offset_of_buffer_end = 0;

    StoredObject current_object;
    size_t current_buf_idx = 0;
    SeekableReadBufferPtr current_buf;

    LoggerPtr log;
};

size_t chooseBufferSizeForRemoteReading(const DB::ReadSettings & settings, size_t file_size);
}<|MERGE_RESOLUTION|>--- conflicted
+++ resolved
@@ -22,15 +22,7 @@
 friend class ReadIndirectBufferFromRemoteFS;
 
 public:
-<<<<<<< HEAD
-    using ReadBufferCreator = std::function<std::unique_ptr<ReadBufferFromFileBase>(
-        const std::string & path,
-        bool restricted_seek,
-        size_t read_until_position,
-        bool use_external_buffer)>;
-=======
     using ReadBufferCreator = std::function<std::unique_ptr<ReadBufferFromFileBase>(bool restricted_seek, const StoredObject & object)>;
->>>>>>> b2fd0a90
 
     ReadBufferFromRemoteFSGather(
         ReadBufferCreator && read_buffer_creator_,
