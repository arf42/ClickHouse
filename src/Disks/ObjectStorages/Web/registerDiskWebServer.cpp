--- conflicted
+++ resolved
@@ -52,15 +52,9 @@
             "DiskWebServer",
             metadata_storage,
             object_storage,
-<<<<<<< HEAD
-            /* send_metadata */false,
-            /* threadpool_size */16,
-            config.getString(config_prefix + ".read_resource", ""),
-            config.getString(config_prefix + ".write_resource", ""));
-=======
             config,
             config_prefix);
->>>>>>> 55af6e5c
+
         disk->startup(context, skip_access_check);
         return disk;
     };
