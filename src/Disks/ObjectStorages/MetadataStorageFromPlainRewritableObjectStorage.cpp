#include <Disks/ObjectStorages/FlatDirectoryStructureKeyGenerator.h>
#include <Disks/ObjectStorages/InMemoryPathMap.h>
#include <Disks/ObjectStorages/MetadataStorageFromPlainRewritableObjectStorage.h>
#include <Disks/ObjectStorages/ObjectStorageIterator.h>

#include <unordered_set>
#include <IO/ReadHelpers.h>
#include <IO/S3Common.h>
#include <IO/SharedThreadPools.h>
#include <Common/SharedLockGuard.h>
#include <Common/SharedMutex.h>
#include <Common/logger_useful.h>
#include "CommonPathPrefixKeyGenerator.h"


namespace DB
{

namespace ErrorCodes
{
    extern const int LOGICAL_ERROR;
}

namespace
{

constexpr auto PREFIX_PATH_FILE_NAME = "prefix.path";
constexpr auto METADATA_PATH_TOKEN = "__meta/";

/// Use a separate layout for metadata if:
/// 1. The disk endpoint does not contain any objects yet (empty), OR
/// 2. The metadata is already stored behind a separate endpoint.
/// Otherwise, store metadata along with regular data for backward compatibility.
std::string getMetadataKeyPrefix(ObjectStoragePtr object_storage)
{
    const auto common_key_prefix = std::filesystem::path(object_storage->getCommonKeyPrefix());
    const auto metadata_key_prefix = std::filesystem::path(common_key_prefix) / METADATA_PATH_TOKEN;
    return !object_storage->existsOrHasAnyChild(metadata_key_prefix / "") && object_storage->existsOrHasAnyChild(common_key_prefix / "")
        ? common_key_prefix
        : metadata_key_prefix;
}

std::shared_ptr<InMemoryPathMap> loadPathPrefixMap(const std::string & metadata_key_prefix, ObjectStoragePtr object_storage)
{
    auto result = std::make_shared<InMemoryPathMap>();
    using Map = InMemoryPathMap::Map;

    ThreadPool & pool = getIOThreadPool().get();
    ThreadPoolCallbackRunnerLocal<void> runner(pool, "PlainRWMetaLoad");

    LoggerPtr log = getLogger("MetadataStorageFromPlainObjectStorage");

    auto settings = getReadSettings();
    settings.enable_filesystem_cache = false;
    settings.remote_fs_method = RemoteFSReadMethod::read;
    settings.remote_fs_buffer_size = 1024;  /// These files are small.

    LOG_DEBUG(log, "Loading metadata");
    size_t num_files = 0;
    for (auto iterator = object_storage->iterate(metadata_key_prefix, 0); iterator->isValid(); iterator->next())
    {
        ++num_files;
        auto file = iterator->current();
        String path = file->getPath();
        auto remote_metadata_path = std::filesystem::path(path);
        if (remote_metadata_path.filename() != PREFIX_PATH_FILE_NAME)
            continue;

        runner(
            [remote_metadata_path, path, &object_storage, &result, &log, &settings, &metadata_key_prefix]
            {
                setThreadName("PlainRWMetaLoad");

                StoredObject object{path};
                String local_path;

                try
                {
                    auto read_buf = object_storage->readObject(object, settings);
                    readStringUntilEOF(local_path, *read_buf);
                }
#if USE_AWS_S3
                catch (const S3Exception & e)
                {
                    /// It is ok if a directory was removed just now.
                    /// We support attaching a filesystem that is concurrently modified by someone else.
                    if (e.getS3ErrorCode() == Aws::S3::S3Errors::NO_SUCH_KEY)
                        return;
                    throw;
                }
#endif
                catch (...)
                {
                    throw;
                }

                chassert(remote_metadata_path.has_parent_path());
                chassert(remote_metadata_path.string().starts_with(metadata_key_prefix));
                auto suffix = remote_metadata_path.string().substr(metadata_key_prefix.size());
                auto remote_path = std::filesystem::path(std::move(suffix));
                std::pair<Map::iterator, bool> res;
                {
                    std::lock_guard lock(result->mutex);
                    res = result->map.emplace(std::filesystem::path(local_path).parent_path(), remote_path.parent_path());
                }

                /// This can happen if table replication is enabled, then the same local path is written
                /// in `prefix.path` of each replica.
                /// TODO: should replicated tables (e.g., RMT) be explicitly disallowed?
                if (!res.second)
                    LOG_WARNING(
                        log,
                        "The local path '{}' is already mapped to a remote path '{}', ignoring: '{}'",
                        local_path,
                        res.first->second,
                        remote_path.parent_path().string());
            });
    }

    runner.waitForAllToFinishAndRethrowFirstError();
    {
        SharedLockGuard lock(result->mutex);
        LOG_DEBUG(log, "Loaded metadata for {} files, found {} directories", num_files, result->map.size());

        auto metric = object_storage->getMetadataStorageMetrics().directory_map_size;
        CurrentMetrics::add(metric, result->map.size());
    }
    return result;
}

void getDirectChildrenOnDiskImpl(
    const std::string & storage_key,
    const RelativePathsWithMetadata & remote_paths,
    const std::string & local_path,
    const InMemoryPathMap & path_map,
    std::unordered_set<std::string> & result)
{
    /// Directories are retrieved from the in-memory path map.
    {
        SharedLockGuard lock(path_map.mutex);
        const auto & local_path_prefixes = path_map.map;
        const auto end_it = local_path_prefixes.end();
        for (auto it = local_path_prefixes.lower_bound(local_path); it != end_it; ++it)
        {
            const auto & [k, _] = std::make_tuple(it->first.string(), it->second);
            if (!k.starts_with(local_path))
                break;

            auto slash_num = count(k.begin() + local_path.size(), k.end(), '/');
            /// The local_path_prefixes comparator ensures that the paths with the smallest number of
            /// hops from the local_path are iterated first. The paths do not end with '/', hence
            /// break the loop if the number of slashes is greater than 0.
            if (slash_num != 0)
                break;

            result.emplace(std::string(k.begin() + local_path.size(), k.end()) + "/");
        }
    }

    /// Files.
    auto skip_list = std::set<std::string>{PREFIX_PATH_FILE_NAME};
    for (const auto & elem : remote_paths)
    {
        const auto & path = elem->relative_path;
        chassert(path.find(storage_key) == 0);
        const auto child_pos = storage_key.size();

        auto slash_pos = path.find('/', child_pos);

        if (slash_pos == std::string::npos)
        {
            /// File names.
            auto filename = path.substr(child_pos);
            if (!skip_list.contains(filename))
                result.emplace(std::move(filename));
        }
    }
}

}

MetadataStorageFromPlainRewritableObjectStorage::MetadataStorageFromPlainRewritableObjectStorage(
    ObjectStoragePtr object_storage_, String storage_path_prefix_, size_t file_sizes_cache_size)
    : MetadataStorageFromPlainObjectStorage(object_storage_, storage_path_prefix_, file_sizes_cache_size)
    , metadata_key_prefix(DB::getMetadataKeyPrefix(object_storage))
    , path_map(loadPathPrefixMap(metadata_key_prefix, object_storage))
{
    if (object_storage->isWriteOnce())
        throw Exception(
            ErrorCodes::LOGICAL_ERROR,
            "MetadataStorageFromPlainRewritableObjectStorage is not compatible with write-once storage '{}'",
            object_storage->getName());

    if (useSeparateLayoutForMetadata())
    {
        /// Use flat directory structure if the metadata is stored separately from the table data.
        auto keys_gen = std::make_shared<FlatDirectoryStructureKeyGenerator>(object_storage->getCommonKeyPrefix(), path_map);
        object_storage->setKeysGenerator(keys_gen);
    }
    else
    {
        auto keys_gen = std::make_shared<CommonPathPrefixKeyGenerator>(object_storage->getCommonKeyPrefix(), path_map);
        object_storage->setKeysGenerator(keys_gen);
    }
}

MetadataStorageFromPlainRewritableObjectStorage::~MetadataStorageFromPlainRewritableObjectStorage()
{
    auto metric = object_storage->getMetadataStorageMetrics().directory_map_size;
    CurrentMetrics::sub(metric, path_map->map.size());
}

bool MetadataStorageFromPlainRewritableObjectStorage::existsFileOrDirectory(const std::string & path) const
{
    if (MetadataStorageFromPlainObjectStorage::existsFileOrDirectory(path))
        return true;

    if (useSeparateLayoutForMetadata())
    {
        auto key_prefix = object_storage->generateObjectKeyForPath(path, getMetadataKeyPrefix()).serialize();
        return object_storage->existsOrHasAnyChild(key_prefix);
    }

    return false;
}

bool MetadataStorageFromPlainRewritableObjectStorage::existsFile(const std::string & path) const
{
    return MetadataStorageFromPlainObjectStorage::existsFile(path);
}

bool MetadataStorageFromPlainRewritableObjectStorage::existsDirectory(const std::string & path) const
{
    if (useSeparateLayoutForMetadata())
    {
        auto directory = std::filesystem::path(object_storage->generateObjectKeyForPath(path, getMetadataKeyPrefix()).serialize()) / "";
        return object_storage->existsOrHasAnyChild(directory);
    }
<<<<<<< HEAD
    else
        return MetadataStorageFromPlainObjectStorage::existsDirectory(path);
=======
    return MetadataStorageFromPlainObjectStorage::isDirectory(path);
>>>>>>> 2b87bff7
}

std::vector<std::string> MetadataStorageFromPlainRewritableObjectStorage::listDirectory(const std::string & path) const
{
    auto key_prefix = object_storage->generateObjectKeyForPath(path, "" /* key_prefix */).serialize();

    RelativePathsWithMetadata files;
    auto absolute_key = std::filesystem::path(object_storage->getCommonKeyPrefix()) / key_prefix / "";

    object_storage->listObjects(absolute_key, files, 0);

    std::unordered_set<std::string> directories;
    getDirectChildrenOnDisk(absolute_key, files, std::filesystem::path(path) / "", directories);

    return std::vector<std::string>(std::make_move_iterator(directories.begin()), std::make_move_iterator(directories.end()));
}

void MetadataStorageFromPlainRewritableObjectStorage::getDirectChildrenOnDisk(
    const std::string & storage_key,
    const RelativePathsWithMetadata & remote_paths,
    const std::string & local_path,
    std::unordered_set<std::string> & result) const
{
    getDirectChildrenOnDiskImpl(storage_key, remote_paths, local_path, *getPathMap(), result);
}

bool MetadataStorageFromPlainRewritableObjectStorage::useSeparateLayoutForMetadata() const
{
    return getMetadataKeyPrefix() != object_storage->getCommonKeyPrefix();
}
}<|MERGE_RESOLUTION|>--- conflicted
+++ resolved
@@ -236,12 +236,7 @@
         auto directory = std::filesystem::path(object_storage->generateObjectKeyForPath(path, getMetadataKeyPrefix()).serialize()) / "";
         return object_storage->existsOrHasAnyChild(directory);
     }
-<<<<<<< HEAD
-    else
-        return MetadataStorageFromPlainObjectStorage::existsDirectory(path);
-=======
-    return MetadataStorageFromPlainObjectStorage::isDirectory(path);
->>>>>>> 2b87bff7
+    return MetadataStorageFromPlainObjectStorage::existsDirectory(path);
 }
 
 std::vector<std::string> MetadataStorageFromPlainRewritableObjectStorage::listDirectory(const std::string & path) const
