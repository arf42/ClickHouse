--- conflicted
+++ resolved
@@ -136,18 +136,11 @@
                     /// Use aligned groups of blocks (rather than sliding window) to work better
                     /// with distributed cache.
                     size_t lookahead_bytes = block_size * lookahead_blocks;
-<<<<<<< HEAD
-                    size_t lookahead_block_end = std::min(std::min(
-                        file_size.value(),
-                        (cache_key.offset / lookahead_bytes + 1) * lookahead_bytes),
-                        (read_until_position + block_size - 1) / block_size * block_size);
-=======
                     size_t lookahead_block_end = std::min({
                         file_size.value(),
                         (cache_key.offset / lookahead_bytes + 1) * lookahead_bytes,
                         (read_until_position + block_size - 1) / block_size * block_size});
 
->>>>>>> 60f0ca19
                     if (inner_read_until_position < cache_key.offset + cache_key.size ||
                         inner_read_until_position > lookahead_block_end)
                     {
