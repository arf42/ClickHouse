#pragma once

#include <functional>
#include <IO/ConnectionTimeouts.h>
#include <IO/HTTPCommon.h>
#include <IO/ParallelReadBuffer.h>
#include <IO/ReadBuffer.h>
#include <IO/ReadBufferFromIStream.h>
#include <IO/ReadHelpers.h>
#include <IO/ReadSettings.h>
#include <base/logger_useful.h>
#include <base/sleep.h>
#include <base/types.h>
#include <Poco/Any.h>
#include <Poco/Net/HTTPBasicCredentials.h>
#include <Poco/Net/HTTPClientSession.h>
#include <Poco/Net/HTTPRequest.h>
#include <Poco/Net/HTTPResponse.h>
#include <Poco/URI.h>
#include <Poco/URIStreamFactory.h>
#include <Poco/Version.h>
#include <Common/DNSResolver.h>
#include <Common/RemoteHostFilter.h>
#include <Common/config.h>
#include <Common/config_version.h>


namespace ProfileEvents
{
extern const Event ReadBufferSeekCancelConnection;
}

namespace DB
{
/** Perform HTTP POST request and provide response to read.
  */

namespace ErrorCodes
{
    extern const int TOO_MANY_REDIRECTS;
    extern const int HTTP_RANGE_NOT_SATISFIABLE;
    extern const int BAD_ARGUMENTS;
    extern const int CANNOT_SEEK_THROUGH_FILE;
    extern const int SEEK_POSITION_OUT_OF_BOUND;
}

template <typename SessionPtr>
class UpdatableSessionBase
{
protected:
    SessionPtr session;
    UInt64 redirects{0};
    Poco::URI initial_uri;
    ConnectionTimeouts timeouts;
    UInt64 max_redirects;

public:
    virtual void buildNewSession(const Poco::URI & uri) = 0;

    explicit UpdatableSessionBase(const Poco::URI uri, const ConnectionTimeouts & timeouts_, UInt64 max_redirects_)
        : initial_uri{uri}, timeouts{timeouts_}, max_redirects{max_redirects_}
    {
    }

    SessionPtr getSession() { return session; }

    void updateSession(const Poco::URI & uri)
    {
        ++redirects;
        if (redirects <= max_redirects)
        {
            buildNewSession(uri);
        }
        else
        {
            throw Exception(ErrorCodes::TOO_MANY_REDIRECTS, "Too many redirects while trying to access {}", initial_uri.toString());
        }
    }

    virtual ~UpdatableSessionBase() = default;
};


namespace detail
{
    template <typename UpdatableSessionPtr>
    class ReadWriteBufferFromHTTPBase : public SeekableReadBufferWithSize
    {
    public:
        using HTTPHeaderEntry = std::tuple<std::string, std::string>;
        using HTTPHeaderEntries = std::vector<HTTPHeaderEntry>;

        /// HTTP range, including right bound [begin, end].
        struct Range
        {
            size_t begin = 0;
            std::optional<size_t> end;
        };

    protected:
        Poco::URI uri;
        std::string method;
        std::string content_encoding;

        UpdatableSessionPtr session;
        std::istream * istr; /// owned by session
        std::unique_ptr<ReadBuffer> impl;
        std::function<void(std::ostream &)> out_stream_callback;
        const Poco::Net::HTTPBasicCredentials & credentials;
        std::vector<Poco::Net::HTTPCookie> cookies;
        HTTPHeaderEntries http_header_entries;
        const RemoteHostFilter * remote_host_filter = nullptr;
        std::function<void(size_t)> next_callback;

        size_t buffer_size;
        bool use_external_buffer;

        size_t offset_from_begin_pos = 0;
        Range read_range;

        /// Delayed exception in case retries with partial content are not satisfiable.
        std::exception_ptr exception;
        bool retry_with_range_header = false;
        /// In case of redirects, save result uri to use it if we retry the request.
        std::optional<Poco::URI> saved_uri_redirect;

        bool http_skip_not_found_url;

        ReadSettings settings;
        Poco::Logger * log;

        bool withPartialContent() const
        {
            /**
             * Add range header if we have some passed range (for disk web)
             * or if we want to retry GET request on purpose.
             */
            return read_range.begin || read_range.end || retry_with_range_header;
        }

        size_t getOffset() const { return read_range.begin + offset_from_begin_pos; }

        std::istream * callImpl(Poco::URI uri_, Poco::Net::HTTPResponse & response, const std::string & method_)
        {
            // With empty path poco will send "POST  HTTP/1.1" its bug.
            if (uri_.getPath().empty())
                uri_.setPath("/");

            Poco::Net::HTTPRequest request(method_, uri_.getPathAndQuery(), Poco::Net::HTTPRequest::HTTP_1_1);
            request.setHost(uri_.getHost()); // use original, not resolved host name in header

            if (out_stream_callback)
                request.setChunkedTransferEncoding(true);

            for (auto & http_header_entry : http_header_entries)
                request.set(std::get<0>(http_header_entry), std::get<1>(http_header_entry));

            if (withPartialContent())
            {
                String range_header_value;
                if (read_range.end)
                    range_header_value = fmt::format("bytes={}-{}", getOffset(), *read_range.end);
                else
                    range_header_value = fmt::format("bytes={}-", getOffset());
                LOG_TEST(log, "Adding header: Range: {}", range_header_value);
                request.set("Range", range_header_value);
            }

            if (!credentials.getUsername().empty())
                credentials.authenticate(request);

            LOG_TRACE(log, "Sending request to {}", uri_.toString());

            auto sess = session->getSession();

            try
            {
                auto & stream_out = sess->sendRequest(request);

                if (out_stream_callback)
                    out_stream_callback(stream_out);

                istr = receiveResponse(*sess, request, response, true);
                response.getCookies(cookies);

                content_encoding = response.get("Content-Encoding", "");
                return istr;
            }
            catch (const Poco::Exception & e)
            {
                /// We use session data storage as storage for exception text
                /// Depend on it we can deduce to reconnect session or reresolve session host
                sess->attachSessionData(e.message());
                throw;
            }
        }

        std::optional<size_t> getTotalSize() override
        {
            if (read_range.end)
                return *read_range.end - read_range.begin;

            Poco::Net::HTTPResponse response;
            for (size_t i = 0; i < 10; ++i)
            {
                try
                {
                    call(response, Poco::Net::HTTPRequest::HTTP_HEAD);

                    while (isRedirect(response.getStatus()))
                    {
                        Poco::URI uri_redirect(response.get("Location"));
                        if (remote_host_filter)
                            remote_host_filter->checkURL(uri_redirect);

                        session->updateSession(uri_redirect);

                        istr = callImpl(uri_redirect, response, method);
                    }

                    break;
                }
                catch (const Poco::Exception & e)
                {
                    LOG_ERROR(log, "Failed to make HTTP_HEAD request to {}. Error: {}", uri.toString(), e.displayText());
                }
            }

            if (response.hasContentLength())
                read_range.end = read_range.begin + response.getContentLength();

            return read_range.end;
        }

        enum class InitializeError
        {
            /// If error is not retriable, `exception` variable must be set.
            NON_RETRIABLE_ERROR,
            /// Allows to skip not found urls for globs
            SKIP_NOT_FOUND_URL,
            NONE,
        };

        InitializeError initialization_error = InitializeError::NONE;

    private:
        void setupExternalBuffer()
        {
            /**
            * use_external_buffer -- means we read into the buffer which
            * was passed to us from somewhere else. We do not check whether
            * previously returned buffer was read or not (no hasPendingData() check is needed),
            * because this branch means we are prefetching data,
            * each nextImpl() call we can fill a different buffer.
            */
            impl->set(internal_buffer.begin(), internal_buffer.size());
            assert(working_buffer.begin() != nullptr);
            assert(!internal_buffer.empty());
        }

    public:
        using NextCallback = std::function<void(size_t)>;
        using OutStreamCallback = std::function<void(std::ostream &)>;

        explicit ReadWriteBufferFromHTTPBase(
            UpdatableSessionPtr session_,
            Poco::URI uri_,
            const Poco::Net::HTTPBasicCredentials & credentials_,
            const std::string & method_ = {},
            OutStreamCallback out_stream_callback_ = {},
            size_t buffer_size_ = DBMS_DEFAULT_BUFFER_SIZE,
            const ReadSettings & settings_ = {},
            HTTPHeaderEntries http_header_entries_ = {},
            Range read_range_ = {},
<<<<<<< HEAD
            RemoteHostFilter remote_host_filter_ = {},
=======
            const RemoteHostFilter * remote_host_filter_ = nullptr,
>>>>>>> 2b7e89e1
            bool delay_initialization = false,
            bool use_external_buffer_ = false,
            bool http_skip_not_found_url_ = false)
            : SeekableReadBufferWithSize(nullptr, 0)
            , uri {uri_}
            , method {!method_.empty() ? method_ : out_stream_callback_ ? Poco::Net::HTTPRequest::HTTP_POST : Poco::Net::HTTPRequest::HTTP_GET}
            , session {session_}
            , out_stream_callback {out_stream_callback_}
            , credentials {credentials_}
            , http_header_entries {std::move(http_header_entries_)}
            , remote_host_filter {std::move(remote_host_filter_)}
            , buffer_size {buffer_size_}
            , use_external_buffer {use_external_buffer_}
            , read_range(read_range_)
            , http_skip_not_found_url(http_skip_not_found_url_)
            , settings {settings_}
            , log(&Poco::Logger::get("ReadWriteBufferFromHTTP"))
        {
            if (settings.http_max_tries <= 0 || settings.http_retry_initial_backoff_ms <= 0
                || settings.http_retry_initial_backoff_ms >= settings.http_retry_max_backoff_ms)
                throw Exception(
                    ErrorCodes::BAD_ARGUMENTS,
                    "Invalid setting for http backoff, "
                    "must be http_max_tries >= 1 (current is {}) and "
                    "0 < http_retry_initial_backoff_ms < settings.http_retry_max_backoff_ms (now 0 < {} < {})",
                    settings.http_max_tries,
                    settings.http_retry_initial_backoff_ms,
                    settings.http_retry_max_backoff_ms);

            // Configure User-Agent if it not already set.
            const std::string user_agent = "User-Agent";
            auto iter = std::find_if(
                http_header_entries.begin(),
                http_header_entries.end(),
                [&user_agent](const HTTPHeaderEntry & entry) { return std::get<0>(entry) == user_agent; });

            if (iter == http_header_entries.end())
            {
                http_header_entries.emplace_back(std::make_pair("User-Agent", fmt::format("ClickHouse/{}", VERSION_STRING)));
            }

            if (!delay_initialization)
            {
                initialize();
                if (exception)
                    std::rethrow_exception(exception);
            }
        }

        void call(Poco::Net::HTTPResponse & response, const String & method_)
        {
            try
            {
                istr = callImpl(saved_uri_redirect ? *saved_uri_redirect : uri, response, method_);
            }
            catch (...)
            {
                auto http_status = response.getStatus();

                if (http_status == Poco::Net::HTTPResponse::HTTPStatus::HTTP_NOT_FOUND
                    && http_skip_not_found_url)
                {
                    initialization_error = InitializeError::SKIP_NOT_FOUND_URL;
                }
                else if (http_status == Poco::Net::HTTPResponse::HTTPStatus::HTTP_BAD_REQUEST
                    || http_status == Poco::Net::HTTPResponse::HTTPStatus::HTTP_UNAUTHORIZED
                    || http_status == Poco::Net::HTTPResponse::HTTPStatus::HTTP_NOT_FOUND
                    || http_status == Poco::Net::HTTPResponse::HTTPStatus::HTTP_FORBIDDEN
                    || http_status == Poco::Net::HTTPResponse::HTTPStatus::HTTP_METHOD_NOT_ALLOWED)
                {
                    initialization_error = InitializeError::NON_RETRIABLE_ERROR;
                    exception = std::current_exception();
                }
                else
                {
                    throw;
                }
            }
        }

        /**
         * Throws if error is retriable, otherwise sets initialization_error = NON_RETRIABLE_ERROR and
         * saves exception into `exception` variable. In case url is not found and skip_not_found_url == true,
         * sets initialization_error = SKIP_NOT_FOUND_URL, otherwise throws.
         */
        void initialize()
        {
            Poco::Net::HTTPResponse response;

            call(response, method);
            if (initialization_error != InitializeError::NONE)
                return;

            while (isRedirect(response.getStatus()))
            {
                Poco::URI uri_redirect(response.get("Location"));
                if (remote_host_filter)
                    remote_host_filter->checkURL(uri_redirect);

                session->updateSession(uri_redirect);

                istr = callImpl(uri_redirect, response, method);
                saved_uri_redirect = uri_redirect;
            }

            if (withPartialContent() && response.getStatus() != Poco::Net::HTTPResponse::HTTPStatus::HTTP_PARTIAL_CONTENT)
            {
                /// Having `200 OK` instead of `206 Partial Content` is acceptable in case we retried with range.begin == 0.
                if (read_range.begin)
                {
                    if (!exception)
                        exception = std::make_exception_ptr(Exception(
                            ErrorCodes::HTTP_RANGE_NOT_SATISFIABLE,
                            "Cannot read with range: [{}, {}]",
                            read_range.begin,
                            read_range.end ? *read_range.end : '-'));

                    initialization_error = InitializeError::NON_RETRIABLE_ERROR;
                    return;
                }
                else if (read_range.end)
                {
                    /// We could have range.begin == 0 and range.end != 0 in case of DiskWeb and failing to read with partial content
                    /// will affect only performance, so a warning is enough.
                    LOG_WARNING(log, "Unable to read with range header: [{}, {}]", read_range.begin, *read_range.end);
                }
            }

            if (!offset_from_begin_pos && !read_range.end && response.hasContentLength())
                read_range.end = read_range.begin + response.getContentLength();

            try
            {
                impl = std::make_unique<ReadBufferFromIStream>(*istr, buffer_size);

                if (use_external_buffer)
                {
                    setupExternalBuffer();
                }
            }
            catch (const Poco::Exception & e)
            {
                /// We use session data storage as storage for exception text
                /// Depend on it we can deduce to reconnect session or reresolve session host
                auto sess = session->getSession();
                sess->attachSessionData(e.message());
                throw;
            }
        }

        bool nextImpl() override
        {
            if (initialization_error == InitializeError::SKIP_NOT_FOUND_URL)
                return false;
            assert(initialization_error == InitializeError::NONE);

            if (next_callback)
                next_callback(count());

            if (read_range.end && getOffset() > read_range.end.value())
            {
                assert(getOffset() == read_range.end.value() + 1);
                return false;
            }

            if (impl)
            {
                if (use_external_buffer)
                {
                    setupExternalBuffer();
                }
                else
                {
                    /**
                    * impl was initialized before, pass position() to it to make
                    * sure there is no pending data which was not read.
                    */
                    if (!working_buffer.empty())
                        impl->position() = position();
                }
            }

            bool result = false;
            size_t milliseconds_to_wait = settings.http_retry_initial_backoff_ms;

            for (size_t i = 0; i < settings.http_max_tries; ++i)
            {
                try
                {
                    if (!impl)
                    {
                        initialize();
                        if (initialization_error == InitializeError::NON_RETRIABLE_ERROR)
                        {
                            assert(exception);
                            break;
                        }
                        else if (initialization_error == InitializeError::SKIP_NOT_FOUND_URL)
                        {
                            return false;
                        }

                        if (use_external_buffer)
                        {
                            setupExternalBuffer();
                        }
                    }

                    result = impl->next();
                    exception = nullptr;
                    break;
                }
                catch (const Poco::Exception & e)
                {
                    /**
                     * Retry request unconditionally if nothing has been read yet.
                     * Otherwise if it is GET method retry with range header.
                     */
                    bool can_retry_request = !offset_from_begin_pos || method == Poco::Net::HTTPRequest::HTTP_GET;
                    if (!can_retry_request)
                        throw;

                    LOG_ERROR(
                        log,
                        "HTTP request to `{}` failed at try {}/{} with bytes read: {}/{}. "
                        "Error: {}. (Current backoff wait is {}/{} ms)",
                        uri.toString(),
                        i + 1,
                        settings.http_max_tries,
                        getOffset(),
                        read_range.end ? toString(*read_range.end) : "unknown",
                        e.displayText(),
                        milliseconds_to_wait,
                        settings.http_retry_max_backoff_ms);

                    retry_with_range_header = true;
                    exception = std::current_exception();
                    impl.reset();
                    auto http_session = session->getSession();
                    http_session->reset();
                    sleepForMilliseconds(milliseconds_to_wait);
                }

                milliseconds_to_wait = std::min(milliseconds_to_wait * 2, settings.http_retry_max_backoff_ms);
            }

            if (exception)
                std::rethrow_exception(exception);

            if (!result)
                return false;

            internal_buffer = impl->buffer();
            working_buffer = internal_buffer;
            offset_from_begin_pos += working_buffer.size();
            return true;
        }

        off_t getPosition() override { return getOffset() - available(); }

        off_t seek(off_t offset_, int whence) override
        {
            if (whence != SEEK_SET)
                throw Exception("Only SEEK_SET mode is allowed.", ErrorCodes::CANNOT_SEEK_THROUGH_FILE);

            if (offset_ < 0)
                throw Exception(
                    "Seek position is out of bounds. Offset: " + std::to_string(offset_), ErrorCodes::SEEK_POSITION_OUT_OF_BOUND);

            off_t current_offset = getOffset();
            if (!working_buffer.empty() && size_t(offset_) >= current_offset - working_buffer.size() && offset_ < current_offset)
            {
                pos = working_buffer.end() - (current_offset - offset_);
                assert(pos >= working_buffer.begin());
                assert(pos <= working_buffer.end());

                return getPosition();
            }

            auto position = getPosition();
            if (offset_ > position)
            {
                size_t diff = offset_ - position;
                if (diff < settings.remote_read_min_bytes_for_seek)
                {
                    ignore(diff);
                    return offset_;
                }
            }

            if (impl)
            {
                ProfileEvents::increment(ProfileEvents::ReadBufferSeekCancelConnection);
                impl.reset();
            }

            resetWorkingBuffer();
            read_range.begin = offset_;
            read_range.end = std::nullopt;
            offset_from_begin_pos = 0;

            return offset_;
        }

        std::string getResponseCookie(const std::string & name, const std::string & def) const
        {
            for (const auto & cookie : cookies)
                if (cookie.getName() == name)
                    return cookie.getValue();
            return def;
        }

        /// Set function to call on each nextImpl, useful when you need to track
        /// progress.
        /// NOTE: parameter on each call is not incremental -- it's all bytes count
        /// passed through the buffer
        void setNextCallback(NextCallback next_callback_)
        {
            next_callback = next_callback_;
            /// Some data maybe already read
            next_callback(count());
        }

        const std::string & getCompressionMethod() const { return content_encoding; }
    };
}

class UpdatableSession : public UpdatableSessionBase<HTTPSessionPtr>
{
    using Parent = UpdatableSessionBase<HTTPSessionPtr>;

public:
    UpdatableSession(const Poco::URI uri, const ConnectionTimeouts & timeouts_, const UInt64 max_redirects_)
        : Parent(uri, timeouts_, max_redirects_)
    {
        session = makeHTTPSession(initial_uri, timeouts);
    }

    void buildNewSession(const Poco::URI & uri) override { session = makeHTTPSession(uri, timeouts); }
};

class RangeGenerator
{
public:
    explicit RangeGenerator(size_t total_size_, size_t range_step_, size_t range_start = 0)
        : from_range(range_start), range_step(range_step_), total_size(total_size_)
    {
    }

    size_t totalRanges() const { return static_cast<size_t>(round(static_cast<float>(total_size - from_range) / range_step)); }

    using Range = std::pair<size_t, size_t>;

    // return upper exclusive range of values, i.e. [from_range, to_range>
    std::optional<Range> nextRange()
    {
        if (from_range >= total_size)
        {
            return std::nullopt;
        }

        auto to_range = from_range + range_step;
        if (to_range >= total_size)
        {
            to_range = total_size;
        }

        Range range{from_range, to_range};
        from_range = to_range;
        return std::move(range);
    }

private:
    size_t from_range;
    size_t range_step;
    size_t total_size;
};

class ReadWriteBufferFromHTTP : public detail::ReadWriteBufferFromHTTPBase<std::shared_ptr<UpdatableSession>>
{
    using Parent = detail::ReadWriteBufferFromHTTPBase<std::shared_ptr<UpdatableSession>>;

public:
    ReadWriteBufferFromHTTP(
        Poco::URI uri_,
        const std::string & method_,
        OutStreamCallback out_stream_callback_,
        const ConnectionTimeouts & timeouts,
        const Poco::Net::HTTPBasicCredentials & credentials_,
        const UInt64 max_redirects = 0,
        size_t buffer_size_ = DBMS_DEFAULT_BUFFER_SIZE,
        const ReadSettings & settings_ = {},
        const HTTPHeaderEntries & http_header_entries_ = {},
        Range read_range_ = {},
        const RemoteHostFilter * remote_host_filter_ = nullptr,
        bool delay_initialization_ = true,
        bool use_external_buffer_ = false,
        bool skip_not_found_url_ = false)
        : Parent(
            std::make_shared<UpdatableSession>(uri_, timeouts, max_redirects),
            uri_,
            credentials_,
            method_,
            out_stream_callback_,
            buffer_size_,
            settings_,
            http_header_entries_,
            read_range_,
            remote_host_filter_,
            delay_initialization_,
            use_external_buffer_,
            skip_not_found_url_)
    {
    }
};

class RangedReadWriteBufferFromHTTPFactory : public ParallelReadBuffer::ReadBufferFactory
{
    using OutStreamCallback = ReadWriteBufferFromHTTP::OutStreamCallback;

public:
    RangedReadWriteBufferFromHTTPFactory(
        size_t total_object_size_,
        size_t range_step_,
        Poco::URI uri_,
        std::string method_,
        OutStreamCallback out_stream_callback_,
        ConnectionTimeouts timeouts_,
        const Poco::Net::HTTPBasicCredentials & credentials_,
        UInt64 max_redirects_ = 0,
        size_t buffer_size_ = DBMS_DEFAULT_BUFFER_SIZE,
        ReadSettings settings_ = {},
        ReadWriteBufferFromHTTP::HTTPHeaderEntries http_header_entries_ = {},
        RemoteHostFilter remote_host_filter_ = {},
        bool delay_initialization_ = true,
        bool use_external_buffer_ = false,
        bool skip_not_found_url_ = false)
        : range_generator(total_object_size_, range_step_)
        , total_object_size(total_object_size_)
        , range_step(range_step_)
        , uri(uri_)
        , method(std::move(method_))
        , out_stream_callback(out_stream_callback_)
        , timeouts(std::move(timeouts_))
        , credentials(credentials_)
        , max_redirects(max_redirects_)
        , buffer_size(buffer_size_)
        , settings(std::move(settings_))
        , http_header_entries(std::move(http_header_entries_))
        , remote_host_filter(std::move(remote_host_filter_))
        , delay_initialization(delay_initialization_)
        , use_external_buffer(use_external_buffer_)
        , skip_not_found_url(skip_not_found_url_)
    {
    }

    using Range = ParallelReadBuffer::Range;
    using ReaderWithRange = ParallelReadBuffer::ReaderWithRange;
    std::optional<ReaderWithRange> getReader() override
    {
        const auto next_range = range_generator.nextRange();
        if (!next_range)
        {
            return std::nullopt;
        }

        return std::pair{
            std::make_shared<ReadWriteBufferFromHTTP>(
                uri,
                method,
                out_stream_callback,
                timeouts,
                credentials,
                max_redirects,
                buffer_size,
                settings,
                http_header_entries,
                // HTTP Range has inclusive bounds, i.e. [from, to]
                ReadWriteBufferFromHTTP::Range{next_range->first, next_range->second - 1},
                remote_host_filter,
                delay_initialization,
                use_external_buffer,
                skip_not_found_url),
            Range{next_range->first, next_range->second}};
    }

    off_t seek(off_t off, [[maybe_unused]] int whence) override
    {
        range_generator = RangeGenerator{total_object_size, range_step, static_cast<size_t>(off)};
        return off;
    }

    std::optional<size_t> getTotalSize() override
    {
        return total_object_size;
    }

private:
    RangeGenerator range_generator;
    size_t total_object_size;
    size_t range_step;
    Poco::URI uri;
    std::string method;
    OutStreamCallback out_stream_callback;
    ConnectionTimeouts timeouts;
    const Poco::Net::HTTPBasicCredentials & credentials;
    UInt64 max_redirects;
    size_t buffer_size;
    ReadSettings settings;
    ReadWriteBufferFromHTTP::HTTPHeaderEntries http_header_entries;
    RemoteHostFilter remote_host_filter;
    bool delay_initialization;
    bool use_external_buffer;
    bool skip_not_found_url;
};

class UpdatablePooledSession : public UpdatableSessionBase<PooledHTTPSessionPtr>
{
    using Parent = UpdatableSessionBase<PooledHTTPSessionPtr>;

private:
    size_t per_endpoint_pool_size;

public:
    explicit UpdatablePooledSession(
        const Poco::URI uri, const ConnectionTimeouts & timeouts_, const UInt64 max_redirects_, size_t per_endpoint_pool_size_)
        : Parent(uri, timeouts_, max_redirects_), per_endpoint_pool_size{per_endpoint_pool_size_}
    {
        session = makePooledHTTPSession(initial_uri, timeouts, per_endpoint_pool_size);
    }

    void buildNewSession(const Poco::URI & uri) override { session = makePooledHTTPSession(uri, timeouts, per_endpoint_pool_size); }
};

class PooledReadWriteBufferFromHTTP : public detail::ReadWriteBufferFromHTTPBase<std::shared_ptr<UpdatablePooledSession>>
{
    using Parent = detail::ReadWriteBufferFromHTTPBase<std::shared_ptr<UpdatablePooledSession>>;

public:
    explicit PooledReadWriteBufferFromHTTP(
        Poco::URI uri_,
        const std::string & method_ = {},
        OutStreamCallback out_stream_callback_ = {},
        const ConnectionTimeouts & timeouts_ = {},
        const Poco::Net::HTTPBasicCredentials & credentials_ = {},
        size_t buffer_size_ = DBMS_DEFAULT_BUFFER_SIZE,
        const UInt64 max_redirects = 0,
        size_t max_connections_per_endpoint = DEFAULT_COUNT_OF_HTTP_CONNECTIONS_PER_ENDPOINT)
        : Parent(
            std::make_shared<UpdatablePooledSession>(uri_, timeouts_, max_redirects, max_connections_per_endpoint),
            uri_,
            credentials_,
            method_,
            out_stream_callback_,
            buffer_size_)
    {
    }
};

}<|MERGE_RESOLUTION|>--- conflicted
+++ resolved
@@ -272,11 +272,7 @@
             const ReadSettings & settings_ = {},
             HTTPHeaderEntries http_header_entries_ = {},
             Range read_range_ = {},
-<<<<<<< HEAD
-            RemoteHostFilter remote_host_filter_ = {},
-=======
             const RemoteHostFilter * remote_host_filter_ = nullptr,
->>>>>>> 2b7e89e1
             bool delay_initialization = false,
             bool use_external_buffer_ = false,
             bool http_skip_not_found_url_ = false)
@@ -287,7 +283,7 @@
             , out_stream_callback {out_stream_callback_}
             , credentials {credentials_}
             , http_header_entries {std::move(http_header_entries_)}
-            , remote_host_filter {std::move(remote_host_filter_)}
+            , remote_host_filter {remote_host_filter_}
             , buffer_size {buffer_size_}
             , use_external_buffer {use_external_buffer_}
             , read_range(read_range_)
@@ -710,7 +706,7 @@
         size_t buffer_size_ = DBMS_DEFAULT_BUFFER_SIZE,
         ReadSettings settings_ = {},
         ReadWriteBufferFromHTTP::HTTPHeaderEntries http_header_entries_ = {},
-        RemoteHostFilter remote_host_filter_ = {},
+        const RemoteHostFilter * remote_host_filter_ = nullptr,
         bool delay_initialization_ = true,
         bool use_external_buffer_ = false,
         bool skip_not_found_url_ = false)
@@ -726,7 +722,7 @@
         , buffer_size(buffer_size_)
         , settings(std::move(settings_))
         , http_header_entries(std::move(http_header_entries_))
-        , remote_host_filter(std::move(remote_host_filter_))
+        , remote_host_filter(remote_host_filter_)
         , delay_initialization(delay_initialization_)
         , use_external_buffer(use_external_buffer_)
         , skip_not_found_url(skip_not_found_url_)
@@ -787,7 +783,7 @@
     size_t buffer_size;
     ReadSettings settings;
     ReadWriteBufferFromHTTP::HTTPHeaderEntries http_header_entries;
-    RemoteHostFilter remote_host_filter;
+    const RemoteHostFilter * remote_host_filter;
     bool delay_initialization;
     bool use_external_buffer;
     bool skip_not_found_url;
