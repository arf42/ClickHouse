#include <Databases/PostgreSQL/fetchPostgreSQLTableStructure.h>

#if USE_LIBPQXX

#include <DataTypes/DataTypeFactory.h>
#include <DataTypes/DataTypeString.h>
#include <DataTypes/DataTypesNumber.h>
#include <DataTypes/DataTypeNullable.h>
#include <DataTypes/DataTypeArray.h>
#include <DataTypes/DataTypesDecimal.h>
#include <DataTypes/DataTypeDate.h>
#include <DataTypes/DataTypeDateTime64.h>
#include <boost/algorithm/string/split.hpp>
#include <boost/algorithm/string/trim.hpp>
#include <Common/quoteString.h>
#include <Core/PostgreSQL/Utils.h>
#include <base/FnTraits.h>


namespace DB
{

namespace ErrorCodes
{
    extern const int UNKNOWN_TABLE;
    extern const int BAD_ARGUMENTS;
}


template<typename T>
<<<<<<< HEAD
std::set<std::string> fetchPostgreSQLTablesList(T & tx, const String & postgres_schema)
{
    Names schemas;
    boost::split(schemas, postgres_schema, [](char c){ return c == ','; });
    for (String & key : schemas)
        boost::trim(key);
=======
std::set<String> fetchPostgreSQLTablesList(T & tx, const String & postgres_schema)
{
    std::set<String> tables;
    std::string query = fmt::format("SELECT tablename FROM pg_catalog.pg_tables "
                                    "WHERE schemaname != 'pg_catalog' AND {}",
                                    postgres_schema.empty() ? "schemaname != 'information_schema'" : "schemaname = " + quoteString(postgres_schema));
>>>>>>> e5b811f9

    std::set<std::string> tables;
    if (schemas.size() <= 1)
    {
        std::string query = fmt::format("SELECT tablename FROM pg_catalog.pg_tables "
                                        "WHERE schemaname != 'pg_catalog' AND {}",
                                        postgres_schema.empty() ? "schemaname != 'information_schema'" : "schemaname = " + quoteString(postgres_schema));
        for (auto table_name : tx.template stream<std::string>(query))
            tables.insert(std::get<0>(table_name));

        return tables;
    }

    /// We add schema to table name only in case of multiple schemas for the whole database engine.
    /// Because there is no need to add it if there is only one schema.
    /// If we add schema to table name then table can be accessed only this way: database_name.`schema_name.table_name`
    for (const auto & schema : schemas)
    {
        std::string query = fmt::format("SELECT tablename FROM pg_catalog.pg_tables "
                                        "WHERE schemaname != 'pg_catalog' AND {}",
                                        postgres_schema.empty() ? "schemaname != 'information_schema'" : "schemaname = " + quoteString(schema));
        for (auto table_name : tx.template stream<std::string>(query))
            tables.insert(schema + '.' + std::get<0>(table_name));
    }

    return tables;
}


static DataTypePtr convertPostgreSQLDataType(String & type, Fn<void()> auto && recheck_array, bool is_nullable = false, uint16_t dimensions = 0)
{
    DataTypePtr res;
    bool is_array = false;

    /// Get rid of trailing '[]' for arrays
    if (type.ends_with("[]"))
    {
        is_array = true;

        while (type.ends_with("[]"))
            type.resize(type.size() - 2);
    }

    if (type == "smallint")
        res = std::make_shared<DataTypeInt16>();
    else if (type == "integer")
        res = std::make_shared<DataTypeInt32>();
    else if (type == "bigint")
        res = std::make_shared<DataTypeInt64>();
    else if (type == "boolean")
        res = std::make_shared<DataTypeUInt8>();
    else if (type == "real")
        res = std::make_shared<DataTypeFloat32>();
    else if (type == "double precision")
        res = std::make_shared<DataTypeFloat64>();
    else if (type == "serial")
        res = std::make_shared<DataTypeUInt32>();
    else if (type == "bigserial")
        res = std::make_shared<DataTypeUInt64>();
    else if (type.starts_with("timestamp"))
        res = std::make_shared<DataTypeDateTime64>(6);
    else if (type == "date")
        res = std::make_shared<DataTypeDate>();
    else if (type.starts_with("numeric"))
    {
        /// Numeric and decimal will both end up here as numeric. If it has type and precision,
        /// there will be Numeric(x, y), otherwise just Numeric
        UInt32 precision, scale;
        if (type.ends_with(")"))
        {
            res = DataTypeFactory::instance().get(type);
            precision = getDecimalPrecision(*res);
            scale = getDecimalScale(*res);

            if (precision <= DecimalUtils::max_precision<Decimal32>)
                res = std::make_shared<DataTypeDecimal<Decimal32>>(precision, scale);
            else if (precision <= DecimalUtils::max_precision<Decimal64>) //-V547
                res = std::make_shared<DataTypeDecimal<Decimal64>>(precision, scale);
            else if (precision <= DecimalUtils::max_precision<Decimal128>) //-V547
                res = std::make_shared<DataTypeDecimal<Decimal128>>(precision, scale);
            else if (precision <= DecimalUtils::max_precision<Decimal256>) //-V547
                res = std::make_shared<DataTypeDecimal<Decimal256>>(precision, scale);
            else
                throw Exception(ErrorCodes::BAD_ARGUMENTS, "Precision {} and scale {} are too big and not supported", precision, scale);
        }
        else
        {
            precision = DecimalUtils::max_precision<Decimal128>;
            scale = precision / 2;
            res = std::make_shared<DataTypeDecimal<Decimal128>>(precision, scale);
        }
    }

    if (!res)
        res = std::make_shared<DataTypeString>();
    if (is_nullable)
        res = std::make_shared<DataTypeNullable>(res);

    if (is_array)
    {
        /// In some cases att_ndims does not return correct number of dimensions
        /// (it might return incorrect 0 number, for example, when a postgres table is created via 'as select * from table_with_arrays').
        /// So recheck all arrays separately afterwards. (Cannot check here on the same connection because another query is in execution).
        if (!dimensions)
        {
            /// Return 1d array type and recheck all arrays dims with array_ndims
            res = std::make_shared<DataTypeArray>(res);
            recheck_array();
        }
        else
        {
            while (dimensions--)
                res = std::make_shared<DataTypeArray>(res);
        }
    }

    return res;
}


template<typename T>
std::shared_ptr<NamesAndTypesList> readNamesAndTypesList(
        T & tx, const String & postgres_table, const String & query, bool use_nulls, bool only_names_and_types)
{
    auto columns = NamesAndTypes();

    try
    {
        std::set<size_t> recheck_arrays_indexes;
        {
            auto stream{pqxx::stream_from::query(tx, query)};

            size_t i = 0;
            auto recheck_array = [&]() { recheck_arrays_indexes.insert(i); };

            if (only_names_and_types)
            {
                std::tuple<std::string, std::string> row;
                while (stream >> row)
                {
                    columns.push_back(NameAndTypePair(std::get<0>(row), convertPostgreSQLDataType(std::get<1>(row), recheck_array)));
                    ++i;
                }
            }
            else
            {
                std::tuple<std::string, std::string, std::string, uint16_t> row;
                while (stream >> row)
                {
                    auto data_type = convertPostgreSQLDataType(std::get<1>(row),
                                                               recheck_array,
                                                               use_nulls && (std::get<2>(row) == "f"), /// 'f' means that postgres `not_null` is false, i.e. value is nullable
                                                               std::get<3>(row));
                    columns.push_back(NameAndTypePair(std::get<0>(row), data_type));
                    ++i;
                }
            }

            stream.complete();
        }

        for (const auto & i : recheck_arrays_indexes)
        {
            const auto & name_and_type = columns[i];

            /// All rows must contain the same number of dimensions, so limit 1 is ok. If number of dimensions in all rows is not the same -
            /// such arrays are not able to be used as ClickHouse Array at all.
            pqxx::result result{tx.exec(fmt::format("SELECT array_ndims({}) FROM {} LIMIT 1", name_and_type.name, postgres_table))};
            auto dimensions = result[0][0].as<int>();

            /// It is always 1d array if it is in recheck.
            DataTypePtr type = assert_cast<const DataTypeArray *>(name_and_type.type.get())->getNestedType();
            while (dimensions--)
                type = std::make_shared<DataTypeArray>(type);

            columns[i] = NameAndTypePair(name_and_type.name, type);
        }
    }
    catch (const pqxx::undefined_table &)
    {
        throw Exception(ErrorCodes::UNKNOWN_TABLE, "PostgreSQL table {} does not exist", postgres_table);
    }
    catch (const pqxx::syntax_error & e)
    {
        throw Exception(ErrorCodes::BAD_ARGUMENTS, "Error: {} (in query: {})", e.what(), query);
    }
    catch (Exception & e)
    {
        e.addMessage("while fetching postgresql table structure");
        throw;
    }

    return !columns.empty() ? std::make_shared<NamesAndTypesList>(columns.begin(), columns.end()) : nullptr;
}


template<typename T>
PostgreSQLTableStructure fetchPostgreSQLTableStructure(
        T & tx, const String & postgres_table, const String & postgres_schema, bool use_nulls, bool with_primary_key, bool with_replica_identity_index)
{
    PostgreSQLTableStructure table;

    auto where = fmt::format("relname = {}", quoteString(postgres_table));
    if (postgres_schema.empty())
        where += " AND relnamespace = (SELECT oid FROM pg_namespace WHERE nspname = 'public')";
    else
        where += fmt::format(" AND relnamespace = (SELECT oid FROM pg_namespace WHERE nspname = {})", quoteString(postgres_schema));

    std::string query = fmt::format(
           "SELECT attname AS name, format_type(atttypid, atttypmod) AS type, "
           "attnotnull AS not_null, attndims AS dims "
           "FROM pg_attribute "
           "WHERE attrelid = (SELECT oid FROM pg_class WHERE {}) "
           "AND NOT attisdropped AND attnum > 0", where);

    table.columns = readNamesAndTypesList(tx, postgres_table, query, use_nulls, false);

    if (!table.columns)
        throw Exception(ErrorCodes::UNKNOWN_TABLE, "PostgreSQL table {} does not exist", postgres_table);

    if (with_primary_key)
    {
        /// wiki.postgresql.org/wiki/Retrieve_primary_key_columns
        query = fmt::format(
                "SELECT a.attname, format_type(a.atttypid, a.atttypmod) AS data_type "
                "FROM pg_index i "
                "JOIN pg_attribute a ON a.attrelid = i.indrelid "
                "AND a.attnum = ANY(i.indkey) "
                "WHERE attrelid = (SELECT oid FROM pg_class WHERE {}) AND i.indisprimary", where);

        table.primary_key_columns = readNamesAndTypesList(tx, postgres_table, query, use_nulls, true);
    }

    if (with_replica_identity_index && !table.primary_key_columns)
    {
        query = fmt::format(
            "SELECT "
            "a.attname AS column_name, " /// column name
            "format_type(a.atttypid, a.atttypmod) as type " /// column type
            "FROM "
            "pg_class t, "
            "pg_class i, "
            "pg_index ix, "
            "pg_attribute a "
            "WHERE "
            "t.oid = ix.indrelid "
            "and i.oid = ix.indexrelid "
            "and a.attrelid = t.oid "
            "and a.attnum = ANY(ix.indkey) "
            "and t.relkind in ('r', 'p') " /// simple tables
            "and t.relname = {} " /// Connection is already done to a needed database, only table name is needed.
            "and ix.indisreplident = 't' " /// index is is replica identity index
            "ORDER BY a.attname", /// column names
        quoteString(postgres_table));

        table.replica_identity_columns = readNamesAndTypesList(tx, postgres_table, query, use_nulls, true);
    }

    return table;
}


PostgreSQLTableStructure fetchPostgreSQLTableStructure(pqxx::connection & connection, const String & postgres_table, const String & postgres_schema, bool use_nulls)
{
    pqxx::ReadTransaction tx(connection);
    auto result = fetchPostgreSQLTableStructure(tx, postgres_table, postgres_schema, use_nulls, false, false);
    tx.commit();
    return result;
}


<<<<<<< HEAD
std::set<std::string> fetchPostgreSQLTablesList(pqxx::connection & connection, const String & postgres_schema)
=======
std::set<String> fetchPostgreSQLTablesList(pqxx::connection & connection, const String & postgres_schema)
>>>>>>> e5b811f9
{
    pqxx::ReadTransaction tx(connection);
    auto result = fetchPostgreSQLTablesList(tx, postgres_schema);
    tx.commit();
    return result;
}


template
PostgreSQLTableStructure fetchPostgreSQLTableStructure(
        pqxx::ReadTransaction & tx, const String & postgres_table, const String & postgres_schema,
        bool use_nulls, bool with_primary_key, bool with_replica_identity_index);

template
PostgreSQLTableStructure fetchPostgreSQLTableStructure(
        pqxx::ReplicationTransaction & tx, const String & postgres_table, const String & postgres_schema,
        bool use_nulls, bool with_primary_key, bool with_replica_identity_index);

template
PostgreSQLTableStructure fetchPostgreSQLTableStructure(
        pqxx::nontransaction & tx, const String & postgres_table, const String & postrges_schema,
        bool use_nulls, bool with_primary_key, bool with_replica_identity_index);

template
<<<<<<< HEAD
std::set<std::string> fetchPostgreSQLTablesList(pqxx::work & tx, const String & postgres_schema);

template
std::set<std::string> fetchPostgreSQLTablesList(pqxx::ReadTransaction & tx, const String & postgres_schema);

template
std::set<std::string> fetchPostgreSQLTablesList(pqxx::nontransaction & tx, const String & postgres_schema);
=======
std::set<String> fetchPostgreSQLTablesList(pqxx::work & tx, const String & postgres_schema);

template
std::set<String> fetchPostgreSQLTablesList(pqxx::ReadTransaction & tx, const String & postgres_schema);

template
std::set<String> fetchPostgreSQLTablesList(pqxx::nontransaction & tx, const String & postgres_schema);
>>>>>>> e5b811f9

}

#endif<|MERGE_RESOLUTION|>--- conflicted
+++ resolved
@@ -28,21 +28,12 @@
 
 
 template<typename T>
-<<<<<<< HEAD
-std::set<std::string> fetchPostgreSQLTablesList(T & tx, const String & postgres_schema)
+std::set<String> fetchPostgreSQLTablesList(T & tx, const String & postgres_schema)
 {
     Names schemas;
     boost::split(schemas, postgres_schema, [](char c){ return c == ','; });
     for (String & key : schemas)
         boost::trim(key);
-=======
-std::set<String> fetchPostgreSQLTablesList(T & tx, const String & postgres_schema)
-{
-    std::set<String> tables;
-    std::string query = fmt::format("SELECT tablename FROM pg_catalog.pg_tables "
-                                    "WHERE schemaname != 'pg_catalog' AND {}",
-                                    postgres_schema.empty() ? "schemaname != 'information_schema'" : "schemaname = " + quoteString(postgres_schema));
->>>>>>> e5b811f9
 
     std::set<std::string> tables;
     if (schemas.size() <= 1)
@@ -314,11 +305,7 @@
 }
 
 
-<<<<<<< HEAD
-std::set<std::string> fetchPostgreSQLTablesList(pqxx::connection & connection, const String & postgres_schema)
-=======
 std::set<String> fetchPostgreSQLTablesList(pqxx::connection & connection, const String & postgres_schema)
->>>>>>> e5b811f9
 {
     pqxx::ReadTransaction tx(connection);
     auto result = fetchPostgreSQLTablesList(tx, postgres_schema);
@@ -342,16 +329,6 @@
         pqxx::nontransaction & tx, const String & postgres_table, const String & postrges_schema,
         bool use_nulls, bool with_primary_key, bool with_replica_identity_index);
 
-template
-<<<<<<< HEAD
-std::set<std::string> fetchPostgreSQLTablesList(pqxx::work & tx, const String & postgres_schema);
-
-template
-std::set<std::string> fetchPostgreSQLTablesList(pqxx::ReadTransaction & tx, const String & postgres_schema);
-
-template
-std::set<std::string> fetchPostgreSQLTablesList(pqxx::nontransaction & tx, const String & postgres_schema);
-=======
 std::set<String> fetchPostgreSQLTablesList(pqxx::work & tx, const String & postgres_schema);
 
 template
@@ -359,7 +336,6 @@
 
 template
 std::set<String> fetchPostgreSQLTablesList(pqxx::nontransaction & tx, const String & postgres_schema);
->>>>>>> e5b811f9
 
 }
 
