--- conflicted
+++ resolved
@@ -10,148 +10,7 @@
 class FunctionToExecutableFunctionAdaptor final : public IExecutableFunction
 {
 public:
-<<<<<<< HEAD
-    explicit ExecutableFunctionAdaptor(ExecutableFunctionImplPtr impl_) : impl(std::move(impl_)) {}
-
-    String getName() const final { return impl->getName(); }
-
-    ColumnPtr execute(const ColumnsWithTypeAndName & arguments, const DataTypePtr & result_type, size_t input_rows_count, bool dry_run) const final;
-
-    void createLowCardinalityResultCache(size_t cache_size) override;
-
-private:
-    ExecutableFunctionImplPtr impl;
-
-    /// Cache is created by function createLowCardinalityResultCache()
-    ExecutableFunctionLowCardinalityResultCachePtr low_cardinality_result_cache;
-
-    ColumnPtr defaultImplementationForConstantArguments(
-            const ColumnsWithTypeAndName & args, const DataTypePtr & result_type, size_t input_rows_count, bool dry_run) const;
-
-    ColumnPtr defaultImplementationForNulls(
-            const ColumnsWithTypeAndName & args, const DataTypePtr & result_type, size_t input_rows_count, bool dry_run) const;
-
-    ColumnPtr executeWithoutLowCardinalityColumns(
-            const ColumnsWithTypeAndName & args, const DataTypePtr & result_type, size_t input_rows_count, bool dry_run) const;
-
-    ColumnPtr executeWithoutSparseColumns(
-            const ColumnsWithTypeAndName & arguments, const DataTypePtr & result_type, size_t input_rows_count, bool dry_run) const;
-};
-
-class FunctionBaseAdaptor final : public IFunctionBase
-{
-public:
-    explicit FunctionBaseAdaptor(FunctionBaseImplPtr impl_) : impl(std::move(impl_)) {}
-
-    String getName() const final { return impl->getName(); }
-
-    const DataTypes & getArgumentTypes() const final { return impl->getArgumentTypes(); }
-    const DataTypePtr & getResultType() const final { return impl->getResultType(); }
-
-    ExecutableFunctionPtr prepare(const ColumnsWithTypeAndName & arguments) const final
-    {
-        return std::make_shared<ExecutableFunctionAdaptor>(impl->prepare(arguments));
-    }
-
-#if USE_EMBEDDED_COMPILER
-
-    bool isCompilable() const final { return impl->isCompilable(); }
-
-    llvm::Value * compile(llvm::IRBuilderBase & builder, Values values) const override
-    {
-        return impl->compile(builder, std::move(values));
-    }
-
-#endif
-
-    bool isStateful() const final { return impl->isStateful(); }
-    bool isSuitableForConstantFolding() const final { return impl->isSuitableForConstantFolding(); }
-
-    ColumnPtr getResultIfAlwaysReturnsConstantAndHasArguments(const ColumnsWithTypeAndName & arguments) const final
-    {
-        return impl->getResultIfAlwaysReturnsConstantAndHasArguments(arguments);
-    }
-
-    bool isInjective(const ColumnsWithTypeAndName & sample_columns) const final { return impl->isInjective(sample_columns); }
-    bool isDeterministic() const final { return impl->isDeterministic(); }
-    bool isDeterministicInScopeOfQuery() const final { return impl->isDeterministicInScopeOfQuery(); }
-    bool hasInformationAboutMonotonicity() const final { return impl->hasInformationAboutMonotonicity(); }
-
-    Monotonicity getMonotonicityForRange(const IDataType & type, const Field & left, const Field & right) const final
-    {
-        return impl->getMonotonicityForRange(type, left, right);
-    }
-
-    const IFunctionBaseImpl * getImpl() const { return impl.get(); }
-
-private:
-    FunctionBaseImplPtr impl;
-};
-
-
-class FunctionOverloadResolverAdaptor final : public IFunctionOverloadResolver
-{
-public:
-    explicit FunctionOverloadResolverAdaptor(FunctionOverloadResolverImplPtr impl_) : impl(std::move(impl_)) {}
-
-    String getName() const final { return impl->getName(); }
-
-    bool isDeterministic() const final { return impl->isDeterministic(); }
-
-    bool isDeterministicInScopeOfQuery() const final { return impl->isDeterministicInScopeOfQuery(); }
-
-    bool isInjective(const ColumnsWithTypeAndName & columns) const final { return impl->isInjective(columns); }
-
-    bool isStateful() const final { return impl->isStateful(); }
-
-    bool isVariadic() const final { return impl->isVariadic(); }
-
-    size_t getNumberOfArguments() const final { return impl->getNumberOfArguments(); }
-
-    void checkNumberOfArguments(size_t number_of_arguments) const final;
-
-    FunctionBaseImplPtr buildImpl(const ColumnsWithTypeAndName & arguments) const
-    {
-        return impl->build(arguments, getReturnType(arguments));
-    }
-
-    FunctionBasePtr build(const ColumnsWithTypeAndName & arguments) const final
-    {
-        return std::make_shared<FunctionBaseAdaptor>(buildImpl(arguments));
-    }
-
-    void getLambdaArgumentTypes(DataTypes & arguments) const final
-    {
-        checkNumberOfArguments(arguments.size());
-        impl->getLambdaArgumentTypes(arguments);
-    }
-
-    ColumnNumbers getArgumentsThatAreAlwaysConstant() const final { return impl->getArgumentsThatAreAlwaysConstant(); }
-
-    ColumnNumbers getArgumentsThatDontImplyNullableReturnType(size_t number_of_arguments) const final
-    {
-        return impl->getArgumentsThatDontImplyNullableReturnType(number_of_arguments);
-    }
-
-    using DefaultReturnTypeGetter = std::function<DataTypePtr(const ColumnsWithTypeAndName &)>;
-    static DataTypePtr getReturnTypeDefaultImplementationForNulls(const ColumnsWithTypeAndName & arguments, const DefaultReturnTypeGetter & getter);
-private:
-    FunctionOverloadResolverImplPtr impl;
-
-    DataTypePtr getReturnTypeWithoutLowCardinality(const ColumnsWithTypeAndName & arguments) const;
-    DataTypePtr getReturnType(const ColumnsWithTypeAndName & arguments) const;
-};
-
-
-/// Following classes are implement IExecutableFunctionImpl, IFunctionBaseImpl and IFunctionOverloadResolverImpl via IFunction.
-
-class DefaultExecutable final : public IExecutableFunctionImpl
-{
-public:
-    explicit DefaultExecutable(std::shared_ptr<IFunction> function_) : function(std::move(function_)) {}
-=======
     explicit FunctionToExecutableFunctionAdaptor(std::shared_ptr<IFunction> function_) : function(std::move(function_)) {}
->>>>>>> a82612f8
 
     String getName() const override { return function->getName(); }
 
