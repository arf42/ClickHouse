#include <type_traits>

#include <AggregateFunctions/IAggregateFunction.h>
#include <Columns/ColumnAggregateFunction.h>
#include <Columns/ColumnArray.h>
#include <Columns/ColumnConst.h>
#include <Columns/ColumnFixedString.h>
#include <Columns/ColumnLowCardinality.h>
#include <Columns/ColumnMap.h>
#include <Columns/ColumnNothing.h>
#include <Columns/ColumnNullable.h>
#include <Columns/ColumnObjectDeprecated.h>
#include <Columns/ColumnObject.h>
#include <Columns/ColumnString.h>
#include <Columns/ColumnStringHelpers.h>
#include <Columns/ColumnTuple.h>
#include <Columns/ColumnVariant.h>
#include <Columns/ColumnDynamic.h>
#include <Columns/ColumnsCommon.h>
#include <Core/AccurateComparison.h>
#include <Core/Settings.h>
#include <Core/Types.h>
#include <DataTypes/DataTypeAggregateFunction.h>
#include <DataTypes/DataTypeArray.h>
#include <DataTypes/DataTypeDate.h>
#include <DataTypes/DataTypeDate32.h>
#include <DataTypes/DataTypeDateTime.h>
#include <DataTypes/DataTypeDateTime64.h>
#include <DataTypes/DataTypeEnum.h>
#include <DataTypes/DataTypeFactory.h>
#include <DataTypes/DataTypeFixedString.h>
#include <DataTypes/DataTypeIPv4andIPv6.h>
#include <DataTypes/DataTypeInterval.h>
#include <DataTypes/DataTypeLowCardinality.h>
#include <DataTypes/DataTypeMap.h>
#include <DataTypes/DataTypeNested.h>
#include <DataTypes/DataTypeNothing.h>
#include <DataTypes/DataTypeNullable.h>
#include <DataTypes/DataTypeObjectDeprecated.h>
#include <DataTypes/DataTypeObject.h>
#include <DataTypes/DataTypeString.h>
#include <DataTypes/DataTypeTuple.h>
#include <DataTypes/DataTypeUUID.h>
#include <DataTypes/DataTypeVariant.h>
#include <DataTypes/DataTypeDynamic.h>
#include <DataTypes/DataTypesDecimal.h>
#include <DataTypes/DataTypesNumber.h>
#include <DataTypes/DataTypesBinaryEncoding.h>
#include <DataTypes/ObjectUtils.h>
#include <DataTypes/Serializations/SerializationDecimal.h>
#include <DataTypes/getLeastSupertype.h>
#include <Formats/FormatSettings.h>
#include <Formats/FormatFactory.h>
#include <Functions/CastOverloadResolver.h>
#include <Functions/DateTimeTransforms.h>
#include <Functions/FunctionFactory.h>
#include <Functions/FunctionHelpers.h>
#include <Functions/FunctionsCodingIP.h>
#include <Functions/IFunctionAdaptors.h>
#include <Functions/TransformDateTime64.h>
#include <Functions/castTypeToEither.h>
#include <Functions/toFixedString.h>
#include <IO/Operators.h>
#include <IO/ReadBufferFromMemory.h>
#include <IO/WriteBufferFromVector.h>
#include <IO/parseDateTimeBestEffort.h>
#include <Interpreters/Context.h>
#include <Common/Concepts.h>
#include <Common/CurrentThread.h>
#include <Common/Exception.h>
#include <Common/HashTable/HashMap.h>
#include <Common/IPv6ToBinary.h>
#include <Common/assert_cast.h>
#include <Common/quoteString.h>

namespace DB
{
namespace Setting
{
    extern const SettingsBool cast_ipv4_ipv6_default_on_conversion_error;
    extern const SettingsBool cast_string_to_dynamic_use_inference;
    extern const SettingsDateTimeOverflowBehavior date_time_overflow_behavior;
    extern const SettingsBool input_format_ipv4_default_on_conversion_error;
    extern const SettingsBool input_format_ipv6_default_on_conversion_error;
    extern const SettingsBool precise_float_parsing;
<<<<<<< HEAD
    extern const SettingsBool cast_to_json_disable_dynamic_subcolumns;
=======
    extern const SettingsBool date_time_64_output_format_cut_trailing_zeros_align_to_groups_of_thousands;
>>>>>>> 9aa17fe0
}

namespace ErrorCodes
{
    extern const int ATTEMPT_TO_READ_AFTER_EOF;
    extern const int CANNOT_PARSE_NUMBER;
    extern const int CANNOT_READ_ARRAY_FROM_TEXT;
    extern const int CANNOT_PARSE_INPUT_ASSERTION_FAILED;
    extern const int CANNOT_PARSE_QUOTED_STRING;
    extern const int CANNOT_PARSE_ESCAPE_SEQUENCE;
    extern const int CANNOT_PARSE_DATE;
    extern const int CANNOT_PARSE_DATETIME;
    extern const int CANNOT_PARSE_TEXT;
    extern const int CANNOT_PARSE_UUID;
    extern const int CANNOT_PARSE_IPV4;
    extern const int CANNOT_PARSE_IPV6;
    extern const int TOO_FEW_ARGUMENTS_FOR_FUNCTION;
    extern const int LOGICAL_ERROR;
    extern const int TYPE_MISMATCH;
    extern const int CANNOT_CONVERT_TYPE;
    extern const int ILLEGAL_COLUMN;
    extern const int NUMBER_OF_ARGUMENTS_DOESNT_MATCH;
    extern const int ILLEGAL_TYPE_OF_ARGUMENT;
    extern const int NOT_IMPLEMENTED;
    extern const int CANNOT_INSERT_NULL_IN_ORDINARY_COLUMN;
    extern const int VALUE_IS_OUT_OF_RANGE_OF_DATA_TYPE;
}

namespace
{

/** Type conversion functions.
  * toType - conversion in "natural way";
  */

UInt32 extractToDecimalScale(const ColumnWithTypeAndName & named_column)
{
    const auto * arg_type = named_column.type.get();
    bool ok = checkAndGetDataType<DataTypeUInt64>(arg_type)
        || checkAndGetDataType<DataTypeUInt32>(arg_type)
        || checkAndGetDataType<DataTypeUInt16>(arg_type)
        || checkAndGetDataType<DataTypeUInt8>(arg_type);
    if (!ok)
        throw Exception(ErrorCodes::ILLEGAL_TYPE_OF_ARGUMENT, "Illegal type of toDecimal() scale {}", named_column.type->getName());

    Field field;
    named_column.column->get(0, field);
    return static_cast<UInt32>(field.safeGet<UInt32>());
}


/** Conversion of Date to DateTime: adding 00:00:00 time component.
  */
template <FormatSettings::DateTimeOverflowBehavior date_time_overflow_behavior = default_date_time_overflow_behavior>
struct ToDateTimeImpl
{
    static constexpr auto name = "toDateTime";

    static UInt32 execute(UInt16 d, const DateLUTImpl & time_zone)
    {
        if constexpr (date_time_overflow_behavior == FormatSettings::DateTimeOverflowBehavior::Throw)
        {
            if (d > MAX_DATETIME_DAY_NUM) [[unlikely]]
                throw Exception(ErrorCodes::VALUE_IS_OUT_OF_RANGE_OF_DATA_TYPE, "Day number {} is out of bounds of type DateTime", d);
        }
        else if constexpr (date_time_overflow_behavior == FormatSettings::DateTimeOverflowBehavior::Saturate)
        {
            d = std::min<time_t>(d, MAX_DATETIME_DAY_NUM);
        }
        return static_cast<UInt32>(time_zone.fromDayNum(DayNum(d)));
    }

    static UInt32 execute(Int32 d, const DateLUTImpl & time_zone)
    {
        if constexpr (date_time_overflow_behavior == FormatSettings::DateTimeOverflowBehavior::Saturate)
        {
            if (d < 0)
                return 0;
            else if (d > MAX_DATETIME_DAY_NUM)
                d = MAX_DATETIME_DAY_NUM;
        }
        else if constexpr (date_time_overflow_behavior == FormatSettings::DateTimeOverflowBehavior::Throw)
        {
            if (d < 0 || d > MAX_DATETIME_DAY_NUM) [[unlikely]]
                throw Exception(ErrorCodes::VALUE_IS_OUT_OF_RANGE_OF_DATA_TYPE, "Value {} is out of bounds of type DateTime", d);
        }
        return static_cast<UInt32>(time_zone.fromDayNum(ExtendedDayNum(d)));
    }

    static UInt32 execute(UInt32 dt, const DateLUTImpl & /*time_zone*/)
    {
        return dt;
    }

    static UInt32 execute(Int64 dt64, const DateLUTImpl & /*time_zone*/)
    {
        if constexpr (date_time_overflow_behavior == FormatSettings::DateTimeOverflowBehavior::Ignore)
            return static_cast<UInt32>(dt64);
        else
        {
            if (dt64 < 0 || dt64 >= MAX_DATETIME_TIMESTAMP)
            {
                if constexpr (date_time_overflow_behavior == FormatSettings::DateTimeOverflowBehavior::Saturate)
                    return dt64 < 0 ? 0 : std::numeric_limits<UInt32>::max();
                else
                    throw Exception(ErrorCodes::VALUE_IS_OUT_OF_RANGE_OF_DATA_TYPE, "Value {} is out of bounds of type DateTime", dt64);
            }
            else
                return static_cast<UInt32>(dt64);
        }
    }
};


/// Implementation of toDate function.

template <typename FromType, FormatSettings::DateTimeOverflowBehavior date_time_overflow_behavior>
struct ToDateTransform32Or64
{
    static constexpr auto name = "toDate";

    static NO_SANITIZE_UNDEFINED UInt16 execute(const FromType & from, const DateLUTImpl & time_zone)
    {
        if constexpr (date_time_overflow_behavior == FormatSettings::DateTimeOverflowBehavior::Throw)
        {
            if (from > MAX_DATETIME_TIMESTAMP) [[unlikely]]
                throw Exception(ErrorCodes::VALUE_IS_OUT_OF_RANGE_OF_DATA_TYPE, "Value {} is out of bounds of type Date", from);
        }
        /// if value is smaller (or equal) than maximum day value for Date, than treat it as day num,
        /// otherwise treat it as unix timestamp. This is a bit weird, but we leave this behavior.
        if (from <= DATE_LUT_MAX_DAY_NUM)
            return from;
        else
            return time_zone.toDayNum(std::min(time_t(from), time_t(MAX_DATETIME_TIMESTAMP)));
    }
};


template <typename FromType, FormatSettings::DateTimeOverflowBehavior date_time_overflow_behavior>
struct ToDateTransform32Or64Signed
{
    static constexpr auto name = "toDate";

    static NO_SANITIZE_UNDEFINED UInt16 execute(const FromType & from, const DateLUTImpl & time_zone)
    {
        // TODO: decide narrow or extended range based on FromType
        if constexpr (date_time_overflow_behavior == FormatSettings::DateTimeOverflowBehavior::Throw)
        {
            if (from < 0 || from > MAX_DATE_TIMESTAMP) [[unlikely]]
                throw Exception(ErrorCodes::VALUE_IS_OUT_OF_RANGE_OF_DATA_TYPE, "Value {} is out of bounds of type Date", from);
        }
        else
        {
            if (from < 0)
                return 0;
        }
        return (from <= DATE_LUT_MAX_DAY_NUM)
            ? static_cast<UInt16>(from)
            : time_zone.toDayNum(std::min(time_t(from), time_t(MAX_DATE_TIMESTAMP)));
    }
};

template <typename FromType, FormatSettings::DateTimeOverflowBehavior date_time_overflow_behavior>
struct ToDateTransform8Or16Signed
{
    static constexpr auto name = "toDate";

    static NO_SANITIZE_UNDEFINED UInt16 execute(const FromType & from, const DateLUTImpl &)
    {
        if (from < 0)
        {
            if constexpr (date_time_overflow_behavior == FormatSettings::DateTimeOverflowBehavior::Throw)
                throw Exception(ErrorCodes::VALUE_IS_OUT_OF_RANGE_OF_DATA_TYPE, "Value {} is out of bounds of type Date", from);
            else
                return 0;
        }
        return from;
    }
};

/// Implementation of toDate32 function.

template <typename FromType, FormatSettings::DateTimeOverflowBehavior date_time_overflow_behavior>
struct ToDate32Transform32Or64
{
    static constexpr auto name = "toDate32";

    static NO_SANITIZE_UNDEFINED Int32 execute(const FromType & from, const DateLUTImpl & time_zone)
    {
        if (from < DATE_LUT_MAX_EXTEND_DAY_NUM)
        {
            return static_cast<Int32>(from);
        }
        else
        {
            if constexpr (date_time_overflow_behavior == FormatSettings::DateTimeOverflowBehavior::Throw)
            {
                if (from > MAX_DATETIME64_TIMESTAMP) [[unlikely]]
                    throw Exception(ErrorCodes::VALUE_IS_OUT_OF_RANGE_OF_DATA_TYPE, "Timestamp value {} is out of bounds of type Date32", from);
            }
            return time_zone.toDayNum(std::min(time_t(from), time_t(MAX_DATETIME64_TIMESTAMP)));
        }
    }
};

template <typename FromType, FormatSettings::DateTimeOverflowBehavior date_time_overflow_behavior>
struct ToDate32Transform32Or64Signed
{
    static constexpr auto name = "toDate32";

    static NO_SANITIZE_UNDEFINED Int32 execute(const FromType & from, const DateLUTImpl & time_zone)
    {
        static const Int32 daynum_min_offset = -static_cast<Int32>(DateLUTImpl::getDayNumOffsetEpoch());

        if constexpr (date_time_overflow_behavior == FormatSettings::DateTimeOverflowBehavior::Throw)
        {
            if (from < daynum_min_offset || from > MAX_DATETIME64_TIMESTAMP) [[unlikely]]
                throw Exception(ErrorCodes::VALUE_IS_OUT_OF_RANGE_OF_DATA_TYPE, "Timestamp value {} is out of bounds of type Date32", from);
        }

        if (from < daynum_min_offset)
            return daynum_min_offset;

        return (from < DATE_LUT_MAX_EXTEND_DAY_NUM)
            ? static_cast<Int32>(from)
            : time_zone.toDayNum(std::min(time_t(Int64(from)), time_t(MAX_DATETIME64_TIMESTAMP)));
    }
};

template <typename FromType>
struct ToDate32Transform8Or16Signed
{
    static constexpr auto name = "toDate32";

    static NO_SANITIZE_UNDEFINED Int32 execute(const FromType & from, const DateLUTImpl &)
    {
        return from;
    }
};

template <typename FromType, typename ToType, FormatSettings::DateTimeOverflowBehavior date_time_overflow_behavior>
struct ToDateTimeTransform64
{
    static constexpr auto name = "toDateTime";

    static NO_SANITIZE_UNDEFINED ToType execute(const FromType & from, const DateLUTImpl &)
    {
        if constexpr (date_time_overflow_behavior == FormatSettings::DateTimeOverflowBehavior::Throw)
        {
            if (from > MAX_DATETIME_TIMESTAMP) [[unlikely]]
                throw Exception(ErrorCodes::VALUE_IS_OUT_OF_RANGE_OF_DATA_TYPE, "Timestamp value {} is out of bounds of type DateTime", from);
        }
        return static_cast<ToType>(std::min(time_t(from), time_t(MAX_DATETIME_TIMESTAMP)));
    }
};

template <typename FromType, typename ToType, FormatSettings::DateTimeOverflowBehavior date_time_overflow_behavior>
struct ToDateTimeTransformSigned
{
    static constexpr auto name = "toDateTime";

    static NO_SANITIZE_UNDEFINED ToType execute(const FromType & from, const DateLUTImpl &)
    {
        if (from < 0)
        {
            if constexpr (date_time_overflow_behavior == FormatSettings::DateTimeOverflowBehavior::Throw)
                throw Exception(ErrorCodes::VALUE_IS_OUT_OF_RANGE_OF_DATA_TYPE, "Timestamp value {} is out of bounds of type DateTime", from);
            else
                return 0;
        }
        return from;
    }
};

template <typename FromType, typename ToType, FormatSettings::DateTimeOverflowBehavior date_time_overflow_behavior>
struct ToDateTimeTransform64Signed
{
    static constexpr auto name = "toDateTime";

    static NO_SANITIZE_UNDEFINED ToType execute(const FromType & from, const DateLUTImpl &)
    {
        if constexpr (date_time_overflow_behavior == FormatSettings::DateTimeOverflowBehavior::Throw)
        {
            if (from < 0 || from > MAX_DATETIME_TIMESTAMP) [[unlikely]]
                throw Exception(ErrorCodes::VALUE_IS_OUT_OF_RANGE_OF_DATA_TYPE, "Timestamp value {} is out of bounds of type DateTime", from);
        }

        if (from < 0)
            return 0;
        return static_cast<ToType>(std::min(time_t(from), time_t(MAX_DATETIME_TIMESTAMP)));
    }
};

/** Conversion of numeric to DateTime64
  */

template <typename FromType, FormatSettings::DateTimeOverflowBehavior date_time_overflow_behavior>
struct ToDateTime64TransformUnsigned
{
    static constexpr auto name = "toDateTime64";

    const DateTime64::NativeType scale_multiplier;

    ToDateTime64TransformUnsigned(UInt32 scale) /// NOLINT
        : scale_multiplier(DecimalUtils::scaleMultiplier<DateTime64::NativeType>(scale))
    {}

    NO_SANITIZE_UNDEFINED DateTime64::NativeType execute(FromType from, const DateLUTImpl &) const
    {
        if constexpr (date_time_overflow_behavior == FormatSettings::DateTimeOverflowBehavior::Throw)
        {
            if (from > MAX_DATETIME64_TIMESTAMP) [[unlikely]]
                throw Exception(ErrorCodes::VALUE_IS_OUT_OF_RANGE_OF_DATA_TYPE, "Timestamp value {} is out of bounds of type DateTime64", from);
            else
                return DecimalUtils::decimalFromComponentsWithMultiplier<DateTime64>(from, 0, scale_multiplier);
        }
        else
            return DecimalUtils::decimalFromComponentsWithMultiplier<DateTime64>(std::min<time_t>(from, MAX_DATETIME64_TIMESTAMP), 0, scale_multiplier);
    }
};

template <typename FromType, FormatSettings::DateTimeOverflowBehavior date_time_overflow_behavior>
struct ToDateTime64TransformSigned
{
    static constexpr auto name = "toDateTime64";

    const DateTime64::NativeType scale_multiplier;

    ToDateTime64TransformSigned(UInt32 scale) /// NOLINT
        : scale_multiplier(DecimalUtils::scaleMultiplier<DateTime64::NativeType>(scale))
    {}

    NO_SANITIZE_UNDEFINED DateTime64::NativeType execute(FromType from, const DateLUTImpl &) const
    {
        if constexpr (date_time_overflow_behavior == FormatSettings::DateTimeOverflowBehavior::Throw)
        {
            if (from < MIN_DATETIME64_TIMESTAMP || from > MAX_DATETIME64_TIMESTAMP) [[unlikely]]
                throw Exception(ErrorCodes::VALUE_IS_OUT_OF_RANGE_OF_DATA_TYPE, "Timestamp value {} is out of bounds of type DateTime64", from);
        }
        from = static_cast<FromType>(std::max<time_t>(from, MIN_DATETIME64_TIMESTAMP));
        from = static_cast<FromType>(std::min<time_t>(from, MAX_DATETIME64_TIMESTAMP));

        return DecimalUtils::decimalFromComponentsWithMultiplier<DateTime64>(from, 0, scale_multiplier);
    }
};

template <typename FromDataType, typename FromType, FormatSettings::DateTimeOverflowBehavior date_time_overflow_behavior>
struct ToDateTime64TransformFloat
{
    static constexpr auto name = "toDateTime64";

    const UInt32 scale;

    ToDateTime64TransformFloat(UInt32 scale_) /// NOLINT
        : scale(scale_)
    {}

    NO_SANITIZE_UNDEFINED DateTime64::NativeType execute(FromType from, const DateLUTImpl &) const
    {
        if constexpr (date_time_overflow_behavior == FormatSettings::DateTimeOverflowBehavior::Throw)
        {
            if (from < MIN_DATETIME64_TIMESTAMP || from > MAX_DATETIME64_TIMESTAMP) [[unlikely]]
                throw Exception(ErrorCodes::VALUE_IS_OUT_OF_RANGE_OF_DATA_TYPE, "Timestamp value {} is out of bounds of type DateTime64", from);
        }

        from = std::max(from, static_cast<FromType>(MIN_DATETIME64_TIMESTAMP));
        from = std::min(from, static_cast<FromType>(MAX_DATETIME64_TIMESTAMP));
        return convertToDecimal<FromDataType, DataTypeDateTime64>(from, scale);
    }
};

struct ToDateTime64Transform
{
    static constexpr auto name = "toDateTime64";

    const DateTime64::NativeType scale_multiplier;

    ToDateTime64Transform(UInt32 scale) /// NOLINT
        : scale_multiplier(DecimalUtils::scaleMultiplier<DateTime64::NativeType>(scale))
    {}

    DateTime64::NativeType execute(UInt16 d, const DateLUTImpl & time_zone) const
    {
        const auto dt = ToDateTimeImpl<>::execute(d, time_zone);
        return execute(dt, time_zone);
    }

    DateTime64::NativeType execute(Int32 d, const DateLUTImpl & time_zone) const
    {
        Int64 dt = static_cast<Int64>(time_zone.fromDayNum(ExtendedDayNum(d)));
        return DecimalUtils::decimalFromComponentsWithMultiplier<DateTime64>(dt, 0, scale_multiplier);
    }

    DateTime64::NativeType execute(UInt32 dt, const DateLUTImpl & /*time_zone*/) const
    {
        return DecimalUtils::decimalFromComponentsWithMultiplier<DateTime64>(dt, 0, scale_multiplier);
    }
};

/** Transformation of numbers, dates, datetimes to strings: through formatting.
  */
template <typename DataType>
struct FormatImpl
{
    template <typename ReturnType = void>
    static ReturnType execute(const typename DataType::FieldType x, WriteBuffer & wb, const DataType *, const DateLUTImpl *)
    {
        writeText(x, wb);
        return ReturnType(true);
    }
};

template <>
struct FormatImpl<DataTypeDate>
{
    template <typename ReturnType = void>
    static ReturnType execute(const DataTypeDate::FieldType x, WriteBuffer & wb, const DataTypeDate *, const DateLUTImpl * time_zone)
    {
        writeDateText(DayNum(x), wb, *time_zone);
        return ReturnType(true);
    }
};

template <>
struct FormatImpl<DataTypeDate32>
{
    template <typename ReturnType = void>
    static ReturnType execute(const DataTypeDate32::FieldType x, WriteBuffer & wb, const DataTypeDate32 *, const DateLUTImpl * time_zone)
    {
        writeDateText(ExtendedDayNum(x), wb, *time_zone);
        return ReturnType(true);
    }
};

template <>
struct FormatImpl<DataTypeDateTime>
{
    template <typename ReturnType = void>
    static ReturnType execute(const DataTypeDateTime::FieldType x, WriteBuffer & wb, const DataTypeDateTime *, const DateLUTImpl * time_zone)
    {
        writeDateTimeText(x, wb, *time_zone);
        return ReturnType(true);
    }
};

template <>
struct FormatImpl<DataTypeDateTime64>
{
    template <typename ReturnType = void>
    static ReturnType execute(const DataTypeDateTime64::FieldType x, WriteBuffer & wb, const DataTypeDateTime64 * type, const DateLUTImpl * time_zone)
    {
        writeDateTimeText(DateTime64(x), type->getScale(), wb, *time_zone);
        return ReturnType(true);
    }
};


template <typename FieldType>
struct FormatImpl<DataTypeEnum<FieldType>>
{
    template <typename ReturnType = void>
    static ReturnType execute(const FieldType x, WriteBuffer & wb, const DataTypeEnum<FieldType> * type, const DateLUTImpl *)
    {
        static constexpr bool throw_exception = std::is_same_v<ReturnType, void>;

        if constexpr (throw_exception)
        {
            writeString(type->getNameForValue(x), wb);
        }
        else
        {
            StringRef res;
            bool is_ok = type->getNameForValue(x, res);
            if (is_ok)
                writeString(res, wb);
            return ReturnType(is_ok);
        }
    }
};

template <typename FieldType>
struct FormatImpl<DataTypeDecimal<FieldType>>
{
    template <typename ReturnType = void>
    static ReturnType execute(const FieldType x, WriteBuffer & wb, const DataTypeDecimal<FieldType> * type, const DateLUTImpl *)
    {
        writeText(x, type->getScale(), wb, false);
        return ReturnType(true);
    }
};

ColumnUInt8::MutablePtr copyNullMap(ColumnPtr col)
{
    ColumnUInt8::MutablePtr null_map = nullptr;
    if (const auto * col_nullable = checkAndGetColumn<ColumnNullable>(col.get()))
    {
        null_map = ColumnUInt8::create();
        null_map->insertRangeFrom(col_nullable->getNullMapColumn(), 0, col_nullable->size());
    }
    return null_map;
}


/// Generic conversion of any type to String or FixedString via serialization to text.
template <typename StringColumnType>
struct ConvertImplGenericToString
{
    static ColumnPtr execute(const ColumnsWithTypeAndName & arguments, const DataTypePtr & result_type, size_t /*input_rows_count*/, const ContextPtr & context)
    {
        static_assert(std::is_same_v<StringColumnType, ColumnString> || std::is_same_v<StringColumnType, ColumnFixedString>,
                "Can be used only to serialize to ColumnString or ColumnFixedString");

        ColumnUInt8::MutablePtr null_map = copyNullMap(arguments[0].column);

        const auto & col_with_type_and_name = columnGetNested(arguments[0]);
        const IDataType & type = *col_with_type_and_name.type;
        const IColumn & col_from = *col_with_type_and_name.column;

        size_t size = col_from.size();
        auto col_to = removeNullable(result_type)->createColumn();

        {
            ColumnStringHelpers::WriteHelper write_helper(
                    assert_cast<StringColumnType &>(*col_to),
                    size);

            auto & write_buffer = write_helper.getWriteBuffer();

            FormatSettings format_settings = context ? getFormatSettings(context) : FormatSettings{};
            auto serialization = type.getDefaultSerialization();
            for (size_t row = 0; row < size; ++row)
            {
                serialization->serializeText(col_from, row, write_buffer, format_settings);
                write_helper.rowWritten();
            }

            write_helper.finalize();
        }

        if (result_type->isNullable() && null_map)
            return ColumnNullable::create(std::move(col_to), std::move(null_map));
        return col_to;
    }
};

/** Conversion of time_t to UInt16, Int32, UInt32
  */
template <typename DataType>
void convertFromTime(typename DataType::FieldType & x, time_t & time)
{
    x = time;
}

template <>
inline void convertFromTime<DataTypeDateTime>(DataTypeDateTime::FieldType & x, time_t & time)
{
    if (unlikely(time < 0))
        x = 0;
    else if (unlikely(time > MAX_DATETIME_TIMESTAMP))
        x = MAX_DATETIME_TIMESTAMP;
    else
        x = static_cast<UInt32>(time);
}

/** Conversion of strings to numbers, dates, datetimes: through parsing.
  */
template <typename DataType>
void parseImpl(typename DataType::FieldType & x, ReadBuffer & rb, const DateLUTImpl *, bool precise_float_parsing)
{
    if constexpr (std::is_floating_point_v<typename DataType::FieldType>)
    {
        if (precise_float_parsing)
            readFloatTextPrecise(x, rb);
        else
            readFloatTextFast(x, rb);
    }
    else
        readText(x, rb);
}

template <>
inline void parseImpl<DataTypeDate>(DataTypeDate::FieldType & x, ReadBuffer & rb, const DateLUTImpl * time_zone, bool)
{
    DayNum tmp(0);
    readDateText(tmp, rb, *time_zone);
    x = tmp;
}

template <>
inline void parseImpl<DataTypeDate32>(DataTypeDate32::FieldType & x, ReadBuffer & rb, const DateLUTImpl * time_zone, bool)
{
    ExtendedDayNum tmp(0);
    readDateText(tmp, rb, *time_zone);
    x = tmp;
}


// NOTE: no need of extra overload of DateTime64, since readDateTimeText64 has different signature and that case is explicitly handled in the calling code.
template <>
inline void parseImpl<DataTypeDateTime>(DataTypeDateTime::FieldType & x, ReadBuffer & rb, const DateLUTImpl * time_zone, bool)
{
    time_t time = 0;
    readDateTimeText(time, rb, *time_zone);
    convertFromTime<DataTypeDateTime>(x, time);
}

template <>
inline void parseImpl<DataTypeUUID>(DataTypeUUID::FieldType & x, ReadBuffer & rb, const DateLUTImpl *, bool)
{
    UUID tmp;
    readUUIDText(tmp, rb);
    x = tmp.toUnderType();
}

template <>
inline void parseImpl<DataTypeIPv4>(DataTypeIPv4::FieldType & x, ReadBuffer & rb, const DateLUTImpl *, bool)
{
    IPv4 tmp;
    readIPv4Text(tmp, rb);
    x = tmp.toUnderType();
}

template <>
inline void parseImpl<DataTypeIPv6>(DataTypeIPv6::FieldType & x, ReadBuffer & rb, const DateLUTImpl *, bool)
{
    IPv6 tmp;
    readIPv6Text(tmp, rb);
    x = tmp;
}

template <typename DataType>
bool tryParseImpl(typename DataType::FieldType & x, ReadBuffer & rb, const DateLUTImpl *, bool precise_float_parsing)
{
    if constexpr (std::is_floating_point_v<typename DataType::FieldType>)
    {
        if (precise_float_parsing)
            return tryReadFloatTextPrecise(x, rb);
        else
            return tryReadFloatTextFast(x, rb);
    }
    else /*if constexpr (is_integral_v<typename DataType::FieldType>)*/
        return tryReadIntText(x, rb);
}

template <>
inline bool tryParseImpl<DataTypeDate>(DataTypeDate::FieldType & x, ReadBuffer & rb, const DateLUTImpl * time_zone, bool)
{
    DayNum tmp(0);
    if (!tryReadDateText(tmp, rb, *time_zone))
        return false;
    x = tmp;
    return true;
}

template <>
inline bool tryParseImpl<DataTypeDate32>(DataTypeDate32::FieldType & x, ReadBuffer & rb, const DateLUTImpl * time_zone, bool)
{
    ExtendedDayNum tmp(0);
    if (!tryReadDateText(tmp, rb, *time_zone))
        return false;
    x = tmp;
    return true;
}

template <>
inline bool tryParseImpl<DataTypeDateTime>(DataTypeDateTime::FieldType & x, ReadBuffer & rb, const DateLUTImpl * time_zone, bool)
{
    time_t time = 0;
    if (!tryReadDateTimeText(time, rb, *time_zone))
        return false;
    convertFromTime<DataTypeDateTime>(x, time);
    return true;
}

template <>
inline bool tryParseImpl<DataTypeUUID>(DataTypeUUID::FieldType & x, ReadBuffer & rb, const DateLUTImpl *, bool)
{
    UUID tmp;
    if (!tryReadUUIDText(tmp, rb))
        return false;

    x = tmp.toUnderType();
    return true;
}

template <>
inline bool tryParseImpl<DataTypeIPv4>(DataTypeIPv4::FieldType & x, ReadBuffer & rb, const DateLUTImpl *, bool)
{
    IPv4 tmp;
    if (!tryReadIPv4Text(tmp, rb))
        return false;

    x = tmp.toUnderType();
    return true;
}

template <>
inline bool tryParseImpl<DataTypeIPv6>(DataTypeIPv6::FieldType & x, ReadBuffer & rb, const DateLUTImpl *, bool)
{
    IPv6 tmp;
    if (!tryReadIPv6Text(tmp, rb))
        return false;

    x = tmp;
    return true;
}


/** Throw exception with verbose message when string value is not parsed completely.
  */
[[noreturn]] inline void throwExceptionForIncompletelyParsedValue(ReadBuffer & read_buffer, const IDataType & result_type)
{
    WriteBufferFromOwnString message_buf;
    message_buf << "Cannot parse string " << quote << String(read_buffer.buffer().begin(), read_buffer.buffer().size())
                << " as " << result_type.getName()
                << ": syntax error";

    if (read_buffer.offset())
        message_buf << " at position " << read_buffer.offset()
                    << " (parsed just " << quote << String(read_buffer.buffer().begin(), read_buffer.offset()) << ")";
    else
        message_buf << " at begin of string";

    // Currently there are no functions toIPv{4,6}Or{Null,Zero}
    if (isNativeNumber(result_type) && !(result_type.getName() == "IPv4" || result_type.getName() == "IPv6"))
        message_buf << ". Note: there are to" << result_type.getName() << "OrZero and to" << result_type.getName() << "OrNull functions, which returns zero/NULL instead of throwing exception.";

    throw Exception(PreformattedMessage{message_buf.str(), "Cannot parse string {} as {}: syntax error {}", {String(read_buffer.buffer().begin(), read_buffer.buffer().size()), result_type.getName()}}, ErrorCodes::CANNOT_PARSE_TEXT);
}


enum class ConvertFromStringExceptionMode : uint8_t
{
    Throw,  /// Throw exception if value cannot be parsed.
    Zero,   /// Fill with zero or default if value cannot be parsed.
    Null    /// Return ColumnNullable with NULLs when value cannot be parsed.
};

enum class ConvertFromStringParsingMode : uint8_t
{
    Normal,
    BestEffort,  /// Only applicable for DateTime. Will use sophisticated method, that is slower.
    BestEffortUS
};

struct AccurateConvertStrategyAdditions
{
    UInt32 scale { 0 };
};

struct AccurateOrNullConvertStrategyAdditions
{
    UInt32 scale { 0 };
};

template <typename FromDataType, typename ToDataType, typename Name,
    ConvertFromStringExceptionMode exception_mode, ConvertFromStringParsingMode parsing_mode>
struct ConvertThroughParsing
{
    static_assert(std::is_same_v<FromDataType, DataTypeString> || std::is_same_v<FromDataType, DataTypeFixedString>,
        "ConvertThroughParsing is only applicable for String or FixedString data types");

    static constexpr bool to_datetime64 = std::is_same_v<ToDataType, DataTypeDateTime64>;

    static bool isAllRead(ReadBuffer & in)
    {
        /// In case of FixedString, skip zero bytes at end.
        if constexpr (std::is_same_v<FromDataType, DataTypeFixedString>)
            while (!in.eof() && *in.position() == 0)
                ++in.position();

        if (in.eof())
            return true;

        /// Special case, that allows to parse string with DateTime or DateTime64 as Date or Date32.
        if constexpr (std::is_same_v<ToDataType, DataTypeDate> || std::is_same_v<ToDataType, DataTypeDate32>)
        {
            if (!in.eof() && (*in.position() == ' ' || *in.position() == 'T'))
            {
                if (in.buffer().size() == strlen("YYYY-MM-DD hh:mm:ss"))
                    return true;

                if (in.buffer().size() >= strlen("YYYY-MM-DD hh:mm:ss.x")
                    && in.buffer().begin()[19] == '.')
                {
                    in.position() = in.buffer().begin() + 20;

                    while (!in.eof() && isNumericASCII(*in.position()))
                        ++in.position();

                    if (in.eof())
                        return true;
                }
            }
        }

        return false;
    }

    template <typename Additions = void *>
    static ColumnPtr execute(const ColumnsWithTypeAndName & arguments, const DataTypePtr & res_type, size_t input_rows_count,
                        Additions additions [[maybe_unused]] = Additions())
    {
        using ColVecTo = typename ToDataType::ColumnType;

        const DateLUTImpl * local_time_zone [[maybe_unused]] = nullptr;
        const DateLUTImpl * utc_time_zone [[maybe_unused]] = nullptr;

        /// For conversion to Date or DateTime type, second argument with time zone could be specified.
        if constexpr (std::is_same_v<ToDataType, DataTypeDateTime> || to_datetime64)
        {
            const auto result_type = removeNullable(res_type);
            // Time zone is already figured out during result type resolution, no need to do it here.
            if (const auto dt_col = checkAndGetDataType<ToDataType>(result_type.get()))
                local_time_zone = &dt_col->getTimeZone();
            else
                local_time_zone = &extractTimeZoneFromFunctionArguments(arguments, 1, 0);

            if constexpr (parsing_mode == ConvertFromStringParsingMode::BestEffort || parsing_mode == ConvertFromStringParsingMode::BestEffortUS)
                utc_time_zone = &DateLUT::instance("UTC");
        }
        else if constexpr (std::is_same_v<ToDataType, DataTypeDate> || std::is_same_v<ToDataType, DataTypeDate32>)
        {
            // Timezone is more or less dummy when parsing Date/Date32 from string.
            local_time_zone = &DateLUT::instance();
            utc_time_zone = &DateLUT::instance("UTC");
        }

        const IColumn * col_from = arguments[0].column.get();
        const ColumnString * col_from_string = checkAndGetColumn<ColumnString>(col_from);
        const ColumnFixedString * col_from_fixed_string = checkAndGetColumn<ColumnFixedString>(col_from);

        if (std::is_same_v<FromDataType, DataTypeString> && !col_from_string)
            throw Exception(ErrorCodes::ILLEGAL_COLUMN, "Illegal column {} of first argument of function {}",
                col_from->getName(), Name::name);

        if (std::is_same_v<FromDataType, DataTypeFixedString> && !col_from_fixed_string)
            throw Exception(ErrorCodes::ILLEGAL_COLUMN, "Illegal column {} of first argument of function {}",
                col_from->getName(), Name::name);

        size_t size = input_rows_count;
        typename ColVecTo::MutablePtr col_to = nullptr;

        if constexpr (IsDataTypeDecimal<ToDataType>)
        {
            UInt32 scale = additions;
            if constexpr (to_datetime64)
            {
                ToDataType check_bounds_in_ctor(scale, local_time_zone ? local_time_zone->getTimeZone() : String{});
            }
            else
            {
                ToDataType check_bounds_in_ctor(ToDataType::maxPrecision(), scale);
            }
            col_to = ColVecTo::create(size, scale);
        }
        else
            col_to = ColVecTo::create(size);

        typename ColVecTo::Container & vec_to = col_to->getData();

        ColumnUInt8::MutablePtr col_null_map_to;
        ColumnUInt8::Container * vec_null_map_to [[maybe_unused]] = nullptr;
        if constexpr (exception_mode == ConvertFromStringExceptionMode::Null)
        {
            col_null_map_to = ColumnUInt8::create(size);
            vec_null_map_to = &col_null_map_to->getData();
        }

        const ColumnString::Chars * chars = nullptr;
        const IColumn::Offsets * offsets = nullptr;
        size_t fixed_string_size = 0;

        if constexpr (std::is_same_v<FromDataType, DataTypeString>)
        {
            chars = &col_from_string->getChars();
            offsets = &col_from_string->getOffsets();
        }
        else
        {
            chars = &col_from_fixed_string->getChars();
            fixed_string_size = col_from_fixed_string->getN();
        }

        size_t current_offset = 0;

        bool precise_float_parsing = false;

        if (DB::CurrentThread::isInitialized())
        {
            const DB::ContextPtr query_context = DB::CurrentThread::get().getQueryContext();

            if (query_context)
                precise_float_parsing = query_context->getSettingsRef()[Setting::precise_float_parsing];
        }

        for (size_t i = 0; i < size; ++i)
        {
            size_t next_offset = std::is_same_v<FromDataType, DataTypeString> ? (*offsets)[i] : (current_offset + fixed_string_size);
            size_t string_size = std::is_same_v<FromDataType, DataTypeString> ? next_offset - current_offset - 1 : fixed_string_size;

            ReadBufferFromMemory read_buffer(chars->data() + current_offset, string_size);

            if constexpr (exception_mode == ConvertFromStringExceptionMode::Throw)
            {
                if constexpr (parsing_mode == ConvertFromStringParsingMode::BestEffort)
                {
                    if constexpr (to_datetime64)
                    {
                        DateTime64 res = 0;
                        parseDateTime64BestEffort(res, col_to->getScale(), read_buffer, *local_time_zone, *utc_time_zone);
                        vec_to[i] = res;
                    }
                    else
                    {
                        time_t res;
                        parseDateTimeBestEffort(res, read_buffer, *local_time_zone, *utc_time_zone);
                        convertFromTime<ToDataType>(vec_to[i], res);
                    }
                }
                else if constexpr (parsing_mode == ConvertFromStringParsingMode::BestEffortUS)
                {
                    if constexpr (to_datetime64)
                    {
                        DateTime64 res = 0;
                        parseDateTime64BestEffortUS(res, col_to->getScale(), read_buffer, *local_time_zone, *utc_time_zone);
                        vec_to[i] = res;
                    }
                    else
                    {
                        time_t res;
                        parseDateTimeBestEffortUS(res, read_buffer, *local_time_zone, *utc_time_zone);
                        convertFromTime<ToDataType>(vec_to[i], res);
                    }
                }
                else
                {
                    if constexpr (to_datetime64)
                    {
                        DateTime64 value = 0;
                        readDateTime64Text(value, col_to->getScale(), read_buffer, *local_time_zone);
                        vec_to[i] = value;
                    }
                    else if constexpr (IsDataTypeDecimal<ToDataType>)
                    {
                        SerializationDecimal<typename ToDataType::FieldType>::readText(
                            vec_to[i], read_buffer, ToDataType::maxPrecision(), col_to->getScale());
                    }
                    else
                    {
                        /// we want to utilize constexpr condition here, which is not mixable with value comparison
                        do
                        {
                            if constexpr (std::is_same_v<FromDataType, DataTypeFixedString> && std::is_same_v<ToDataType, DataTypeIPv6>)
                            {
                                if (fixed_string_size == IPV6_BINARY_LENGTH)
                                {
                                    readBinary(vec_to[i], read_buffer);
                                    break;
                                }
                            }
                            if constexpr (std::is_same_v<Additions, AccurateConvertStrategyAdditions>)
                            {
                                if (!tryParseImpl<ToDataType>(vec_to[i], read_buffer, local_time_zone, precise_float_parsing))
                                    throw Exception(ErrorCodes::CANNOT_PARSE_TEXT, "Cannot parse string to type {}", TypeName<typename ToDataType::FieldType>);
                            }
                            else
                                parseImpl<ToDataType>(vec_to[i], read_buffer, local_time_zone, precise_float_parsing);
                        } while (false);
                    }
                }

                if (!isAllRead(read_buffer))
                    throwExceptionForIncompletelyParsedValue(read_buffer, *res_type);
            }
            else
            {
                bool parsed;

                if constexpr (parsing_mode == ConvertFromStringParsingMode::BestEffort)
                {
                    if constexpr (to_datetime64)
                    {
                        DateTime64 res = 0;
                        parsed = tryParseDateTime64BestEffort(res, col_to->getScale(), read_buffer, *local_time_zone, *utc_time_zone);
                        vec_to[i] = res;
                    }
                    else
                    {
                        time_t res;
                        parsed = tryParseDateTimeBestEffort(res, read_buffer, *local_time_zone, *utc_time_zone);
                        convertFromTime<ToDataType>(vec_to[i],res);
                    }
                }
                else if constexpr (parsing_mode == ConvertFromStringParsingMode::BestEffortUS)
                {
                    if constexpr (to_datetime64)
                    {
                        DateTime64 res = 0;
                        parsed = tryParseDateTime64BestEffortUS(res, col_to->getScale(), read_buffer, *local_time_zone, *utc_time_zone);
                        vec_to[i] = res;
                    }
                    else
                    {
                        time_t res;
                        parsed = tryParseDateTimeBestEffortUS(res, read_buffer, *local_time_zone, *utc_time_zone);
                        convertFromTime<ToDataType>(vec_to[i],res);
                    }
                }
                else
                {
                    if constexpr (to_datetime64)
                    {
                        DateTime64 value = 0;
                        parsed = tryReadDateTime64Text(value, col_to->getScale(), read_buffer, *local_time_zone);
                        vec_to[i] = value;
                    }
                    else if constexpr (IsDataTypeDecimal<ToDataType>)
                    {
                        parsed = SerializationDecimal<typename ToDataType::FieldType>::tryReadText(
                            vec_to[i], read_buffer, ToDataType::maxPrecision(), col_to->getScale());
                    }
                    else if (std::is_same_v<FromDataType, DataTypeFixedString> && std::is_same_v<ToDataType, DataTypeIPv6>
                            && fixed_string_size == IPV6_BINARY_LENGTH)
                    {
                        readBinary(vec_to[i], read_buffer);
                        parsed = true;
                    }
                    else
                    {
                        parsed = tryParseImpl<ToDataType>(vec_to[i], read_buffer, local_time_zone, precise_float_parsing);
                    }
                }

                if (!isAllRead(read_buffer))
                    parsed = false;

                if (!parsed)
                {
                    if constexpr (std::is_same_v<ToDataType, DataTypeDate32>)
                    {
                        vec_to[i] = -static_cast<Int32>(DateLUT::instance().getDayNumOffsetEpoch()); /// NOLINT(readability-static-accessed-through-instance)
                    }
                    else
                    {
                        vec_to[i] = static_cast<typename ToDataType::FieldType>(0);
                    }
                }

                if constexpr (exception_mode == ConvertFromStringExceptionMode::Null)
                    (*vec_null_map_to)[i] = !parsed;
            }

            current_offset = next_offset;
        }

        if constexpr (exception_mode == ConvertFromStringExceptionMode::Null)
            return ColumnNullable::create(std::move(col_to), std::move(col_null_map_to));
        else
            return col_to;
    }
};


/// Function toUnixTimestamp has exactly the same implementation as toDateTime of String type.
struct NameToUnixTimestamp { static constexpr auto name = "toUnixTimestamp"; };

enum class BehaviourOnErrorFromString : uint8_t
{
    ConvertDefaultBehaviorTag,
    ConvertReturnNullOnErrorTag,
    ConvertReturnZeroOnErrorTag
};

/** Conversion of number types to each other, enums to numbers, dates and datetimes to numbers and back: done by straight assignment.
  *  (Date is represented internally as number of days from some day; DateTime - as unix timestamp)
  */
template <typename FromDataType, typename ToDataType, typename Name,
    FormatSettings::DateTimeOverflowBehavior date_time_overflow_behavior = default_date_time_overflow_behavior>
struct ConvertImpl
{
    template <typename Additions = void *>
    static ColumnPtr NO_SANITIZE_UNDEFINED execute(
        const ColumnsWithTypeAndName & arguments, const DataTypePtr & result_type [[maybe_unused]], size_t input_rows_count,
        BehaviourOnErrorFromString from_string_tag [[maybe_unused]], Additions additions = Additions())
    {
        const ColumnWithTypeAndName & named_from = arguments[0];

        if constexpr ((std::is_same_v<FromDataType, ToDataType> && !FromDataType::is_parametric)
            || (std::is_same_v<FromDataType, DataTypeEnum8> && std::is_same_v<ToDataType, DataTypeInt8>)
            || (std::is_same_v<FromDataType, DataTypeEnum16> && std::is_same_v<ToDataType, DataTypeInt16>))
        {
            /// If types are the same, reuse the columns.
            /// Conversions between Enum and the underlying type are also free.
            return named_from.column;
        }
        else if constexpr ((std::is_same_v<FromDataType, DataTypeDateTime> || std::is_same_v<FromDataType, DataTypeDate32>)
            && std::is_same_v<ToDataType, DataTypeDate>)
        {
            /// Conversion of DateTime to Date: throw off time component.
            /// Conversion of Date32 to Date.
            return DateTimeTransformImpl<FromDataType, ToDataType, ToDateImpl<date_time_overflow_behavior>, false>::template execute<Additions>(
                arguments, result_type, input_rows_count);
        }
        else if constexpr (std::is_same_v<FromDataType, DataTypeDateTime> && std::is_same_v<ToDataType, DataTypeDate32>)
        {
            /// Conversion of DateTime to Date: throw off time component.
            return DateTimeTransformImpl<FromDataType, ToDataType, ToDate32Impl, false>::template execute<Additions>(
                arguments, result_type, input_rows_count);
        }
        else if constexpr ((std::is_same_v<FromDataType, DataTypeDate> || std::is_same_v<FromDataType, DataTypeDate32>)
            && std::is_same_v<ToDataType, DataTypeDateTime>)
        {
            /// Conversion from Date/Date32 to DateTime.
            return DateTimeTransformImpl<FromDataType, ToDataType, ToDateTimeImpl<date_time_overflow_behavior>, false>::template execute<Additions>(
                arguments, result_type, input_rows_count);
        }
        else if constexpr (std::is_same_v<FromDataType, DataTypeDateTime64> && std::is_same_v<ToDataType, DataTypeDate32>)
        {
            return DateTimeTransformImpl<DataTypeDateTime64, DataTypeDate32, TransformDateTime64<ToDate32Impl>, false>::template execute<Additions>(
                arguments, result_type, input_rows_count, additions);
        }
        /** Special case of converting Int8, Int16, (U)Int32 or (U)Int64 (and also, for convenience,
          * Float32, Float64) to Date. If the
          * number is less than 65536, then it is treated as DayNum, and if it's greater or equals to 65536,
          * then treated as unix timestamp. If the number exceeds UInt32, saturate to MAX_UINT32 then as DayNum.
          * It's a bit illogical, as we actually have two functions in one.
          * But allows to support frequent case,
          *  when user write toDate(UInt32), expecting conversion of unix timestamp to Date.
          *  (otherwise such usage would be frequent mistake).
          */
        else if constexpr ((
                std::is_same_v<FromDataType, DataTypeUInt32>
                || std::is_same_v<FromDataType, DataTypeUInt64>)
            && std::is_same_v<ToDataType, DataTypeDate>)
        {
            return DateTimeTransformImpl<FromDataType, ToDataType, ToDateTransform32Or64<typename FromDataType::FieldType, default_date_time_overflow_behavior>, false>::template execute<Additions>(
                arguments, result_type, input_rows_count);
        }
        else if constexpr ((
                std::is_same_v<FromDataType, DataTypeInt8>
                || std::is_same_v<FromDataType, DataTypeInt16>)
            && std::is_same_v<ToDataType, DataTypeDate>)
        {
            return DateTimeTransformImpl<FromDataType, ToDataType, ToDateTransform8Or16Signed<typename FromDataType::FieldType, default_date_time_overflow_behavior>, false>::template execute<Additions>(
                arguments, result_type, input_rows_count);
        }
        else if constexpr ((
                std::is_same_v<FromDataType, DataTypeInt32>
                || std::is_same_v<FromDataType, DataTypeInt64>
                || std::is_same_v<FromDataType, DataTypeFloat32>
                || std::is_same_v<FromDataType, DataTypeFloat64>)
            && std::is_same_v<ToDataType, DataTypeDate>)
        {
            return DateTimeTransformImpl<FromDataType, ToDataType, ToDateTransform32Or64Signed<typename FromDataType::FieldType, default_date_time_overflow_behavior>, false>::template execute<Additions>(
                arguments, result_type, input_rows_count);
        }
        else if constexpr ((
                std::is_same_v<FromDataType, DataTypeUInt32>
                || std::is_same_v<FromDataType, DataTypeUInt64>)
            && std::is_same_v<ToDataType, DataTypeDate32>)
        {
            return DateTimeTransformImpl<FromDataType, ToDataType, ToDate32Transform32Or64<typename FromDataType::FieldType, default_date_time_overflow_behavior>, false>::template execute<Additions>(
                arguments, result_type, input_rows_count);
        }
        else if constexpr ((
                std::is_same_v<FromDataType, DataTypeInt8>
                || std::is_same_v<FromDataType, DataTypeInt16>)
            && std::is_same_v<ToDataType, DataTypeDate32>)
        {
            return DateTimeTransformImpl<FromDataType, ToDataType, ToDate32Transform8Or16Signed<typename FromDataType::FieldType>, false>::template execute<Additions>(
                arguments, result_type, input_rows_count);
        }
        else if constexpr ((
                std::is_same_v<FromDataType, DataTypeInt32>
                || std::is_same_v<FromDataType, DataTypeInt64>
                || std::is_same_v<FromDataType, DataTypeFloat32>
                || std::is_same_v<FromDataType, DataTypeFloat64>)
            && std::is_same_v<ToDataType, DataTypeDate32>)
        {
            return DateTimeTransformImpl<FromDataType, ToDataType, ToDate32Transform32Or64Signed<typename FromDataType::FieldType, default_date_time_overflow_behavior>, false>::template execute<Additions>(
                arguments, result_type, input_rows_count);
        }
        /// Special case of converting Int8, Int16, Int32 or (U)Int64 (and also, for convenience, Float32, Float64) to DateTime.
        else if constexpr ((
                std::is_same_v<FromDataType, DataTypeInt8>
                || std::is_same_v<FromDataType, DataTypeInt16>
                || std::is_same_v<FromDataType, DataTypeInt32>)
            && std::is_same_v<ToDataType, DataTypeDateTime>)
        {
            return DateTimeTransformImpl<FromDataType, ToDataType, ToDateTimeTransformSigned<typename FromDataType::FieldType, UInt32, default_date_time_overflow_behavior>, false>::template execute<Additions>(
                arguments, result_type, input_rows_count);
        }
        else if constexpr (std::is_same_v<FromDataType, DataTypeUInt64>
            && std::is_same_v<ToDataType, DataTypeDateTime>)
        {
            return DateTimeTransformImpl<FromDataType, ToDataType, ToDateTimeTransform64<typename FromDataType::FieldType, UInt32, default_date_time_overflow_behavior>, false>::template execute<Additions>(
                arguments, result_type, input_rows_count);
        }
        else if constexpr ((
                std::is_same_v<FromDataType, DataTypeInt64>
                || std::is_same_v<FromDataType, DataTypeFloat32>
                || std::is_same_v<FromDataType, DataTypeFloat64>)
            && std::is_same_v<ToDataType, DataTypeDateTime>)
        {
            return DateTimeTransformImpl<FromDataType, ToDataType, ToDateTimeTransform64Signed<typename FromDataType::FieldType, UInt32, default_date_time_overflow_behavior>, false>::template execute<Additions>(
                arguments, result_type, input_rows_count);
        }
        else if constexpr ((
                std::is_same_v<FromDataType, DataTypeInt8>
                || std::is_same_v<FromDataType, DataTypeInt16>
                || std::is_same_v<FromDataType, DataTypeInt32>
                || std::is_same_v<FromDataType, DataTypeInt64>)
            && std::is_same_v<ToDataType, DataTypeDateTime64>)
        {
            return DateTimeTransformImpl<FromDataType, ToDataType, ToDateTime64TransformSigned<typename FromDataType::FieldType, default_date_time_overflow_behavior>, false>::template execute<Additions>(
                arguments, result_type, input_rows_count, additions);
        }
        else if constexpr (std::is_same_v<FromDataType, DataTypeUInt64>
            && std::is_same_v<ToDataType, DataTypeDateTime64>)
        {
            return DateTimeTransformImpl<FromDataType, ToDataType, ToDateTime64TransformUnsigned<UInt64, default_date_time_overflow_behavior>, false>::template execute<Additions>(
                arguments, result_type, input_rows_count, additions);
        }
        else if constexpr ((
                std::is_same_v<FromDataType, DataTypeFloat32>
                || std::is_same_v<FromDataType, DataTypeFloat64>)
            && std::is_same_v<ToDataType, DataTypeDateTime64>)
        {
            return DateTimeTransformImpl<FromDataType, ToDataType, ToDateTime64TransformFloat<FromDataType, typename FromDataType::FieldType, default_date_time_overflow_behavior>, false>::template execute<Additions>(
                arguments, result_type, input_rows_count, additions);
        }
        /// Conversion of DateTime64 to Date or DateTime: discards fractional part.
        else if constexpr (std::is_same_v<FromDataType, DataTypeDateTime64>
            && std::is_same_v<ToDataType, DataTypeDate>)
        {
            return DateTimeTransformImpl<FromDataType, ToDataType, TransformDateTime64<ToDateImpl<date_time_overflow_behavior>>, false>::template execute<Additions>(
                arguments, result_type, input_rows_count, additions);
        }
        else if constexpr (std::is_same_v<FromDataType, DataTypeDateTime64>
            && std::is_same_v<ToDataType, DataTypeDateTime>)
        {
            return DateTimeTransformImpl<FromDataType, ToDataType, TransformDateTime64<ToDateTimeImpl<date_time_overflow_behavior>>, false>::template execute<Additions>(
                arguments, result_type, input_rows_count, additions);
        }
        /// Conversion of Date or DateTime to DateTime64: add zero sub-second part.
        else if constexpr ((
                std::is_same_v<FromDataType, DataTypeDate>
                || std::is_same_v<FromDataType, DataTypeDate32>
                || std::is_same_v<FromDataType, DataTypeDateTime>)
            && std::is_same_v<ToDataType, DataTypeDateTime64>)
        {
            return DateTimeTransformImpl<FromDataType, ToDataType, ToDateTime64Transform, false>::template execute<Additions>(
                arguments, result_type, input_rows_count, additions);
        }
        else if constexpr (IsDataTypeDateOrDateTime<FromDataType>
            && std::is_same_v<ToDataType, DataTypeString>)
        {
            /// Date or DateTime to String

            using FromFieldType = typename FromDataType::FieldType;
            using ColVecType = ColumnVectorOrDecimal<FromFieldType>;

            auto datetime_arg = arguments[0];

            const DateLUTImpl * time_zone = nullptr;
            const ColumnConst * time_zone_column = nullptr;

            if (arguments.size() == 1)
            {
                auto non_null_args = createBlockWithNestedColumns(arguments);
                time_zone = &extractTimeZoneFromFunctionArguments(non_null_args, 1, 0);
            }
            else /// When we have a column for timezone
            {
                datetime_arg.column = datetime_arg.column->convertToFullColumnIfConst();

                if constexpr (std::is_same_v<FromDataType, DataTypeDate> || std::is_same_v<FromDataType, DataTypeDate32>)
                    time_zone = &DateLUT::instance();
                /// For argument of Date or DateTime type, second argument with time zone could be specified.
                if constexpr (std::is_same_v<FromDataType, DataTypeDateTime> || std::is_same_v<FromDataType, DataTypeDateTime64>)
                {
                    if ((time_zone_column = checkAndGetColumnConst<ColumnString>(arguments[1].column.get())))
                    {
                        auto non_null_args = createBlockWithNestedColumns(arguments);
                        time_zone = &extractTimeZoneFromFunctionArguments(non_null_args, 1, 0);
                    }
                }
            }
            const auto & col_with_type_and_name = columnGetNested(datetime_arg);

            if (const auto col_from = checkAndGetColumn<ColVecType>(col_with_type_and_name.column.get()))
            {
                auto col_to = ColumnString::create();

                const typename ColVecType::Container & vec_from = col_from->getData();
                ColumnString::Chars & data_to = col_to->getChars();
                ColumnString::Offsets & offsets_to = col_to->getOffsets();
                size_t size = vec_from.size();

                if constexpr (std::is_same_v<FromDataType, DataTypeDate>)
                    data_to.resize(size * (strlen("YYYY-MM-DD") + 1));
                else if constexpr (std::is_same_v<FromDataType, DataTypeDate32>)
                    data_to.resize(size * (strlen("YYYY-MM-DD") + 1));
                else if constexpr (std::is_same_v<FromDataType, DataTypeDateTime>)
                    data_to.resize(size * (strlen("YYYY-MM-DD hh:mm:ss") + 1));
                else if constexpr (std::is_same_v<FromDataType, DataTypeDateTime64>)
                    data_to.resize(size * (strlen("YYYY-MM-DD hh:mm:ss.") + col_from->getScale() + 1));
                else
                    data_to.resize(size * 3);   /// Arbitrary

                offsets_to.resize(size);

                WriteBufferFromVector<ColumnString::Chars> write_buffer(data_to);
                const FromDataType & type = static_cast<const FromDataType &>(*col_with_type_and_name.type);

                ColumnUInt8::MutablePtr null_map = copyNullMap(datetime_arg.column);

                bool cut_trailing_zeros_align_to_groups_of_thousands = false;
                if (DB::CurrentThread::isInitialized())
                {
                    const DB::ContextPtr query_context = DB::CurrentThread::get().getQueryContext();

                    if (query_context)
                        cut_trailing_zeros_align_to_groups_of_thousands = query_context->getSettingsRef()[Setting::date_time_64_output_format_cut_trailing_zeros_align_to_groups_of_thousands];
                }

                if (!null_map && arguments.size() > 1)
                    null_map = copyNullMap(arguments[1].column->convertToFullColumnIfConst());

                if (null_map)
                {
                    for (size_t i = 0; i < size; ++i)
                    {
                        if (!time_zone_column && arguments.size() > 1)
                        {
                            if (!arguments[1].column.get()->getDataAt(i).toString().empty())
                                time_zone = &DateLUT::instance(arguments[1].column.get()->getDataAt(i).toString());
                            else
                                throw Exception(ErrorCodes::ILLEGAL_TYPE_OF_ARGUMENT, "Provided time zone must be non-empty");
                        }
                        bool is_ok = true;
                        if constexpr (std::is_same_v<FromDataType, DataTypeDateTime64>)
                        {
                            if (cut_trailing_zeros_align_to_groups_of_thousands)
                                writeDateTimeTextCutTrailingZerosAlignToGroupOfThousands(DateTime64(vec_from[i]), type.getScale(), write_buffer, *time_zone);
                            else
                                is_ok = FormatImpl<FromDataType>::template execute<bool>(vec_from[i], write_buffer, &type, time_zone);
                        }
                        else
                        {
                            is_ok = FormatImpl<FromDataType>::template execute<bool>(vec_from[i], write_buffer, &type, time_zone);
                        }
                        null_map->getData()[i] |= !is_ok;
                        writeChar(0, write_buffer);
                        offsets_to[i] = write_buffer.count();
                    }
                }
                else
                {
                    for (size_t i = 0; i < size; ++i)
                    {
                        if (!time_zone_column && arguments.size() > 1)
                        {
                            if (!arguments[1].column.get()->getDataAt(i).toString().empty())
                                time_zone = &DateLUT::instance(arguments[1].column.get()->getDataAt(i).toString());
                            else
                                throw Exception(ErrorCodes::ILLEGAL_TYPE_OF_ARGUMENT, "Provided time zone must be non-empty");
                        }
                        if constexpr (std::is_same_v<FromDataType, DataTypeDateTime64>)
                        {
                            if (cut_trailing_zeros_align_to_groups_of_thousands)
                                writeDateTimeTextCutTrailingZerosAlignToGroupOfThousands(DateTime64(vec_from[i]), type.getScale(), write_buffer, *time_zone);
                            else
                                FormatImpl<FromDataType>::template execute<bool>(vec_from[i], write_buffer, &type, time_zone);
                        }
                        else
                        {
                            FormatImpl<FromDataType>::template execute<bool>(vec_from[i], write_buffer, &type, time_zone);
                        }
                        writeChar(0, write_buffer);
                        offsets_to[i] = write_buffer.count();
                    }
                }

                write_buffer.finalize();

                if (null_map)
                    return ColumnNullable::create(std::move(col_to), std::move(null_map));
                return col_to;
            }
            else
                throw Exception(ErrorCodes::ILLEGAL_COLUMN, "Illegal column {} of first argument of function {}",
                        arguments[0].column->getName(), Name::name);
        }
        /// Conversion from FixedString to String.
        /// Cutting sequences of zero bytes from end of strings.
        else if constexpr (std::is_same_v<ToDataType, DataTypeString>
            && std::is_same_v<FromDataType, DataTypeFixedString>)
        {
            ColumnUInt8::MutablePtr null_map = copyNullMap(arguments[0].column);
            const auto & nested =  columnGetNested(arguments[0]);
            if (const ColumnFixedString * col_from = checkAndGetColumn<ColumnFixedString>(nested.column.get()))
            {
                auto col_to = ColumnString::create();

                const ColumnFixedString::Chars & data_from = col_from->getChars();
                ColumnString::Chars & data_to = col_to->getChars();
                ColumnString::Offsets & offsets_to = col_to->getOffsets();
                size_t size = col_from->size();
                size_t n = col_from->getN();
                data_to.resize(size * (n + 1)); /// + 1 - zero terminator
                offsets_to.resize(size);

                size_t offset_from = 0;
                size_t offset_to = 0;
                for (size_t i = 0; i < size; ++i)
                {
                    if (!null_map || !null_map->getData()[i])
                    {
                        size_t bytes_to_copy = n;
                        while (bytes_to_copy > 0 && data_from[offset_from + bytes_to_copy - 1] == 0)
                            --bytes_to_copy;

                        memcpy(&data_to[offset_to], &data_from[offset_from], bytes_to_copy);
                        offset_to += bytes_to_copy;
                    }
                    data_to[offset_to] = 0;
                    ++offset_to;
                    offsets_to[i] = offset_to;
                    offset_from += n;
                }

                data_to.resize(offset_to);
                if (result_type->isNullable() && null_map)
                    return ColumnNullable::create(std::move(col_to), std::move(null_map));
                return col_to;
            }
            else
                throw Exception(ErrorCodes::ILLEGAL_COLUMN, "Illegal column {} of first argument of function {}",
                        arguments[0].column->getName(), Name::name);
        }
        else if constexpr (std::is_same_v<ToDataType, DataTypeString>)
        {
            /// Anything else to String.

            using FromFieldType = typename FromDataType::FieldType;
            using ColVecType = ColumnVectorOrDecimal<FromFieldType>;

            ColumnUInt8::MutablePtr null_map = copyNullMap(arguments[0].column);

            const auto & col_with_type_and_name = columnGetNested(arguments[0]);
            const auto & type = static_cast<const FromDataType &>(*col_with_type_and_name.type);

            if (const auto col_from = checkAndGetColumn<ColVecType>(col_with_type_and_name.column.get()))
            {
                auto col_to = ColumnString::create();

                const typename ColVecType::Container & vec_from = col_from->getData();
                ColumnString::Chars & data_to = col_to->getChars();
                ColumnString::Offsets & offsets_to = col_to->getOffsets();
                size_t size = vec_from.size();

                data_to.resize(size * 3);
                offsets_to.resize(size);

                WriteBufferFromVector<ColumnString::Chars> write_buffer(data_to);

                if (null_map)
                {
                    for (size_t i = 0; i < size; ++i)
                    {
                        bool is_ok = FormatImpl<FromDataType>::template execute<bool>(vec_from[i], write_buffer, &type, nullptr);
                        /// We don't use timezones in this branch
                        null_map->getData()[i] |= !is_ok;
                        writeChar(0, write_buffer);
                        offsets_to[i] = write_buffer.count();
                    }
                }
                else
                {
                    for (size_t i = 0; i < size; ++i)
                    {
                        FormatImpl<FromDataType>::template execute<void>(vec_from[i], write_buffer, &type, nullptr);
                        writeChar(0, write_buffer);
                        offsets_to[i] = write_buffer.count();
                    }
                }

                write_buffer.finalize();

                if (null_map)
                    return ColumnNullable::create(std::move(col_to), std::move(null_map));
                return col_to;
            }
            else
                throw Exception(ErrorCodes::ILLEGAL_COLUMN, "Illegal column {} of first argument of function {}",
                        arguments[0].column->getName(), Name::name);
        }
        else if constexpr (std::is_same_v<Name, NameToUnixTimestamp>
            && std::is_same_v<FromDataType, DataTypeString>
            && std::is_same_v<ToDataType, DataTypeUInt32>)
        {
            return ConvertImpl<FromDataType, DataTypeDateTime, Name, date_time_overflow_behavior>::template execute<Additions>(
                arguments, result_type, input_rows_count, from_string_tag);
        }
        else if constexpr ((std::is_same_v<FromDataType, DataTypeString> || std::is_same_v<FromDataType, DataTypeFixedString>))
        {
            switch (from_string_tag)
            {
            case BehaviourOnErrorFromString::ConvertDefaultBehaviorTag:
                return ConvertThroughParsing<FromDataType,
                                             ToDataType,
                                             Name,
                                             ConvertFromStringExceptionMode::Throw,
                                             ConvertFromStringParsingMode::Normal>::execute(
                        arguments, result_type, input_rows_count, additions);
            case BehaviourOnErrorFromString::ConvertReturnNullOnErrorTag:
                return ConvertThroughParsing<FromDataType,
                                             ToDataType,
                                             Name,
                                             ConvertFromStringExceptionMode::Null,
                                             ConvertFromStringParsingMode::Normal>::execute(
                        arguments, result_type, input_rows_count, additions);
            case BehaviourOnErrorFromString::ConvertReturnZeroOnErrorTag:
                return ConvertThroughParsing<FromDataType,
                                             ToDataType,
                                             Name,
                                             ConvertFromStringExceptionMode::Zero,
                                             ConvertFromStringParsingMode::Normal>::execute(
                        arguments, result_type, input_rows_count, additions);
            }
        }
        else if constexpr (std::is_same_v<FromDataType, DataTypeInterval> && std::is_same_v<ToDataType, DataTypeInterval>)
        {
            IntervalKind to = typeid_cast<const DataTypeInterval *>(result_type.get())->getKind();
            IntervalKind from = typeid_cast<const DataTypeInterval *>(arguments[0].type.get())->getKind();

            if (from == to || arguments[0].column->empty())
                return arguments[0].column;

            Int64 conversion_factor = 1;
            Int64 result_value;

            int from_position = static_cast<int>(from.kind);
            int to_position = static_cast<int>(to.kind); /// Positions of each interval according to granularity map

            if (from_position < to_position)
            {
                for (int i = from_position; i < to_position; ++i)
                    conversion_factor *= interval_conversions[i];
                result_value = arguments[0].column->getInt(0) / conversion_factor;
            }
            else
            {
                for (int i = from_position; i > to_position; --i)
                    conversion_factor *= interval_conversions[i];
                result_value = arguments[0].column->getInt(0) * conversion_factor;
            }

            return ColumnConst::create(ColumnInt64::create(1, result_value), input_rows_count);
        }
        else
        {
            using FromFieldType = typename FromDataType::FieldType;
            using ToFieldType = typename ToDataType::FieldType;
            using ColVecFrom = typename FromDataType::ColumnType;
            using ColVecTo = typename ToDataType::ColumnType;

            if constexpr ((IsDataTypeDecimal<FromDataType> || IsDataTypeDecimal<ToDataType>)
                && !(std::is_same_v<DataTypeDateTime64, FromDataType> || std::is_same_v<DataTypeDateTime64, ToDataType>)
                && (!IsDataTypeDecimalOrNumber<FromDataType> || !IsDataTypeDecimalOrNumber<ToDataType>))
            {
                throw Exception(ErrorCodes::ILLEGAL_COLUMN, "Illegal column {} of first argument of function {}",
                    named_from.column->getName(), Name::name);
            }

            const ColVecFrom * col_from = checkAndGetColumn<ColVecFrom>(named_from.column.get());
            if (!col_from)
                throw Exception(ErrorCodes::ILLEGAL_COLUMN, "Illegal column {} of first argument of function {}",
                    named_from.column->getName(), Name::name);

            typename ColVecTo::MutablePtr col_to = nullptr;

            if constexpr (IsDataTypeDecimal<ToDataType>)
            {
                UInt32 scale;

                if constexpr (std::is_same_v<Additions, AccurateConvertStrategyAdditions>
                    || std::is_same_v<Additions, AccurateOrNullConvertStrategyAdditions>)
                {
                    scale = additions.scale;
                }
                else
                {
                    scale = additions;
                }

                col_to = ColVecTo::create(0, scale);
            }
            else
                col_to = ColVecTo::create();

            const auto & vec_from = col_from->getData();
            auto & vec_to = col_to->getData();
            vec_to.resize(input_rows_count);

            ColumnUInt8::MutablePtr col_null_map_to;
            ColumnUInt8::Container * vec_null_map_to [[maybe_unused]] = nullptr;
            if constexpr (std::is_same_v<Additions, AccurateOrNullConvertStrategyAdditions>)
            {
                col_null_map_to = ColumnUInt8::create(input_rows_count, false);
                vec_null_map_to = &col_null_map_to->getData();
            }

            bool result_is_bool = isBool(result_type);
            for (size_t i = 0; i < input_rows_count; ++i)
            {
                if constexpr (std::is_same_v<ToDataType, DataTypeUInt8>)
                {
                    if (result_is_bool)
                    {
                        vec_to[i] = vec_from[i] != FromFieldType(0);
                        continue;
                    }
                }

                if constexpr (std::is_same_v<FromDataType, DataTypeUUID> && std::is_same_v<ToDataType, DataTypeUInt128>)
                {
                    static_assert(
                        std::is_same_v<DataTypeUInt128::FieldType, DataTypeUUID::FieldType::UnderlyingType>,
                        "UInt128 and UUID types must be same");

                    vec_to[i].items[1] = vec_from[i].toUnderType().items[0];
                    vec_to[i].items[0] = vec_from[i].toUnderType().items[1];
                }
                else if constexpr (std::is_same_v<FromDataType, DataTypeIPv6> && std::is_same_v<ToDataType, DataTypeUInt128>)
                {
                    static_assert(
                        std::is_same_v<DataTypeUInt128::FieldType, DataTypeUUID::FieldType::UnderlyingType>,
                        "UInt128 and IPv6 types must be same");

                    vec_to[i].items[1] = std::byteswap(vec_from[i].toUnderType().items[0]);
                    vec_to[i].items[0] = std::byteswap(vec_from[i].toUnderType().items[1]);
                }
                else if constexpr (std::is_same_v<FromDataType, DataTypeUUID> != std::is_same_v<ToDataType, DataTypeUUID>)
                {
                    throw Exception(ErrorCodes::NOT_IMPLEMENTED,
                                    "Conversion between numeric types and UUID is not supported. "
                                    "Probably the passed UUID is unquoted");
                }
                else if constexpr (
                    (std::is_same_v<FromDataType, DataTypeIPv4> != std::is_same_v<ToDataType, DataTypeIPv4>)
                    && !(is_any_of<FromDataType, DataTypeUInt8, DataTypeUInt16, DataTypeUInt32, DataTypeUInt64, DataTypeIPv6>
                        || is_any_of<ToDataType, DataTypeUInt32, DataTypeUInt64, DataTypeUInt128, DataTypeUInt256, DataTypeIPv6>))
                {
                    throw Exception(ErrorCodes::NOT_IMPLEMENTED, "Conversion from {} to {} is not supported",
                                    TypeName<typename FromDataType::FieldType>, TypeName<typename ToDataType::FieldType>);
                }
                else if constexpr (std::is_same_v<FromDataType, DataTypeIPv6> != std::is_same_v<ToDataType, DataTypeIPv6>
                    && !(std::is_same_v<ToDataType, DataTypeIPv4> || std::is_same_v<FromDataType, DataTypeIPv4>))
                {
                    throw Exception(ErrorCodes::NOT_IMPLEMENTED,
                                    "Conversion between numeric types and IPv6 is not supported. "
                                    "Probably the passed IPv6 is unquoted");
                }
                else if constexpr (IsDataTypeDecimal<FromDataType> || IsDataTypeDecimal<ToDataType>)
                {
                    if constexpr (std::is_same_v<Additions, AccurateOrNullConvertStrategyAdditions>)
                    {
                        ToFieldType result;
                        bool convert_result = false;

                        if constexpr (IsDataTypeDecimal<FromDataType> && IsDataTypeDecimal<ToDataType>)
                            convert_result = tryConvertDecimals<FromDataType, ToDataType>(vec_from[i], col_from->getScale(), col_to->getScale(), result);
                        else if constexpr (IsDataTypeDecimal<FromDataType> && IsDataTypeNumber<ToDataType>)
                            convert_result = tryConvertFromDecimal<FromDataType, ToDataType>(vec_from[i], col_from->getScale(), result);
                        else if constexpr (IsDataTypeNumber<FromDataType> && IsDataTypeDecimal<ToDataType>)
                            convert_result = tryConvertToDecimal<FromDataType, ToDataType>(vec_from[i], col_to->getScale(), result);

                        if (convert_result)
                            vec_to[i] = result;
                        else
                        {
                            vec_to[i] = static_cast<ToFieldType>(0);
                            (*vec_null_map_to)[i] = true;
                        }
                    }
                    else
                    {
                        if constexpr (IsDataTypeDecimal<FromDataType> && IsDataTypeDecimal<ToDataType>)
                            vec_to[i] = convertDecimals<FromDataType, ToDataType>(vec_from[i], col_from->getScale(), col_to->getScale());
                        else if constexpr (IsDataTypeDecimal<FromDataType> && IsDataTypeNumber<ToDataType>)
                            vec_to[i] = convertFromDecimal<FromDataType, ToDataType>(vec_from[i], col_from->getScale());
                        else if constexpr (IsDataTypeNumber<FromDataType> && IsDataTypeDecimal<ToDataType>)
                            vec_to[i] = convertToDecimal<FromDataType, ToDataType>(vec_from[i], col_to->getScale());
                        else
                            throw Exception(ErrorCodes::CANNOT_CONVERT_TYPE, "Unsupported data type in conversion function");
                    }
                }
                else if constexpr (std::is_same_v<ToDataType, DataTypeIPv4> && std::is_same_v<FromDataType, DataTypeIPv6>)
                {
                    const uint8_t ip4_cidr[] {0x00, 0x00, 0x00, 0x00, 0x00, 0x00, 0x00, 0x00, 0x00, 0x00, 0xff, 0xff, 0x00, 0x00, 0x00, 0x00};
                    const uint8_t * src = reinterpret_cast<const uint8_t *>(&vec_from[i].toUnderType());
                    if (!matchIPv6Subnet(src, ip4_cidr, 96))
                    {
                        char addr[IPV6_MAX_TEXT_LENGTH + 1] {};
                        char * paddr = addr;
                        formatIPv6(src, paddr);

                        throw Exception(ErrorCodes::CANNOT_CONVERT_TYPE, "IPv6 {} in column {} is not in IPv4 mapping block", addr, named_from.column->getName());
                    }

                    uint8_t * dst = reinterpret_cast<uint8_t *>(&vec_to[i].toUnderType());
                    if constexpr (std::endian::native == std::endian::little)
                    {
                        dst[0] = src[15];
                        dst[1] = src[14];
                        dst[2] = src[13];
                        dst[3] = src[12];
                    }
                    else
                    {
                        dst[0] = src[12];
                        dst[1] = src[13];
                        dst[2] = src[14];
                        dst[3] = src[15];
                    }
                }
                else if constexpr (std::is_same_v<ToDataType, DataTypeIPv6> && std::is_same_v<FromDataType, DataTypeIPv4>)
                {
                    const uint8_t * src = reinterpret_cast<const uint8_t *>(&vec_from[i].toUnderType());
                    uint8_t * dst = reinterpret_cast<uint8_t *>(&vec_to[i].toUnderType());
                    std::memset(dst, '\0', IPV6_BINARY_LENGTH);
                    dst[10] = dst[11] = 0xff;

                    if constexpr (std::endian::native == std::endian::little)
                    {
                        dst[12] = src[3];
                        dst[13] = src[2];
                        dst[14] = src[1];
                        dst[15] = src[0];
                    }
                    else
                    {
                        dst[12] = src[0];
                        dst[13] = src[1];
                        dst[14] = src[2];
                        dst[15] = src[3];
                    }
                }
                else if constexpr (std::is_same_v<ToDataType, DataTypeIPv4> && std::is_same_v<FromDataType, DataTypeUInt64>)
                {
                    vec_to[i] = static_cast<ToFieldType>(static_cast<IPv4::UnderlyingType>(vec_from[i]));
                }
                else if constexpr (std::is_same_v<Name, NameToUnixTimestamp>
                    && (std::is_same_v<FromDataType, DataTypeDate> || std::is_same_v<FromDataType, DataTypeDate32>))
                {
                    vec_to[i] = static_cast<ToFieldType>(vec_from[i] * DATE_SECONDS_PER_DAY);
                }
                else
                {
                    /// If From Data is Nan or Inf and we convert to integer type, throw exception
                    if constexpr (std::is_floating_point_v<FromFieldType> && !std::is_floating_point_v<ToFieldType>)
                    {
                        if (!isFinite(vec_from[i]))
                        {
                            if constexpr (std::is_same_v<Additions, AccurateOrNullConvertStrategyAdditions>)
                            {
                                vec_to[i] = 0;
                                (*vec_null_map_to)[i] = true;
                                continue;
                            }
                            else
                                throw Exception(ErrorCodes::CANNOT_CONVERT_TYPE, "Unexpected inf or nan to integer conversion");
                        }
                    }

                    if constexpr (std::is_same_v<Additions, AccurateOrNullConvertStrategyAdditions>
                            || std::is_same_v<Additions, AccurateConvertStrategyAdditions>)
                    {
                        bool convert_result = accurate::convertNumeric(vec_from[i], vec_to[i]);

                        if (!convert_result)
                        {
                            if (std::is_same_v<Additions, AccurateOrNullConvertStrategyAdditions>)
                            {
                                vec_to[i] = 0;
                                (*vec_null_map_to)[i] = true;
                            }
                            else
                            {
                                throw Exception(ErrorCodes::CANNOT_CONVERT_TYPE, "Value in column {} cannot be safely converted into type {}",
                                    named_from.column->getName(), result_type->getName());
                            }
                        }
                    }
                    else
                    {
                        vec_to[i] = static_cast<ToFieldType>(vec_from[i]);
                    }
                }
            }

            if constexpr (std::is_same_v<Additions, AccurateOrNullConvertStrategyAdditions>)
                return ColumnNullable::create(std::move(col_to), std::move(col_null_map_to));
            else
                return col_to;
        }
    }
};


/// Generic conversion of any type from String. Used for complex types: Array and Tuple or types with custom serialization.
template <bool throw_on_error>
struct ConvertImplGenericFromString
{
    static ColumnPtr execute(ColumnsWithTypeAndName & arguments, const DataTypePtr & result_type, const ColumnNullable * column_nullable, size_t input_rows_count, const ContextPtr & context)
    {
        const IColumn & column_from = *arguments[0].column;
        const IDataType & data_type_to = *result_type;
        auto res = data_type_to.createColumn();
        auto serialization = data_type_to.getDefaultSerialization();
        const auto * null_map = column_nullable ? &column_nullable->getNullMapData() : nullptr;

        executeImpl(column_from, *res, *serialization, input_rows_count, null_map, result_type.get(), context);
        return res;
    }

    static void executeImpl(
        const IColumn & column_from,
        IColumn & column_to,
        const ISerialization & serialization_from,
        size_t input_rows_count,
        const PaddedPODArray<UInt8> * null_map,
        const IDataType * result_type,
        const ContextPtr & context)
    {
        column_to.reserve(input_rows_count);

        FormatSettings format_settings = context ? getFormatSettings(context) : FormatSettings{};
        for (size_t i = 0; i < input_rows_count; ++i)
        {
            if (null_map && (*null_map)[i])
            {
                column_to.insertDefault();
                continue;
            }

            const auto & val = column_from.getDataAt(i);
            ReadBufferFromMemory read_buffer(val.data, val.size);
            try
            {
                serialization_from.deserializeWholeText(column_to, read_buffer, format_settings);
            }
            catch (const Exception &)
            {
                if constexpr (throw_on_error)
                    throw;
                /// Check if exception happened after we inserted the value
                /// (deserializeWholeText should not do it, but let's check anyway).
                if (column_to.size() > i)
                    column_to.popBack(column_to.size() - i);
                column_to.insertDefault();
            }

            /// Usually deserializeWholeText checks for eof after parsing, but let's check one more time just in case.
            if (!read_buffer.eof())
            {
                if constexpr (throw_on_error)
                {
                    if (result_type)
                        throwExceptionForIncompletelyParsedValue(read_buffer, *result_type);
                    else
                        throw Exception(
                            ErrorCodes::CANNOT_PARSE_TEXT, "Cannot parse string to column {}. Expected eof", column_to.getName());
                }
                else
                {
                    if (column_to.size() > i)
                        column_to.popBack(column_to.size() - i);
                    column_to.insertDefault();
                }
            }
        }
    }
};


/// Declared early because used below.
struct NameToDate { static constexpr auto name = "toDate"; };
struct NameToDate32 { static constexpr auto name = "toDate32"; };
struct NameToDateTime { static constexpr auto name = "toDateTime"; };
struct NameToDateTime32 { static constexpr auto name = "toDateTime32"; };
struct NameToDateTime64 { static constexpr auto name = "toDateTime64"; };
struct NameToString { static constexpr auto name = "toString"; };
struct NameToDecimal32 { static constexpr auto name = "toDecimal32"; };
struct NameToDecimal64 { static constexpr auto name = "toDecimal64"; };
struct NameToDecimal128 { static constexpr auto name = "toDecimal128"; };
struct NameToDecimal256 { static constexpr auto name = "toDecimal256"; };


#define DEFINE_NAME_TO_INTERVAL(INTERVAL_KIND) \
    struct NameToInterval ## INTERVAL_KIND \
    { \
        static constexpr auto name = "toInterval" #INTERVAL_KIND; \
        static constexpr auto kind = IntervalKind::Kind::INTERVAL_KIND; \
    };

DEFINE_NAME_TO_INTERVAL(Nanosecond)
DEFINE_NAME_TO_INTERVAL(Microsecond)
DEFINE_NAME_TO_INTERVAL(Millisecond)
DEFINE_NAME_TO_INTERVAL(Second)
DEFINE_NAME_TO_INTERVAL(Minute)
DEFINE_NAME_TO_INTERVAL(Hour)
DEFINE_NAME_TO_INTERVAL(Day)
DEFINE_NAME_TO_INTERVAL(Week)
DEFINE_NAME_TO_INTERVAL(Month)
DEFINE_NAME_TO_INTERVAL(Quarter)
DEFINE_NAME_TO_INTERVAL(Year)

#undef DEFINE_NAME_TO_INTERVAL

struct NameParseDateTimeBestEffort;
struct NameParseDateTimeBestEffortOrZero;
struct NameParseDateTimeBestEffortOrNull;

template <typename Name, typename ToDataType>
constexpr bool mightBeDateTime()
{
    if constexpr (std::is_same_v<ToDataType, DataTypeDateTime64>)
        return true;
    else if constexpr (
        std::is_same_v<Name, NameToDateTime> || std::is_same_v<Name, NameParseDateTimeBestEffort>
        || std::is_same_v<Name, NameParseDateTimeBestEffortOrZero> || std::is_same_v<Name, NameParseDateTimeBestEffortOrNull>)
        return true;

    return false;
}

template<typename Name, typename ToDataType>
inline bool isDateTime64(const ColumnsWithTypeAndName & arguments)
{
    if constexpr (std::is_same_v<ToDataType, DataTypeDateTime64>)
        return true;
    else if constexpr (std::is_same_v<Name, NameToDateTime> || std::is_same_v<Name, NameParseDateTimeBestEffort>
        || std::is_same_v<Name, NameParseDateTimeBestEffortOrZero> || std::is_same_v<Name, NameParseDateTimeBestEffortOrNull>)
    {
        return (arguments.size() == 2 && isUInt(arguments[1].type)) || arguments.size() == 3;
    }

    return false;
}

template <typename ToDataType, typename Name, typename MonotonicityImpl>
class FunctionConvert : public IFunction
{
public:
    using Monotonic = MonotonicityImpl;

    static constexpr auto name = Name::name;
    static constexpr bool to_datetime64 = std::is_same_v<ToDataType, DataTypeDateTime64>;
    static constexpr bool to_decimal = IsDataTypeDecimal<ToDataType> && !to_datetime64;

    static FunctionPtr create(ContextPtr context) { return std::make_shared<FunctionConvert>(context); }
    explicit FunctionConvert(ContextPtr context_) : context(context_) {}

    String getName() const override
    {
        return name;
    }

    bool isVariadic() const override { return true; }
    size_t getNumberOfArguments() const override { return 0; }
    bool isInjective(const ColumnsWithTypeAndName &) const override { return std::is_same_v<Name, NameToString>; }
    bool isSuitableForShortCircuitArgumentsExecution(const DataTypesWithConstInfo & arguments) const override
    {
        return !(IsDataTypeDateOrDateTime<ToDataType> && isNumber(*arguments[0].type));
    }

    using DefaultReturnTypeGetter = std::function<DataTypePtr(const ColumnsWithTypeAndName &)>;
    static DataTypePtr getReturnTypeDefaultImplementationForNulls(const ColumnsWithTypeAndName & arguments, const DefaultReturnTypeGetter & getter)
    {
        NullPresence null_presence = getNullPresense(arguments);

        if (null_presence.has_null_constant)
        {
            return makeNullable(std::make_shared<DataTypeNothing>());
        }
        if (null_presence.has_nullable)
        {
            auto nested_columns = Block(createBlockWithNestedColumns(arguments));
            auto return_type = getter(ColumnsWithTypeAndName(nested_columns.begin(), nested_columns.end()));
            return makeNullable(return_type);
        }

        return getter(arguments);
    }

    DataTypePtr getReturnTypeImpl(const ColumnsWithTypeAndName & arguments) const override
    {
        auto getter = [&] (const auto & args) { return getReturnTypeImplRemovedNullable(args); };
        auto res = getReturnTypeDefaultImplementationForNulls(arguments, getter);
        to_nullable = res->isNullable();
        checked_return_type = true;
        return res;
    }

    DataTypePtr getReturnTypeImplRemovedNullable(const ColumnsWithTypeAndName & arguments) const
    {
        FunctionArgumentDescriptors mandatory_args = {{"Value", nullptr, nullptr, "any type"}};
        FunctionArgumentDescriptors optional_args;

        if constexpr (to_decimal)
        {
            mandatory_args.push_back({"scale", static_cast<FunctionArgumentDescriptor::TypeValidator>(&isNativeInteger), &isColumnConst, "const Integer"});
        }

        if (!to_decimal && isDateTime64<Name, ToDataType>(arguments))
        {
            mandatory_args.push_back({"scale", static_cast<FunctionArgumentDescriptor::TypeValidator>(&isNativeInteger), &isColumnConst, "const Integer"});
        }

        // toString(DateTime or DateTime64, [timezone: String])
        if ((std::is_same_v<Name, NameToString> && !arguments.empty() && (isDateTime64(arguments[0].type) || isDateTime(arguments[0].type)))
            // toUnixTimestamp(value[, timezone : String])
            || std::is_same_v<Name, NameToUnixTimestamp>
            // toDate(value[, timezone : String])
            || std::is_same_v<ToDataType, DataTypeDate> // TODO: shall we allow timestamp argument for toDate? DateTime knows nothing about timezones and this argument is ignored below.
            // toDate32(value[, timezone : String])
            || std::is_same_v<ToDataType, DataTypeDate32>
            // toDateTime(value[, timezone: String])
            || std::is_same_v<ToDataType, DataTypeDateTime>
            // toDateTime64(value, scale : Integer[, timezone: String])
            || std::is_same_v<ToDataType, DataTypeDateTime64>)
        {
            optional_args.push_back({"timezone", static_cast<FunctionArgumentDescriptor::TypeValidator>(&isString), nullptr, "String"});
        }

            validateFunctionArguments(*this, arguments, mandatory_args, optional_args);

        if constexpr (std::is_same_v<ToDataType, DataTypeInterval>)
        {
            return std::make_shared<DataTypeInterval>(Name::kind);
        }
        else if constexpr (to_decimal)
        {
            UInt64 scale = extractToDecimalScale(arguments[1]);

            if constexpr (std::is_same_v<Name, NameToDecimal32>)
                return createDecimalMaxPrecision<Decimal32>(scale);
            else if constexpr (std::is_same_v<Name, NameToDecimal64>)
                return createDecimalMaxPrecision<Decimal64>(scale);
            else if constexpr (std::is_same_v<Name, NameToDecimal128>)
                return createDecimalMaxPrecision<Decimal128>(scale);
            else if constexpr (std::is_same_v<Name, NameToDecimal256>)
                return createDecimalMaxPrecision<Decimal256>(scale);

            throw Exception(ErrorCodes::LOGICAL_ERROR, "Unexpected branch in code of conversion function: it is a bug.");
        }
        else
        {
            // Optional second argument with time zone for DateTime.
            UInt8 timezone_arg_position = 1;
            UInt32 scale [[maybe_unused]] = DataTypeDateTime64::default_scale;

            // DateTime64 requires more arguments: scale and timezone. Since timezone is optional, scale should be first.
            if (isDateTime64<Name, ToDataType>(arguments))
            {
                timezone_arg_position += 1;
                scale = static_cast<UInt32>(arguments[1].column->get64(0));

                if (to_datetime64 || scale != 0) /// toDateTime('xxxx-xx-xx xx:xx:xx', 0) return DateTime
                    return std::make_shared<DataTypeDateTime64>(scale,
                        extractTimeZoneNameFromFunctionArguments(arguments, timezone_arg_position, 0, false));

                return std::make_shared<DataTypeDateTime>(extractTimeZoneNameFromFunctionArguments(arguments, timezone_arg_position, 0, false));
            }

            if constexpr (std::is_same_v<ToDataType, DataTypeDateTime>)
                return std::make_shared<DataTypeDateTime>(extractTimeZoneNameFromFunctionArguments(arguments, timezone_arg_position, 0, false));
            else if constexpr (std::is_same_v<ToDataType, DataTypeDateTime64>)
                throw Exception(ErrorCodes::LOGICAL_ERROR, "Unexpected branch in code of conversion function: it is a bug.");
            else
                return std::make_shared<ToDataType>();
        }
    }

    /// Function actually uses default implementation for nulls,
    /// but we need to know if return type is Nullable or not,
    /// so we use checked_return_type only to intercept the first call to getReturnTypeImpl(...).
    bool useDefaultImplementationForNulls() const override
    {
        bool to_nullable_string = to_nullable && std::is_same_v<ToDataType, DataTypeString>;
        return checked_return_type && !to_nullable_string;
    }

    bool useDefaultImplementationForConstants() const override { return true; }
    ColumnNumbers getArgumentsThatAreAlwaysConstant() const override
    {
        if constexpr (std::is_same_v<ToDataType, DataTypeString>)
            return {};
        else if constexpr (std::is_same_v<ToDataType, DataTypeDateTime64>)
            return {2};
        return {1};
    }
    bool canBeExecutedOnDefaultArguments() const override { return false; }

    ColumnPtr executeImpl(const ColumnsWithTypeAndName & arguments, const DataTypePtr & result_type, size_t input_rows_count) const override
    {
        try
        {
            return executeInternal(arguments, result_type, input_rows_count);
        }
        catch (Exception & e)
        {
            /// More convenient error message.
            if (e.code() == ErrorCodes::ATTEMPT_TO_READ_AFTER_EOF)
            {
                e.addMessage("Cannot parse "
                    + result_type->getName() + " from "
                    + arguments[0].type->getName()
                    + ", because value is too short");
            }
            else if (e.code() == ErrorCodes::CANNOT_PARSE_NUMBER
                || e.code() == ErrorCodes::CANNOT_READ_ARRAY_FROM_TEXT
                || e.code() == ErrorCodes::CANNOT_PARSE_INPUT_ASSERTION_FAILED
                || e.code() == ErrorCodes::CANNOT_PARSE_QUOTED_STRING
                || e.code() == ErrorCodes::CANNOT_PARSE_ESCAPE_SEQUENCE
                || e.code() == ErrorCodes::CANNOT_PARSE_DATE
                || e.code() == ErrorCodes::CANNOT_PARSE_DATETIME
                || e.code() == ErrorCodes::CANNOT_PARSE_UUID
                || e.code() == ErrorCodes::CANNOT_PARSE_IPV4
                || e.code() == ErrorCodes::CANNOT_PARSE_IPV6)
            {
                e.addMessage("Cannot parse "
                    + result_type->getName() + " from "
                    + arguments[0].type->getName());
            }

            throw;
        }
    }

    bool hasInformationAboutMonotonicity() const override
    {
        return Monotonic::has();
    }

    Monotonicity getMonotonicityForRange(const IDataType & type, const Field & left, const Field & right) const override
    {
        return Monotonic::get(type, left, right);
    }

private:
    ContextPtr context;
    mutable bool checked_return_type = false;
    mutable bool to_nullable = false;

    ColumnPtr executeInternal(const ColumnsWithTypeAndName & arguments, const DataTypePtr & result_type, size_t input_rows_count) const
    {
        if (arguments.empty())
            throw Exception(ErrorCodes::TOO_FEW_ARGUMENTS_FOR_FUNCTION, "Function {} expects at least 1 argument", getName());

        if (result_type->onlyNull())
            return result_type->createColumnConstWithDefaultValue(input_rows_count);

        const DataTypePtr from_type = removeNullable(arguments[0].type);
        ColumnPtr result_column;

        FormatSettings::DateTimeOverflowBehavior date_time_overflow_behavior = default_date_time_overflow_behavior;

        if (context)
            date_time_overflow_behavior = context->getSettingsRef()[Setting::date_time_overflow_behavior].value;

        auto call = [&](const auto & types, BehaviourOnErrorFromString from_string_tag) -> bool
        {
            using Types = std::decay_t<decltype(types)>;
            using LeftDataType = typename Types::LeftType;
            using RightDataType = typename Types::RightType;

            if constexpr (IsDataTypeDecimal<RightDataType>)
            {
                if constexpr (std::is_same_v<RightDataType, DataTypeDateTime64>)
                {
                    /// Account for optional timezone argument.
                    if (arguments.size() != 2 && arguments.size() != 3)
                        throw Exception(ErrorCodes::TOO_FEW_ARGUMENTS_FOR_FUNCTION, "Function {} expects 2 or 3 arguments for DataTypeDateTime64.", getName());
                }
                else if (arguments.size() != 2)
                {
                    throw Exception(ErrorCodes::TOO_FEW_ARGUMENTS_FOR_FUNCTION, "Function {} expects 2 arguments for Decimal.", getName());
                }

                const ColumnWithTypeAndName & scale_column = arguments[1];
                UInt32 scale = extractToDecimalScale(scale_column);

                switch (date_time_overflow_behavior)
                {
                    case FormatSettings::DateTimeOverflowBehavior::Throw:
                        result_column = ConvertImpl<LeftDataType, RightDataType, Name, FormatSettings::DateTimeOverflowBehavior::Throw>::execute(arguments, result_type, input_rows_count, from_string_tag, scale);
                        break;
                    case FormatSettings::DateTimeOverflowBehavior::Ignore:
                        result_column = ConvertImpl<LeftDataType, RightDataType, Name, FormatSettings::DateTimeOverflowBehavior::Ignore>::execute(arguments, result_type, input_rows_count, from_string_tag, scale);
                        break;
                    case FormatSettings::DateTimeOverflowBehavior::Saturate:
                        result_column = ConvertImpl<LeftDataType, RightDataType, Name, FormatSettings::DateTimeOverflowBehavior::Saturate>::execute(arguments, result_type, input_rows_count, from_string_tag, scale);
                        break;
                }
            }
            else if constexpr (IsDataTypeDateOrDateTime<RightDataType> && std::is_same_v<LeftDataType, DataTypeDateTime64>)
            {
                const auto * dt64 = assert_cast<const DataTypeDateTime64 *>(arguments[0].type.get());
                switch (date_time_overflow_behavior)
                {
                    case FormatSettings::DateTimeOverflowBehavior::Throw:
                        result_column = ConvertImpl<LeftDataType, RightDataType, Name, FormatSettings::DateTimeOverflowBehavior::Throw>::execute(arguments, result_type, input_rows_count, from_string_tag, dt64->getScale());
                        break;
                    case FormatSettings::DateTimeOverflowBehavior::Ignore:
                        result_column = ConvertImpl<LeftDataType, RightDataType, Name, FormatSettings::DateTimeOverflowBehavior::Ignore>::execute(arguments, result_type, input_rows_count, from_string_tag, dt64->getScale());
                        break;
                    case FormatSettings::DateTimeOverflowBehavior::Saturate:
                        result_column = ConvertImpl<LeftDataType, RightDataType, Name, FormatSettings::DateTimeOverflowBehavior::Saturate>::execute(arguments, result_type, input_rows_count, from_string_tag, dt64->getScale());
                        break;
                }
            }
            else if constexpr ((IsDataTypeNumber<LeftDataType>
                                || IsDataTypeDateOrDateTime<LeftDataType>)&&IsDataTypeDateOrDateTime<RightDataType>)
            {
#define GENERATE_OVERFLOW_MODE_CASE(OVERFLOW_MODE) \
    case FormatSettings::DateTimeOverflowBehavior::OVERFLOW_MODE: \
        result_column = ConvertImpl<LeftDataType, RightDataType, Name, FormatSettings::DateTimeOverflowBehavior::OVERFLOW_MODE>::execute( \
            arguments, result_type, input_rows_count, from_string_tag); \
        break;
                switch (date_time_overflow_behavior)
                {
                    GENERATE_OVERFLOW_MODE_CASE(Throw)
                    GENERATE_OVERFLOW_MODE_CASE(Ignore)
                    GENERATE_OVERFLOW_MODE_CASE(Saturate)
                }

#undef GENERATE_OVERFLOW_MODE_CASE
            }
            else if constexpr (IsDataTypeDecimalOrNumber<LeftDataType> && IsDataTypeDecimalOrNumber<RightDataType>)
            {
                using LeftT = typename LeftDataType::FieldType;
                using RightT = typename RightDataType::FieldType;

                static constexpr bool bad_left =
                    is_decimal<LeftT> || std::is_floating_point_v<LeftT> || is_big_int_v<LeftT> || is_signed_v<LeftT>;
                static constexpr bool bad_right =
                    is_decimal<RightT> || std::is_floating_point_v<RightT> || is_big_int_v<RightT> || is_signed_v<RightT>;

                /// Disallow int vs UUID conversion (but support int vs UInt128 conversion)
                if constexpr ((bad_left && std::is_same_v<RightDataType, DataTypeUUID>) ||
                              (bad_right && std::is_same_v<LeftDataType, DataTypeUUID>))
                {
                    throw Exception(ErrorCodes::CANNOT_CONVERT_TYPE, "Wrong UUID conversion");
                }
                else
                {
                    result_column = ConvertImpl<LeftDataType, RightDataType, Name>::execute(
                        arguments, result_type, input_rows_count, from_string_tag);
                }
            }
            else
                result_column = ConvertImpl<LeftDataType, RightDataType, Name>::execute(arguments, result_type, input_rows_count, from_string_tag);

            return true;
        };

        if constexpr (mightBeDateTime<Name, ToDataType>())
        {
            if (isDateTime64<Name, ToDataType>(arguments))
            {
                /// For toDateTime('xxxx-xx-xx xx:xx:xx.00', 2[, 'timezone']) we need to it convert to DateTime64
                const ColumnWithTypeAndName & scale_column = arguments[1];
                UInt32 scale = extractToDecimalScale(scale_column);

                if (to_datetime64 || scale != 0) /// When scale = 0, the data type is DateTime otherwise the data type is DateTime64
                {
                    if (!callOnIndexAndDataType<DataTypeDateTime64>(
                            from_type->getTypeId(), call, BehaviourOnErrorFromString::ConvertDefaultBehaviorTag))
                        throw Exception(
                            ErrorCodes::ILLEGAL_TYPE_OF_ARGUMENT,
                            "Illegal type {} of argument of function {}",
                            arguments[0].type->getName(),
                            getName());

                    return result_column;
                }
            }
        }

        if constexpr (std::is_same_v<ToDataType, DataTypeString>)
        {
            if (from_type->getCustomSerialization())
                return ConvertImplGenericToString<ColumnString>::execute(arguments, result_type, input_rows_count, context);
        }

        bool done = false;
        if constexpr (is_any_of<ToDataType, DataTypeString, DataTypeFixedString>)
        {
            done = callOnIndexAndDataType<ToDataType>(from_type->getTypeId(), call, BehaviourOnErrorFromString::ConvertDefaultBehaviorTag);
        }
        else
        {
            bool cast_ipv4_ipv6_default_on_conversion_error = false;
            if constexpr (is_any_of<ToDataType, DataTypeIPv4, DataTypeIPv6>)
            {
                if (context && (cast_ipv4_ipv6_default_on_conversion_error = context->getSettingsRef()[Setting::cast_ipv4_ipv6_default_on_conversion_error]))
                    done = callOnIndexAndDataType<ToDataType>(from_type->getTypeId(), call, BehaviourOnErrorFromString::ConvertReturnZeroOnErrorTag);
            }

            if (!cast_ipv4_ipv6_default_on_conversion_error)
            {
                /// We should use ConvertFromStringExceptionMode::Null mode when converting from String (or FixedString)
                /// to Nullable type, to avoid 'value is too short' error on attempt to parse empty string from NULL values.
                if (to_nullable && WhichDataType(from_type).isStringOrFixedString())
                    done = callOnIndexAndDataType<ToDataType>(from_type->getTypeId(), call, BehaviourOnErrorFromString::ConvertReturnNullOnErrorTag);
                else
                    done = callOnIndexAndDataType<ToDataType>(from_type->getTypeId(), call, BehaviourOnErrorFromString::ConvertDefaultBehaviorTag);
            }

            if constexpr (std::is_same_v<ToDataType, DataTypeInterval>)
                if (WhichDataType(from_type).isInterval())
                    done = callOnIndexAndDataType<ToDataType>(from_type->getTypeId(), call, BehaviourOnErrorFromString::ConvertDefaultBehaviorTag);
        }

        if (!done)
        {
            /// Generic conversion of any type to String.
            if (std::is_same_v<ToDataType, DataTypeString>)
            {
                return ConvertImplGenericToString<ColumnString>::execute(arguments, result_type, input_rows_count, context);
            }
            else
                throw Exception(ErrorCodes::ILLEGAL_TYPE_OF_ARGUMENT, "Illegal type {} of argument of function {}",
                    arguments[0].type->getName(), getName());
        }

        return result_column;
    }
};


/** Function toTOrZero (where T is number of date or datetime type):
  *  try to convert from String to type T through parsing,
  *  if cannot parse, return default value instead of throwing exception.
  * Function toTOrNull will return Nullable type with NULL when cannot parse.
  * NOTE Also need to implement tryToUnixTimestamp with timezone.
  */
template <typename ToDataType, typename Name,
    ConvertFromStringExceptionMode exception_mode,
    ConvertFromStringParsingMode parsing_mode = ConvertFromStringParsingMode::Normal>
class FunctionConvertFromString : public IFunction
{
public:
    static constexpr auto name = Name::name;
    static constexpr bool to_datetime64 = std::is_same_v<ToDataType, DataTypeDateTime64>;
    static constexpr bool to_decimal = IsDataTypeDecimal<ToDataType> && !to_datetime64;

    static FunctionPtr create(ContextPtr) { return std::make_shared<FunctionConvertFromString>(); }

    String getName() const override
    {
        return name;
    }

    bool isVariadic() const override { return true; }
    bool isSuitableForShortCircuitArgumentsExecution(const DataTypesWithConstInfo & /*arguments*/) const override { return true; }
    size_t getNumberOfArguments() const override { return 0; }

    bool useDefaultImplementationForConstants() const override { return true; }
    bool canBeExecutedOnDefaultArguments() const override { return false; }

    ColumnNumbers getArgumentsThatAreAlwaysConstant() const override { return {1}; }

    DataTypePtr getReturnTypeImpl(const ColumnsWithTypeAndName & arguments) const override
    {
        DataTypePtr res;

        if (isDateTime64<Name, ToDataType>(arguments))
        {
            validateFunctionArguments(*this, arguments,
                FunctionArgumentDescriptors{{"string", static_cast<FunctionArgumentDescriptor::TypeValidator>(&isStringOrFixedString), nullptr, "String or FixedString"}},
                // optional
                FunctionArgumentDescriptors{
                    {"precision", static_cast<FunctionArgumentDescriptor::TypeValidator>(&isUInt8), isColumnConst, "const UInt8"},
                    {"timezone", static_cast<FunctionArgumentDescriptor::TypeValidator>(&isStringOrFixedString), isColumnConst, "const String or FixedString"},
                });

            UInt64 scale = to_datetime64 ? DataTypeDateTime64::default_scale : 0;
            if (arguments.size() > 1)
                scale = extractToDecimalScale(arguments[1]);
            const auto timezone = extractTimeZoneNameFromFunctionArguments(arguments, 2, 0, false);

            res = scale == 0 ? res = std::make_shared<DataTypeDateTime>(timezone) : std::make_shared<DataTypeDateTime64>(scale, timezone);
        }
        else
        {
            if ((arguments.size() != 1 && arguments.size() != 2) || (to_decimal && arguments.size() != 2))
                throw Exception(ErrorCodes::NUMBER_OF_ARGUMENTS_DOESNT_MATCH,
                    "Number of arguments for function {} doesn't match: passed {}, should be 1 or 2. "
                    "Second argument only make sense for DateTime (time zone, optional) and Decimal (scale).",
                    getName(), arguments.size());

            if (!isStringOrFixedString(arguments[0].type))
            {
                if (this->getName().find("OrZero") != std::string::npos ||
                    this->getName().find("OrNull") != std::string::npos)
                    throw Exception(ErrorCodes::ILLEGAL_TYPE_OF_ARGUMENT, "Illegal type {} of first argument of function {}. "
                            "Conversion functions with postfix 'OrZero' or 'OrNull' should take String argument",
                            arguments[0].type->getName(), getName());
                else
                    throw Exception(ErrorCodes::ILLEGAL_TYPE_OF_ARGUMENT, "Illegal type {} of first argument of function {}",
                            arguments[0].type->getName(), getName());
            }

            if (arguments.size() == 2)
            {
                if constexpr (std::is_same_v<ToDataType, DataTypeDateTime>)
                {
                    if (!isString(arguments[1].type))
                        throw Exception(ErrorCodes::ILLEGAL_TYPE_OF_ARGUMENT, "Illegal type {} of 2nd argument of function {}",
                            arguments[1].type->getName(), getName());
                }
                else if constexpr (to_decimal)
                {
                    if (!isInteger(arguments[1].type))
                        throw Exception(ErrorCodes::ILLEGAL_TYPE_OF_ARGUMENT, "Illegal type {} of 2nd argument of function {}",
                            arguments[1].type->getName(), getName());
                    if (!arguments[1].column)
                        throw Exception(ErrorCodes::ILLEGAL_COLUMN, "Second argument for function {} must be constant", getName());
                }
                else
                {
                    throw Exception(ErrorCodes::NUMBER_OF_ARGUMENTS_DOESNT_MATCH,
                        "Number of arguments for function {} doesn't match: passed {}, should be 1. "
                        "Second argument makes sense only for DateTime and Decimal.",
                        getName(), arguments.size());
                }
            }

            if constexpr (std::is_same_v<ToDataType, DataTypeDateTime>)
                res = std::make_shared<DataTypeDateTime>(extractTimeZoneNameFromFunctionArguments(arguments, 1, 0, false));
            else if constexpr (std::is_same_v<ToDataType, DataTypeDateTime64>)
                throw Exception(ErrorCodes::LOGICAL_ERROR, "MaterializedMySQL is a bug.");
            else if constexpr (to_decimal)
            {
                UInt64 scale = extractToDecimalScale(arguments[1]);
                res = createDecimalMaxPrecision<typename ToDataType::FieldType>(scale);
                if (!res)
                    throw Exception(ErrorCodes::LOGICAL_ERROR, "Something wrong with toDecimalNNOrZero() or toDecimalNNOrNull()");
            }
            else
                res = std::make_shared<ToDataType>();
        }

        if constexpr (exception_mode == ConvertFromStringExceptionMode::Null)
            res = std::make_shared<DataTypeNullable>(res);

        return res;
    }

    template <typename ConvertToDataType>
    ColumnPtr executeInternal(const ColumnsWithTypeAndName & arguments, const DataTypePtr & result_type, size_t input_rows_count, UInt32 scale) const
    {
        const IDataType * from_type = arguments[0].type.get();

        if (checkAndGetDataType<DataTypeString>(from_type))
        {
            return ConvertThroughParsing<DataTypeString, ConvertToDataType, Name, exception_mode, parsing_mode>::execute(
                arguments, result_type, input_rows_count, scale);
        }
        else if (checkAndGetDataType<DataTypeFixedString>(from_type))
        {
            return ConvertThroughParsing<DataTypeFixedString, ConvertToDataType, Name, exception_mode, parsing_mode>::execute(
                arguments, result_type, input_rows_count, scale);
        }

        return nullptr;
    }

    ColumnPtr executeImpl(const ColumnsWithTypeAndName & arguments, const DataTypePtr & result_type, size_t input_rows_count) const override
    {
        ColumnPtr result_column;

        if constexpr (to_decimal)
        {
            result_column = executeInternal<ToDataType>(arguments, result_type, input_rows_count,
                assert_cast<const ToDataType &>(*removeNullable(result_type)).getScale());
        }
        else if constexpr (mightBeDateTime<Name, ToDataType>())
        {
            if (isDateTime64<Name, ToDataType>(arguments))
            {
                UInt64 scale = to_datetime64 ? DataTypeDateTime64::default_scale : 0;
                if (arguments.size() > 1)
                    scale = extractToDecimalScale(arguments[1]);

                if (scale == 0)
                {
                    result_column = executeInternal<DataTypeDateTime>(arguments, result_type, input_rows_count, 0);
                }
                else
                {
                    result_column
                        = executeInternal<DataTypeDateTime64>(arguments, result_type, input_rows_count, static_cast<UInt32>(scale));
                }
            }
            else
            {
                result_column = executeInternal<ToDataType>(arguments, result_type, input_rows_count, 0);
            }
        }
        else
        {
            result_column = executeInternal<ToDataType>(arguments, result_type, input_rows_count, 0);
        }

        if (!result_column)
            throw Exception(ErrorCodes::ILLEGAL_TYPE_OF_ARGUMENT, "Illegal type {} of argument of function {}. "
                "Only String or FixedString argument is accepted for try-conversion function. For other arguments, "
                "use function without 'orZero' or 'orNull'.", arguments[0].type->getName(), getName());

        return result_column;
    }
};


/// Monotonicity.

struct PositiveMonotonicity
{
    static bool has() { return true; }
    static IFunction::Monotonicity get(const IDataType &, const Field &, const Field &)
    {
        return { .is_monotonic = true };
    }
};

struct UnknownMonotonicity
{
    static bool has() { return false; }
    static IFunction::Monotonicity get(const IDataType &, const Field &, const Field &)
    {
        return { };
    }
};

template <typename T>
struct ToNumberMonotonicity
{
    static bool has() { return true; }

    static UInt64 divideByRangeOfType(UInt64 x)
    {
        if constexpr (sizeof(T) < sizeof(UInt64))
            return x >> (sizeof(T) * 8);
        else
            return 0;
    }

    static IFunction::Monotonicity get(const IDataType & type, const Field & left, const Field & right)
    {
        if (!type.isValueRepresentedByNumber())
            return {};

        /// If type is same, the conversion is always monotonic.
        /// (Enum has separate case, because it is different data type)
        if (checkAndGetDataType<DataTypeNumber<T>>(&type) ||
            checkAndGetDataType<DataTypeEnum<T>>(&type))
            return { .is_monotonic = true, .is_always_monotonic = true };

        /// Float cases.

        /// When converting to Float, the conversion is always monotonic.
        if constexpr (std::is_floating_point_v<T>)
            return { .is_monotonic = true, .is_always_monotonic = true };

        const auto * low_cardinality = typeid_cast<const DataTypeLowCardinality *>(&type);
        const IDataType * low_cardinality_dictionary_type = nullptr;
        if (low_cardinality)
            low_cardinality_dictionary_type = low_cardinality->getDictionaryType().get();

        WhichDataType which_type(type);
        WhichDataType which_inner_type = low_cardinality
            ? WhichDataType(low_cardinality_dictionary_type)
            : WhichDataType(type);

        /// If converting from Float, for monotonicity, arguments must fit in range of result type.
        if (which_inner_type.isFloat())
        {
            if (left.isNull() || right.isNull())
                return {};

            Float64 left_float = left.safeGet<Float64>();
            Float64 right_float = right.safeGet<Float64>();

            if (left_float >= static_cast<Float64>(std::numeric_limits<T>::min())
                && left_float <= static_cast<Float64>(std::numeric_limits<T>::max())
                && right_float >= static_cast<Float64>(std::numeric_limits<T>::min())
                && right_float <= static_cast<Float64>(std::numeric_limits<T>::max()))
                return { .is_monotonic = true };

            return {};
        }

        /// Integer cases.

        /// Only support types represented by native integers.
        /// It can be extended to big integers, decimals and DateTime64 later.
        /// By the way, NULLs are representing unbounded ranges.
        if (!((left.isNull() || left.getType() == Field::Types::UInt64 || left.getType() == Field::Types::Int64)
            && (right.isNull() || right.getType() == Field::Types::UInt64 || right.getType() == Field::Types::Int64)))
            return {};

        const bool from_is_unsigned = type.isValueRepresentedByUnsignedInteger();
        const bool to_is_unsigned = is_unsigned_v<T>;

        const size_t size_of_from = type.getSizeOfValueInMemory();
        const size_t size_of_to = sizeof(T);

        const bool left_in_first_half = left.isNull()
            ? from_is_unsigned
            : (left.safeGet<Int64>() >= 0);

        const bool right_in_first_half = right.isNull()
            ? !from_is_unsigned
            : (right.safeGet<Int64>() >= 0);

        /// Size of type is the same.
        if (size_of_from == size_of_to)
        {
            if (from_is_unsigned == to_is_unsigned)
                return { .is_monotonic = true, .is_always_monotonic = true };

            if (left_in_first_half == right_in_first_half)
                return { .is_monotonic = true };

            return {};
        }

        /// Size of type is expanded.
        if (size_of_from < size_of_to)
        {
            if (from_is_unsigned == to_is_unsigned)
                return { .is_monotonic = true, .is_always_monotonic = true };

            if (!to_is_unsigned)
                return { .is_monotonic = true, .is_always_monotonic = true };

            /// signed -> unsigned. If arguments from the same half, then function is monotonic.
            if (left_in_first_half == right_in_first_half)
                return { .is_monotonic = true };

            return {};
        }

        /// Size of type is shrunk.
        if (size_of_from > size_of_to)
        {
            /// Function cannot be monotonic on unbounded ranges.
            if (left.isNull() || right.isNull())
                return {};

            /// Function cannot be monotonic when left and right are not on the same ranges.
            if (divideByRangeOfType(left.safeGet<UInt64>()) != divideByRangeOfType(right.safeGet<UInt64>()))
                return {};

            if (to_is_unsigned)
                return { .is_monotonic = true };
            else
            {
                // If To is signed, it's possible that the signedness is different after conversion. So we check it explicitly.
                const bool is_monotonic = (T(left.safeGet<UInt64>()) >= 0) == (T(right.safeGet<UInt64>()) >= 0);

                return { .is_monotonic = is_monotonic };
            }
        }

        UNREACHABLE();
    }
};

struct ToDateMonotonicity
{
    static bool has() { return true; }

    static IFunction::Monotonicity get(const IDataType & type, const Field & left, const Field & right)
    {
        auto which = WhichDataType(type);
        if (which.isDateOrDate32() || which.isDateTime() || which.isDateTime64() || which.isInt8() || which.isInt16() || which.isUInt8()
            || which.isUInt16())
        {
            return {.is_monotonic = true, .is_always_monotonic = true};
        }
        else if (
            ((left.getType() == Field::Types::UInt64 || left.isNull()) && (right.getType() == Field::Types::UInt64 || right.isNull())
             && ((left.isNull() || left.safeGet<UInt64>() < 0xFFFF) && (right.isNull() || right.safeGet<UInt64>() >= 0xFFFF)))
            || ((left.getType() == Field::Types::Int64 || left.isNull()) && (right.getType() == Field::Types::Int64 || right.isNull())
                && ((left.isNull() || left.safeGet<Int64>() < 0xFFFF) && (right.isNull() || right.safeGet<Int64>() >= 0xFFFF)))
            || ((
                (left.getType() == Field::Types::Float64 || left.isNull())
                && (right.getType() == Field::Types::Float64 || right.isNull())
                && ((left.isNull() || left.safeGet<Float64>() < 0xFFFF) && (right.isNull() || right.safeGet<Float64>() >= 0xFFFF))))
            || !isNativeNumber(type))
        {
            return {};
        }
        else
        {
            return {.is_monotonic = true, .is_always_monotonic = true};
        }
    }
};

struct ToDateTimeMonotonicity
{
    static bool has() { return true; }

    static IFunction::Monotonicity get(const IDataType & type, const Field &, const Field &)
    {
        if (type.isValueRepresentedByNumber())
            return {.is_monotonic = true, .is_always_monotonic = true};
        else
            return {};
    }
};

/** The monotonicity for the `toString` function is mainly determined for test purposes.
  * It is doubtful that anyone is looking to optimize queries with conditions `toString(CounterID) = 34`.
  */
struct ToStringMonotonicity
{
    static bool has() { return true; }

    static IFunction::Monotonicity get(const IDataType & type, const Field & left, const Field & right)
    {
        IFunction::Monotonicity positive{ .is_monotonic = true };
        IFunction::Monotonicity not_monotonic;

        const auto * type_ptr = &type;
        if (const auto * low_cardinality_type = checkAndGetDataType<DataTypeLowCardinality>(type_ptr))
            type_ptr = low_cardinality_type->getDictionaryType().get();

        /// Order on enum values (which is the order on integers) is completely arbitrary in respect to the order on strings.
        if (WhichDataType(type).isEnum())
            return not_monotonic;

        /// `toString` function is monotonous if the argument is Date or Date32 or DateTime or String, or non-negative numbers with the same number of symbols.
        if (checkDataTypes<DataTypeDate, DataTypeDate32, DataTypeDateTime, DataTypeString>(type_ptr))
            return positive;

        if (left.isNull() || right.isNull())
            return {};

        if (left.getType() == Field::Types::UInt64
            && right.getType() == Field::Types::UInt64)
        {
            return (left.safeGet<Int64>() == 0 && right.safeGet<Int64>() == 0)
                || (floor(log10(left.safeGet<UInt64>())) == floor(log10(right.safeGet<UInt64>())))
                ? positive : not_monotonic;
        }

        if (left.getType() == Field::Types::Int64
            && right.getType() == Field::Types::Int64)
        {
            return (left.safeGet<Int64>() == 0 && right.safeGet<Int64>() == 0)
                || (left.safeGet<Int64>() > 0 && right.safeGet<Int64>() > 0 && floor(log10(left.safeGet<Int64>())) == floor(log10(right.safeGet<Int64>())))
                ? positive : not_monotonic;
        }

        return not_monotonic;
    }
};


struct NameToUInt8 { static constexpr auto name = "toUInt8"; };
struct NameToUInt16 { static constexpr auto name = "toUInt16"; };
struct NameToUInt32 { static constexpr auto name = "toUInt32"; };
struct NameToUInt64 { static constexpr auto name = "toUInt64"; };
struct NameToUInt128 { static constexpr auto name = "toUInt128"; };
struct NameToUInt256 { static constexpr auto name = "toUInt256"; };
struct NameToInt8 { static constexpr auto name = "toInt8"; };
struct NameToInt16 { static constexpr auto name = "toInt16"; };
struct NameToInt32 { static constexpr auto name = "toInt32"; };
struct NameToInt64 { static constexpr auto name = "toInt64"; };
struct NameToInt128 { static constexpr auto name = "toInt128"; };
struct NameToInt256 { static constexpr auto name = "toInt256"; };
struct NameToFloat32 { static constexpr auto name = "toFloat32"; };
struct NameToFloat64 { static constexpr auto name = "toFloat64"; };
struct NameToUUID { static constexpr auto name = "toUUID"; };
struct NameToIPv4 { static constexpr auto name = "toIPv4"; };
struct NameToIPv6 { static constexpr auto name = "toIPv6"; };

using FunctionToUInt8 = FunctionConvert<DataTypeUInt8, NameToUInt8, ToNumberMonotonicity<UInt8>>;
using FunctionToUInt16 = FunctionConvert<DataTypeUInt16, NameToUInt16, ToNumberMonotonicity<UInt16>>;
using FunctionToUInt32 = FunctionConvert<DataTypeUInt32, NameToUInt32, ToNumberMonotonicity<UInt32>>;
using FunctionToUInt64 = FunctionConvert<DataTypeUInt64, NameToUInt64, ToNumberMonotonicity<UInt64>>;
using FunctionToUInt128 = FunctionConvert<DataTypeUInt128, NameToUInt128, ToNumberMonotonicity<UInt128>>;
using FunctionToUInt256 = FunctionConvert<DataTypeUInt256, NameToUInt256, ToNumberMonotonicity<UInt256>>;
using FunctionToInt8 = FunctionConvert<DataTypeInt8, NameToInt8, ToNumberMonotonicity<Int8>>;
using FunctionToInt16 = FunctionConvert<DataTypeInt16, NameToInt16, ToNumberMonotonicity<Int16>>;
using FunctionToInt32 = FunctionConvert<DataTypeInt32, NameToInt32, ToNumberMonotonicity<Int32>>;
using FunctionToInt64 = FunctionConvert<DataTypeInt64, NameToInt64, ToNumberMonotonicity<Int64>>;
using FunctionToInt128 = FunctionConvert<DataTypeInt128, NameToInt128, ToNumberMonotonicity<Int128>>;
using FunctionToInt256 = FunctionConvert<DataTypeInt256, NameToInt256, ToNumberMonotonicity<Int256>>;
using FunctionToFloat32 = FunctionConvert<DataTypeFloat32, NameToFloat32, ToNumberMonotonicity<Float32>>;
using FunctionToFloat64 = FunctionConvert<DataTypeFloat64, NameToFloat64, ToNumberMonotonicity<Float64>>;

using FunctionToDate = FunctionConvert<DataTypeDate, NameToDate, ToDateMonotonicity>;

using FunctionToDate32 = FunctionConvert<DataTypeDate32, NameToDate32, ToDateMonotonicity>;

using FunctionToDateTime = FunctionConvert<DataTypeDateTime, NameToDateTime, ToDateTimeMonotonicity>;

using FunctionToDateTime32 = FunctionConvert<DataTypeDateTime, NameToDateTime32, ToDateTimeMonotonicity>;

using FunctionToDateTime64 = FunctionConvert<DataTypeDateTime64, NameToDateTime64, ToDateTimeMonotonicity>;

using FunctionToUUID = FunctionConvert<DataTypeUUID, NameToUUID, ToNumberMonotonicity<UInt128>>;
using FunctionToIPv4 = FunctionConvert<DataTypeIPv4, NameToIPv4, ToNumberMonotonicity<UInt32>>;
using FunctionToIPv6 = FunctionConvert<DataTypeIPv6, NameToIPv6, ToNumberMonotonicity<UInt128>>;
using FunctionToString = FunctionConvert<DataTypeString, NameToString, ToStringMonotonicity>;
using FunctionToUnixTimestamp = FunctionConvert<DataTypeUInt32, NameToUnixTimestamp, ToNumberMonotonicity<UInt32>>;
using FunctionToDecimal32 = FunctionConvert<DataTypeDecimal<Decimal32>, NameToDecimal32, UnknownMonotonicity>;
using FunctionToDecimal64 = FunctionConvert<DataTypeDecimal<Decimal64>, NameToDecimal64, UnknownMonotonicity>;
using FunctionToDecimal128 = FunctionConvert<DataTypeDecimal<Decimal128>, NameToDecimal128, UnknownMonotonicity>;
using FunctionToDecimal256 = FunctionConvert<DataTypeDecimal<Decimal256>, NameToDecimal256, UnknownMonotonicity>;

template <typename DataType, FormatSettings::DateTimeOverflowBehavior date_time_overflow_behavior = default_date_time_overflow_behavior> struct FunctionTo;

template <> struct FunctionTo<DataTypeUInt8> { using Type = FunctionToUInt8; };
template <> struct FunctionTo<DataTypeUInt16> { using Type = FunctionToUInt16; };
template <> struct FunctionTo<DataTypeUInt32> { using Type = FunctionToUInt32; };
template <> struct FunctionTo<DataTypeUInt64> { using Type = FunctionToUInt64; };
template <> struct FunctionTo<DataTypeUInt128> { using Type = FunctionToUInt128; };
template <> struct FunctionTo<DataTypeUInt256> { using Type = FunctionToUInt256; };
template <> struct FunctionTo<DataTypeInt8> { using Type = FunctionToInt8; };
template <> struct FunctionTo<DataTypeInt16> { using Type = FunctionToInt16; };
template <> struct FunctionTo<DataTypeInt32> { using Type = FunctionToInt32; };
template <> struct FunctionTo<DataTypeInt64> { using Type = FunctionToInt64; };
template <> struct FunctionTo<DataTypeInt128> { using Type = FunctionToInt128; };
template <> struct FunctionTo<DataTypeInt256> { using Type = FunctionToInt256; };
template <> struct FunctionTo<DataTypeFloat32> { using Type = FunctionToFloat32; };
template <> struct FunctionTo<DataTypeFloat64> { using Type = FunctionToFloat64; };

template <FormatSettings::DateTimeOverflowBehavior date_time_overflow_behavior>
struct FunctionTo<DataTypeDate, date_time_overflow_behavior> { using Type = FunctionToDate; };

template <FormatSettings::DateTimeOverflowBehavior date_time_overflow_behavior>
struct FunctionTo<DataTypeDate32, date_time_overflow_behavior> { using Type = FunctionToDate32; };

template <FormatSettings::DateTimeOverflowBehavior date_time_overflow_behavior>
struct FunctionTo<DataTypeDateTime, date_time_overflow_behavior> { using Type = FunctionToDateTime; };

template <FormatSettings::DateTimeOverflowBehavior date_time_overflow_behavior>
struct FunctionTo<DataTypeDateTime64, date_time_overflow_behavior> { using Type = FunctionToDateTime64; };

template <> struct FunctionTo<DataTypeUUID> { using Type = FunctionToUUID; };
template <> struct FunctionTo<DataTypeIPv4> { using Type = FunctionToIPv4; };
template <> struct FunctionTo<DataTypeIPv6> { using Type = FunctionToIPv6; };
template <> struct FunctionTo<DataTypeString> { using Type = FunctionToString; };
template <> struct FunctionTo<DataTypeFixedString> { using Type = FunctionToFixedString; };
template <> struct FunctionTo<DataTypeDecimal<Decimal32>> { using Type = FunctionToDecimal32; };
template <> struct FunctionTo<DataTypeDecimal<Decimal64>> { using Type = FunctionToDecimal64; };
template <> struct FunctionTo<DataTypeDecimal<Decimal128>> { using Type = FunctionToDecimal128; };
template <> struct FunctionTo<DataTypeDecimal<Decimal256>> { using Type = FunctionToDecimal256; };

template <typename FieldType> struct FunctionTo<DataTypeEnum<FieldType>>
    : FunctionTo<DataTypeNumber<FieldType>>
{
};

struct NameToUInt8OrZero { static constexpr auto name = "toUInt8OrZero"; };
struct NameToUInt16OrZero { static constexpr auto name = "toUInt16OrZero"; };
struct NameToUInt32OrZero { static constexpr auto name = "toUInt32OrZero"; };
struct NameToUInt64OrZero { static constexpr auto name = "toUInt64OrZero"; };
struct NameToUInt128OrZero { static constexpr auto name = "toUInt128OrZero"; };
struct NameToUInt256OrZero { static constexpr auto name = "toUInt256OrZero"; };
struct NameToInt8OrZero { static constexpr auto name = "toInt8OrZero"; };
struct NameToInt16OrZero { static constexpr auto name = "toInt16OrZero"; };
struct NameToInt32OrZero { static constexpr auto name = "toInt32OrZero"; };
struct NameToInt64OrZero { static constexpr auto name = "toInt64OrZero"; };
struct NameToInt128OrZero { static constexpr auto name = "toInt128OrZero"; };
struct NameToInt256OrZero { static constexpr auto name = "toInt256OrZero"; };
struct NameToFloat32OrZero { static constexpr auto name = "toFloat32OrZero"; };
struct NameToFloat64OrZero { static constexpr auto name = "toFloat64OrZero"; };
struct NameToDateOrZero { static constexpr auto name = "toDateOrZero"; };
struct NameToDate32OrZero { static constexpr auto name = "toDate32OrZero"; };
struct NameToDateTimeOrZero { static constexpr auto name = "toDateTimeOrZero"; };
struct NameToDateTime64OrZero { static constexpr auto name = "toDateTime64OrZero"; };
struct NameToDecimal32OrZero { static constexpr auto name = "toDecimal32OrZero"; };
struct NameToDecimal64OrZero { static constexpr auto name = "toDecimal64OrZero"; };
struct NameToDecimal128OrZero { static constexpr auto name = "toDecimal128OrZero"; };
struct NameToDecimal256OrZero { static constexpr auto name = "toDecimal256OrZero"; };
struct NameToUUIDOrZero { static constexpr auto name = "toUUIDOrZero"; };
struct NameToIPv4OrZero { static constexpr auto name = "toIPv4OrZero"; };
struct NameToIPv6OrZero { static constexpr auto name = "toIPv6OrZero"; };

using FunctionToUInt8OrZero = FunctionConvertFromString<DataTypeUInt8, NameToUInt8OrZero, ConvertFromStringExceptionMode::Zero>;
using FunctionToUInt16OrZero = FunctionConvertFromString<DataTypeUInt16, NameToUInt16OrZero, ConvertFromStringExceptionMode::Zero>;
using FunctionToUInt32OrZero = FunctionConvertFromString<DataTypeUInt32, NameToUInt32OrZero, ConvertFromStringExceptionMode::Zero>;
using FunctionToUInt64OrZero = FunctionConvertFromString<DataTypeUInt64, NameToUInt64OrZero, ConvertFromStringExceptionMode::Zero>;
using FunctionToUInt128OrZero = FunctionConvertFromString<DataTypeUInt128, NameToUInt128OrZero, ConvertFromStringExceptionMode::Zero>;
using FunctionToUInt256OrZero = FunctionConvertFromString<DataTypeUInt256, NameToUInt256OrZero, ConvertFromStringExceptionMode::Zero>;
using FunctionToInt8OrZero = FunctionConvertFromString<DataTypeInt8, NameToInt8OrZero, ConvertFromStringExceptionMode::Zero>;
using FunctionToInt16OrZero = FunctionConvertFromString<DataTypeInt16, NameToInt16OrZero, ConvertFromStringExceptionMode::Zero>;
using FunctionToInt32OrZero = FunctionConvertFromString<DataTypeInt32, NameToInt32OrZero, ConvertFromStringExceptionMode::Zero>;
using FunctionToInt64OrZero = FunctionConvertFromString<DataTypeInt64, NameToInt64OrZero, ConvertFromStringExceptionMode::Zero>;
using FunctionToInt128OrZero = FunctionConvertFromString<DataTypeInt128, NameToInt128OrZero, ConvertFromStringExceptionMode::Zero>;
using FunctionToInt256OrZero = FunctionConvertFromString<DataTypeInt256, NameToInt256OrZero, ConvertFromStringExceptionMode::Zero>;
using FunctionToFloat32OrZero = FunctionConvertFromString<DataTypeFloat32, NameToFloat32OrZero, ConvertFromStringExceptionMode::Zero>;
using FunctionToFloat64OrZero = FunctionConvertFromString<DataTypeFloat64, NameToFloat64OrZero, ConvertFromStringExceptionMode::Zero>;
using FunctionToDateOrZero = FunctionConvertFromString<DataTypeDate, NameToDateOrZero, ConvertFromStringExceptionMode::Zero>;
using FunctionToDate32OrZero = FunctionConvertFromString<DataTypeDate32, NameToDate32OrZero, ConvertFromStringExceptionMode::Zero>;
using FunctionToDateTimeOrZero = FunctionConvertFromString<DataTypeDateTime, NameToDateTimeOrZero, ConvertFromStringExceptionMode::Zero>;
using FunctionToDateTime64OrZero = FunctionConvertFromString<DataTypeDateTime64, NameToDateTime64OrZero, ConvertFromStringExceptionMode::Zero>;
using FunctionToDecimal32OrZero = FunctionConvertFromString<DataTypeDecimal<Decimal32>, NameToDecimal32OrZero, ConvertFromStringExceptionMode::Zero>;
using FunctionToDecimal64OrZero = FunctionConvertFromString<DataTypeDecimal<Decimal64>, NameToDecimal64OrZero, ConvertFromStringExceptionMode::Zero>;
using FunctionToDecimal128OrZero = FunctionConvertFromString<DataTypeDecimal<Decimal128>, NameToDecimal128OrZero, ConvertFromStringExceptionMode::Zero>;
using FunctionToDecimal256OrZero = FunctionConvertFromString<DataTypeDecimal<Decimal256>, NameToDecimal256OrZero, ConvertFromStringExceptionMode::Zero>;
using FunctionToUUIDOrZero = FunctionConvertFromString<DataTypeUUID, NameToUUIDOrZero, ConvertFromStringExceptionMode::Zero>;
using FunctionToIPv4OrZero = FunctionConvertFromString<DataTypeIPv4, NameToIPv4OrZero, ConvertFromStringExceptionMode::Zero>;
using FunctionToIPv6OrZero = FunctionConvertFromString<DataTypeIPv6, NameToIPv6OrZero, ConvertFromStringExceptionMode::Zero>;

struct NameToUInt8OrNull { static constexpr auto name = "toUInt8OrNull"; };
struct NameToUInt16OrNull { static constexpr auto name = "toUInt16OrNull"; };
struct NameToUInt32OrNull { static constexpr auto name = "toUInt32OrNull"; };
struct NameToUInt64OrNull { static constexpr auto name = "toUInt64OrNull"; };
struct NameToUInt128OrNull { static constexpr auto name = "toUInt128OrNull"; };
struct NameToUInt256OrNull { static constexpr auto name = "toUInt256OrNull"; };
struct NameToInt8OrNull { static constexpr auto name = "toInt8OrNull"; };
struct NameToInt16OrNull { static constexpr auto name = "toInt16OrNull"; };
struct NameToInt32OrNull { static constexpr auto name = "toInt32OrNull"; };
struct NameToInt64OrNull { static constexpr auto name = "toInt64OrNull"; };
struct NameToInt128OrNull { static constexpr auto name = "toInt128OrNull"; };
struct NameToInt256OrNull { static constexpr auto name = "toInt256OrNull"; };
struct NameToFloat32OrNull { static constexpr auto name = "toFloat32OrNull"; };
struct NameToFloat64OrNull { static constexpr auto name = "toFloat64OrNull"; };
struct NameToDateOrNull { static constexpr auto name = "toDateOrNull"; };
struct NameToDate32OrNull { static constexpr auto name = "toDate32OrNull"; };
struct NameToDateTimeOrNull { static constexpr auto name = "toDateTimeOrNull"; };
struct NameToDateTime64OrNull { static constexpr auto name = "toDateTime64OrNull"; };
struct NameToDecimal32OrNull { static constexpr auto name = "toDecimal32OrNull"; };
struct NameToDecimal64OrNull { static constexpr auto name = "toDecimal64OrNull"; };
struct NameToDecimal128OrNull { static constexpr auto name = "toDecimal128OrNull"; };
struct NameToDecimal256OrNull { static constexpr auto name = "toDecimal256OrNull"; };
struct NameToUUIDOrNull { static constexpr auto name = "toUUIDOrNull"; };
struct NameToIPv4OrNull { static constexpr auto name = "toIPv4OrNull"; };
struct NameToIPv6OrNull { static constexpr auto name = "toIPv6OrNull"; };

using FunctionToUInt8OrNull = FunctionConvertFromString<DataTypeUInt8, NameToUInt8OrNull, ConvertFromStringExceptionMode::Null>;
using FunctionToUInt16OrNull = FunctionConvertFromString<DataTypeUInt16, NameToUInt16OrNull, ConvertFromStringExceptionMode::Null>;
using FunctionToUInt32OrNull = FunctionConvertFromString<DataTypeUInt32, NameToUInt32OrNull, ConvertFromStringExceptionMode::Null>;
using FunctionToUInt64OrNull = FunctionConvertFromString<DataTypeUInt64, NameToUInt64OrNull, ConvertFromStringExceptionMode::Null>;
using FunctionToUInt128OrNull = FunctionConvertFromString<DataTypeUInt128, NameToUInt128OrNull, ConvertFromStringExceptionMode::Null>;
using FunctionToUInt256OrNull = FunctionConvertFromString<DataTypeUInt256, NameToUInt256OrNull, ConvertFromStringExceptionMode::Null>;
using FunctionToInt8OrNull = FunctionConvertFromString<DataTypeInt8, NameToInt8OrNull, ConvertFromStringExceptionMode::Null>;
using FunctionToInt16OrNull = FunctionConvertFromString<DataTypeInt16, NameToInt16OrNull, ConvertFromStringExceptionMode::Null>;
using FunctionToInt32OrNull = FunctionConvertFromString<DataTypeInt32, NameToInt32OrNull, ConvertFromStringExceptionMode::Null>;
using FunctionToInt64OrNull = FunctionConvertFromString<DataTypeInt64, NameToInt64OrNull, ConvertFromStringExceptionMode::Null>;
using FunctionToInt128OrNull = FunctionConvertFromString<DataTypeInt128, NameToInt128OrNull, ConvertFromStringExceptionMode::Null>;
using FunctionToInt256OrNull = FunctionConvertFromString<DataTypeInt256, NameToInt256OrNull, ConvertFromStringExceptionMode::Null>;
using FunctionToFloat32OrNull = FunctionConvertFromString<DataTypeFloat32, NameToFloat32OrNull, ConvertFromStringExceptionMode::Null>;
using FunctionToFloat64OrNull = FunctionConvertFromString<DataTypeFloat64, NameToFloat64OrNull, ConvertFromStringExceptionMode::Null>;
using FunctionToDateOrNull = FunctionConvertFromString<DataTypeDate, NameToDateOrNull, ConvertFromStringExceptionMode::Null>;
using FunctionToDate32OrNull = FunctionConvertFromString<DataTypeDate32, NameToDate32OrNull, ConvertFromStringExceptionMode::Null>;
using FunctionToDateTimeOrNull = FunctionConvertFromString<DataTypeDateTime, NameToDateTimeOrNull, ConvertFromStringExceptionMode::Null>;
using FunctionToDateTime64OrNull = FunctionConvertFromString<DataTypeDateTime64, NameToDateTime64OrNull, ConvertFromStringExceptionMode::Null>;
using FunctionToDecimal32OrNull = FunctionConvertFromString<DataTypeDecimal<Decimal32>, NameToDecimal32OrNull, ConvertFromStringExceptionMode::Null>;
using FunctionToDecimal64OrNull = FunctionConvertFromString<DataTypeDecimal<Decimal64>, NameToDecimal64OrNull, ConvertFromStringExceptionMode::Null>;
using FunctionToDecimal128OrNull = FunctionConvertFromString<DataTypeDecimal<Decimal128>, NameToDecimal128OrNull, ConvertFromStringExceptionMode::Null>;
using FunctionToDecimal256OrNull = FunctionConvertFromString<DataTypeDecimal<Decimal256>, NameToDecimal256OrNull, ConvertFromStringExceptionMode::Null>;
using FunctionToUUIDOrNull = FunctionConvertFromString<DataTypeUUID, NameToUUIDOrNull, ConvertFromStringExceptionMode::Null>;
using FunctionToIPv4OrNull = FunctionConvertFromString<DataTypeIPv4, NameToIPv4OrNull, ConvertFromStringExceptionMode::Null>;
using FunctionToIPv6OrNull = FunctionConvertFromString<DataTypeIPv6, NameToIPv6OrNull, ConvertFromStringExceptionMode::Null>;

struct NameParseDateTimeBestEffort { static constexpr auto name = "parseDateTimeBestEffort"; };
struct NameParseDateTimeBestEffortOrZero { static constexpr auto name = "parseDateTimeBestEffortOrZero"; };
struct NameParseDateTimeBestEffortOrNull { static constexpr auto name = "parseDateTimeBestEffortOrNull"; };
struct NameParseDateTimeBestEffortUS { static constexpr auto name = "parseDateTimeBestEffortUS"; };
struct NameParseDateTimeBestEffortUSOrZero { static constexpr auto name = "parseDateTimeBestEffortUSOrZero"; };
struct NameParseDateTimeBestEffortUSOrNull { static constexpr auto name = "parseDateTimeBestEffortUSOrNull"; };
struct NameParseDateTime32BestEffort { static constexpr auto name = "parseDateTime32BestEffort"; };
struct NameParseDateTime32BestEffortOrZero { static constexpr auto name = "parseDateTime32BestEffortOrZero"; };
struct NameParseDateTime32BestEffortOrNull { static constexpr auto name = "parseDateTime32BestEffortOrNull"; };
struct NameParseDateTime64BestEffort { static constexpr auto name = "parseDateTime64BestEffort"; };
struct NameParseDateTime64BestEffortOrZero { static constexpr auto name = "parseDateTime64BestEffortOrZero"; };
struct NameParseDateTime64BestEffortOrNull { static constexpr auto name = "parseDateTime64BestEffortOrNull"; };
struct NameParseDateTime64BestEffortUS { static constexpr auto name = "parseDateTime64BestEffortUS"; };
struct NameParseDateTime64BestEffortUSOrZero { static constexpr auto name = "parseDateTime64BestEffortUSOrZero"; };
struct NameParseDateTime64BestEffortUSOrNull { static constexpr auto name = "parseDateTime64BestEffortUSOrNull"; };


using FunctionParseDateTimeBestEffort = FunctionConvertFromString<
    DataTypeDateTime, NameParseDateTimeBestEffort, ConvertFromStringExceptionMode::Throw, ConvertFromStringParsingMode::BestEffort>;
using FunctionParseDateTimeBestEffortOrZero = FunctionConvertFromString<
    DataTypeDateTime, NameParseDateTimeBestEffortOrZero, ConvertFromStringExceptionMode::Zero, ConvertFromStringParsingMode::BestEffort>;
using FunctionParseDateTimeBestEffortOrNull = FunctionConvertFromString<
    DataTypeDateTime, NameParseDateTimeBestEffortOrNull, ConvertFromStringExceptionMode::Null, ConvertFromStringParsingMode::BestEffort>;

using FunctionParseDateTimeBestEffortUS = FunctionConvertFromString<
    DataTypeDateTime, NameParseDateTimeBestEffortUS, ConvertFromStringExceptionMode::Throw, ConvertFromStringParsingMode::BestEffortUS>;
using FunctionParseDateTimeBestEffortUSOrZero = FunctionConvertFromString<
    DataTypeDateTime, NameParseDateTimeBestEffortUSOrZero, ConvertFromStringExceptionMode::Zero, ConvertFromStringParsingMode::BestEffortUS>;
using FunctionParseDateTimeBestEffortUSOrNull = FunctionConvertFromString<
    DataTypeDateTime, NameParseDateTimeBestEffortUSOrNull, ConvertFromStringExceptionMode::Null, ConvertFromStringParsingMode::BestEffortUS>;

using FunctionParseDateTime32BestEffort = FunctionConvertFromString<
    DataTypeDateTime, NameParseDateTime32BestEffort, ConvertFromStringExceptionMode::Throw, ConvertFromStringParsingMode::BestEffort>;
using FunctionParseDateTime32BestEffortOrZero = FunctionConvertFromString<
    DataTypeDateTime, NameParseDateTime32BestEffortOrZero, ConvertFromStringExceptionMode::Zero, ConvertFromStringParsingMode::BestEffort>;
using FunctionParseDateTime32BestEffortOrNull = FunctionConvertFromString<
    DataTypeDateTime, NameParseDateTime32BestEffortOrNull, ConvertFromStringExceptionMode::Null, ConvertFromStringParsingMode::BestEffort>;

using FunctionParseDateTime64BestEffort = FunctionConvertFromString<
    DataTypeDateTime64, NameParseDateTime64BestEffort, ConvertFromStringExceptionMode::Throw, ConvertFromStringParsingMode::BestEffort>;
using FunctionParseDateTime64BestEffortOrZero = FunctionConvertFromString<
    DataTypeDateTime64, NameParseDateTime64BestEffortOrZero, ConvertFromStringExceptionMode::Zero, ConvertFromStringParsingMode::BestEffort>;
using FunctionParseDateTime64BestEffortOrNull = FunctionConvertFromString<
    DataTypeDateTime64, NameParseDateTime64BestEffortOrNull, ConvertFromStringExceptionMode::Null, ConvertFromStringParsingMode::BestEffort>;

using FunctionParseDateTime64BestEffortUS = FunctionConvertFromString<
    DataTypeDateTime64, NameParseDateTime64BestEffortUS, ConvertFromStringExceptionMode::Throw, ConvertFromStringParsingMode::BestEffortUS>;
using FunctionParseDateTime64BestEffortUSOrZero = FunctionConvertFromString<
    DataTypeDateTime64, NameParseDateTime64BestEffortUSOrZero, ConvertFromStringExceptionMode::Zero, ConvertFromStringParsingMode::BestEffortUS>;
using FunctionParseDateTime64BestEffortUSOrNull = FunctionConvertFromString<
    DataTypeDateTime64, NameParseDateTime64BestEffortUSOrNull, ConvertFromStringExceptionMode::Null, ConvertFromStringParsingMode::BestEffortUS>;


class ExecutableFunctionCast : public IExecutableFunction
{
public:
    using WrapperType = std::function<ColumnPtr(ColumnsWithTypeAndName &, const DataTypePtr &, const ColumnNullable *, size_t)>;

    explicit ExecutableFunctionCast(
            WrapperType && wrapper_function_, const char * name_, std::optional<CastDiagnostic> diagnostic_)
            : wrapper_function(std::move(wrapper_function_)), name(name_), diagnostic(std::move(diagnostic_)) {}

    String getName() const override { return name; }

protected:
    ColumnPtr executeImpl(const ColumnsWithTypeAndName & arguments, const DataTypePtr & result_type, size_t input_rows_count) const override
    {
        /// drop second argument, pass others
        ColumnsWithTypeAndName new_arguments{arguments.front()};
        if (arguments.size() > 2)
            new_arguments.insert(std::end(new_arguments), std::next(std::begin(arguments), 2), std::end(arguments));

        try
        {
            return wrapper_function(new_arguments, result_type, nullptr, input_rows_count);
        }
        catch (Exception & e)
        {
            if (diagnostic)
                e.addMessage("while converting source column " + backQuoteIfNeed(diagnostic->column_from) +
                             " to destination column " + backQuoteIfNeed(diagnostic->column_to));
            throw;
        }
    }

    bool useDefaultImplementationForNulls() const override { return false; }
    /// CAST(Nothing, T) -> T
    bool useDefaultImplementationForNothing() const override { return false; }
    bool useDefaultImplementationForConstants() const override { return true; }
    bool useDefaultImplementationForLowCardinalityColumns() const override { return false; }
    ColumnNumbers getArgumentsThatAreAlwaysConstant() const override { return {1}; }

private:
    WrapperType wrapper_function;
    const char * name;
    std::optional<CastDiagnostic> diagnostic;
};


struct FunctionCastName
{
    static constexpr auto name = "CAST";
};

class FunctionCast final : public IFunctionBase
{
public:
    using MonotonicityForRange = std::function<Monotonicity(const IDataType &, const Field &, const Field &)>;
    using WrapperType = std::function<ColumnPtr(ColumnsWithTypeAndName &, const DataTypePtr &, const ColumnNullable *, size_t)>;

    FunctionCast(ContextPtr context_
            , const char * cast_name_
            , MonotonicityForRange && monotonicity_for_range_
            , const DataTypes & argument_types_
            , const DataTypePtr & return_type_
            , std::optional<CastDiagnostic> diagnostic_
            , CastType cast_type_)
        : cast_name(cast_name_), monotonicity_for_range(std::move(monotonicity_for_range_))
        , argument_types(argument_types_), return_type(return_type_), diagnostic(std::move(diagnostic_))
        , cast_type(cast_type_)
        , context(context_)
    {
    }

    const DataTypes & getArgumentTypes() const override { return argument_types; }
    const DataTypePtr & getResultType() const override { return return_type; }

    ExecutableFunctionPtr prepare(const ColumnsWithTypeAndName & /*sample_columns*/) const override
    {
        try
        {
            return std::make_unique<ExecutableFunctionCast>(
                prepareUnpackDictionaries(getArgumentTypes()[0], getResultType()), cast_name, diagnostic);
        }
        catch (Exception & e)
        {
            if (diagnostic)
                e.addMessage("while converting source column " + backQuoteIfNeed(diagnostic->column_from) +
                             " to destination column " + backQuoteIfNeed(diagnostic->column_to));
            throw;
        }
    }

    String getName() const override { return cast_name; }

    bool isSuitableForShortCircuitArgumentsExecution(const DataTypesWithConstInfo & /*arguments*/) const override { return true; }

    bool hasInformationAboutMonotonicity() const override
    {
        return static_cast<bool>(monotonicity_for_range);
    }

    Monotonicity getMonotonicityForRange(const IDataType & type, const Field & left, const Field & right) const override
    {
        return monotonicity_for_range(type, left, right);
    }

private:
    const char * cast_name;
    MonotonicityForRange monotonicity_for_range;

    DataTypes argument_types;
    DataTypePtr return_type;

    std::optional<CastDiagnostic> diagnostic;
    CastType cast_type;
    ContextPtr context;

    static WrapperType createFunctionAdaptor(FunctionPtr function, const DataTypePtr & from_type)
    {
        auto function_adaptor = std::make_unique<FunctionToOverloadResolverAdaptor>(function)->build({ColumnWithTypeAndName{nullptr, from_type, ""}});

        return [function_adaptor]
            (ColumnsWithTypeAndName & arguments, const DataTypePtr & result_type, const ColumnNullable *, size_t input_rows_count)
        {
            return function_adaptor->execute(arguments, result_type, input_rows_count);
        };
    }

    static WrapperType createToNullableColumnWrapper()
    {
        return [] (ColumnsWithTypeAndName &, const DataTypePtr & result_type, const ColumnNullable *, size_t input_rows_count)
        {
            ColumnPtr res = result_type->createColumn();
            ColumnUInt8::Ptr col_null_map_to = ColumnUInt8::create(input_rows_count, true);
            return ColumnNullable::create(res->cloneResized(input_rows_count), std::move(col_null_map_to));
        };
    }

    template <typename ToDataType>
    WrapperType createWrapper(const DataTypePtr & from_type, const ToDataType * const to_type, bool requested_result_is_nullable) const
    {
        TypeIndex from_type_index = from_type->getTypeId();
        WhichDataType which(from_type_index);
        TypeIndex to_type_index = to_type->getTypeId();
        WhichDataType to(to_type_index);
        bool can_apply_accurate_cast = (cast_type == CastType::accurate || cast_type == CastType::accurateOrNull)
            && (which.isInt() || which.isUInt() || which.isFloat());
        can_apply_accurate_cast |= cast_type == CastType::accurate && which.isStringOrFixedString() && to.isNativeInteger();

        FormatSettings::DateTimeOverflowBehavior date_time_overflow_behavior = default_date_time_overflow_behavior;
        if (context)
            date_time_overflow_behavior = context->getSettingsRef()[Setting::date_time_overflow_behavior];

        if (requested_result_is_nullable && checkAndGetDataType<DataTypeString>(from_type.get()))
        {
            /// In case when converting to Nullable type, we apply different parsing rule,
            /// that will not throw an exception but return NULL in case of malformed input.
            FunctionPtr function = FunctionConvertFromString<ToDataType, FunctionCastName, ConvertFromStringExceptionMode::Null>::create(context);
            return createFunctionAdaptor(function, from_type);
        }
        else if (!can_apply_accurate_cast)
        {
            FunctionPtr function = FunctionTo<ToDataType>::Type::create(context);
            return createFunctionAdaptor(function, from_type);
        }

        return [wrapper_cast_type = cast_type, from_type_index, to_type, date_time_overflow_behavior]
            (ColumnsWithTypeAndName & arguments, const DataTypePtr & result_type, const ColumnNullable * column_nullable, size_t input_rows_count)
        {
            ColumnPtr result_column;
            auto res = callOnIndexAndDataType<ToDataType>(from_type_index, [&](const auto & types) -> bool
            {
                using Types = std::decay_t<decltype(types)>;
                using LeftDataType = typename Types::LeftType;
                using RightDataType = typename Types::RightType;

                if constexpr (IsDataTypeNumber<LeftDataType>)
                {
                    if constexpr (IsDataTypeDateOrDateTime<RightDataType>)
                    {
#define GENERATE_OVERFLOW_MODE_CASE(OVERFLOW_MODE, ADDITIONS) \
    case FormatSettings::DateTimeOverflowBehavior::OVERFLOW_MODE: \
        result_column \
            = ConvertImpl<LeftDataType, RightDataType, FunctionCastName, FormatSettings::DateTimeOverflowBehavior::OVERFLOW_MODE>:: \
                execute(arguments, result_type, input_rows_count, BehaviourOnErrorFromString::ConvertDefaultBehaviorTag, ADDITIONS()); \
        break;
                        if (wrapper_cast_type == CastType::accurate)
                        {
                            switch (date_time_overflow_behavior)
                            {
                                GENERATE_OVERFLOW_MODE_CASE(Throw, DateTimeAccurateConvertStrategyAdditions)
                                GENERATE_OVERFLOW_MODE_CASE(Ignore, DateTimeAccurateConvertStrategyAdditions)
                                GENERATE_OVERFLOW_MODE_CASE(Saturate, DateTimeAccurateConvertStrategyAdditions)
                            }
                        }
                        else
                        {
                            switch (date_time_overflow_behavior)
                            {
                                GENERATE_OVERFLOW_MODE_CASE(Throw, DateTimeAccurateOrNullConvertStrategyAdditions)
                                GENERATE_OVERFLOW_MODE_CASE(Ignore, DateTimeAccurateOrNullConvertStrategyAdditions)
                                GENERATE_OVERFLOW_MODE_CASE(Saturate, DateTimeAccurateOrNullConvertStrategyAdditions)
                            }
                        }
#undef GENERATE_OVERFLOW_MODE_CASE

                        return true;
                    }
                    else if constexpr (IsDataTypeNumber<RightDataType>)
                    {
                        if (wrapper_cast_type == CastType::accurate)
                        {
                            result_column = ConvertImpl<LeftDataType, RightDataType, FunctionCastName>::execute(
                                arguments,
                                result_type,
                                input_rows_count,
                                BehaviourOnErrorFromString::ConvertDefaultBehaviorTag,
                                AccurateConvertStrategyAdditions());
                        }
                        else
                        {
                            result_column = ConvertImpl<LeftDataType, RightDataType, FunctionCastName>::execute(
                                arguments,
                                result_type,
                                input_rows_count,
                                BehaviourOnErrorFromString::ConvertDefaultBehaviorTag,
                                AccurateOrNullConvertStrategyAdditions());
                        }

                        return true;
                    }
                }
                else if constexpr (IsDataTypeStringOrFixedString<LeftDataType>)
                {
                    if constexpr (IsDataTypeNumber<RightDataType>)
                    {
                        chassert(wrapper_cast_type == CastType::accurate);
                        result_column = ConvertImpl<LeftDataType, RightDataType, FunctionCastName>::execute(
                            arguments,
                            result_type,
                            input_rows_count,
                            BehaviourOnErrorFromString::ConvertDefaultBehaviorTag,
                            AccurateConvertStrategyAdditions());
                    }
                    return true;
                }

                return false;
            });

            /// Additionally check if callOnIndexAndDataType wasn't called at all.
            if (!res)
            {
                if (wrapper_cast_type == CastType::accurateOrNull)
                {
                    auto nullable_column_wrapper = FunctionCast::createToNullableColumnWrapper();
                    return nullable_column_wrapper(arguments, result_type, column_nullable, input_rows_count);
                }
                else
                {
                    throw Exception(ErrorCodes::CANNOT_CONVERT_TYPE,
                        "Conversion from {} to {} is not supported",
                        from_type_index, to_type->getName());
                }
            }

            return result_column;
        };
    }

    template <typename ToDataType>
    WrapperType createBoolWrapper(const DataTypePtr & from_type, const ToDataType * const to_type, bool requested_result_is_nullable) const
    {
        if (checkAndGetDataType<DataTypeString>(from_type.get()))
        {
            if (cast_type == CastType::accurateOrNull)
            {
                return [this](ColumnsWithTypeAndName & arguments, const DataTypePtr & result_type, const ColumnNullable * column_nullable, size_t input_rows_count) -> ColumnPtr
                {
                    return ConvertImplGenericFromString<false>::execute(arguments, result_type, column_nullable, input_rows_count, context);
                };
            }

            return [this](ColumnsWithTypeAndName & arguments, const DataTypePtr & result_type, const ColumnNullable * column_nullable, size_t input_rows_count) -> ColumnPtr
            {
                return ConvertImplGenericFromString<true>::execute(arguments, result_type, column_nullable, input_rows_count, context);
            };
        }

        return createWrapper<ToDataType>(from_type, to_type, requested_result_is_nullable);
    }

    WrapperType createUInt8ToBoolWrapper(const DataTypePtr from_type, const DataTypePtr to_type) const
    {
        return [from_type, to_type] (ColumnsWithTypeAndName & arguments, const DataTypePtr &, const ColumnNullable *, size_t /*input_rows_count*/) -> ColumnPtr
        {
            /// Special case when we convert UInt8 column to Bool column.
            /// both columns have type UInt8, but we shouldn't use identity wrapper,
            /// because Bool column can contain only 0 and 1.
            auto res_column = to_type->createColumn();
            const auto & data_from = checkAndGetColumn<ColumnUInt8>(*arguments[0].column).getData();
            auto & data_to = assert_cast<ColumnUInt8 *>(res_column.get())->getData();
            data_to.resize(data_from.size());
            for (size_t i = 0; i != data_from.size(); ++i)
                data_to[i] = static_cast<bool>(data_from[i]);
            return res_column;
        };
    }

    WrapperType createStringWrapper(const DataTypePtr & from_type) const
    {
        FunctionPtr function = FunctionToString::create(context);
        return createFunctionAdaptor(function, from_type);
    }

    WrapperType createFixedStringWrapper(const DataTypePtr & from_type, const size_t N) const
    {
        if (!isStringOrFixedString(from_type))
            throw Exception(ErrorCodes::NOT_IMPLEMENTED, "CAST AS FixedString is only implemented for types String and FixedString");

        bool exception_mode_null = cast_type == CastType::accurateOrNull;
        return [exception_mode_null, N] (ColumnsWithTypeAndName & arguments, const DataTypePtr &, const ColumnNullable *, size_t /*input_rows_count*/)
        {
            if (exception_mode_null)
                return FunctionToFixedString::executeForN<ConvertToFixedStringExceptionMode::Null>(arguments, N);
            else
                return FunctionToFixedString::executeForN<ConvertToFixedStringExceptionMode::Throw>(arguments, N);
        };
    }

#define GENERATE_INTERVAL_CASE(INTERVAL_KIND) \
            case IntervalKind::Kind::INTERVAL_KIND: \
                return createFunctionAdaptor(FunctionConvert<DataTypeInterval, NameToInterval##INTERVAL_KIND, PositiveMonotonicity>::create(context), from_type);

    WrapperType createIntervalWrapper(const DataTypePtr & from_type, IntervalKind kind) const
    {
        switch (kind.kind)
        {
            GENERATE_INTERVAL_CASE(Nanosecond)
            GENERATE_INTERVAL_CASE(Microsecond)
            GENERATE_INTERVAL_CASE(Millisecond)
            GENERATE_INTERVAL_CASE(Second)
            GENERATE_INTERVAL_CASE(Minute)
            GENERATE_INTERVAL_CASE(Hour)
            GENERATE_INTERVAL_CASE(Day)
            GENERATE_INTERVAL_CASE(Week)
            GENERATE_INTERVAL_CASE(Month)
            GENERATE_INTERVAL_CASE(Quarter)
            GENERATE_INTERVAL_CASE(Year)
        }
        throw Exception{ErrorCodes::CANNOT_CONVERT_TYPE, "Conversion to unexpected IntervalKind: {}", kind.toString()};
    }

#undef GENERATE_INTERVAL_CASE

    template <typename ToDataType>
    requires IsDataTypeDecimal<ToDataType>
    WrapperType createDecimalWrapper(const DataTypePtr & from_type, const ToDataType * to_type, bool requested_result_is_nullable) const
    {
        TypeIndex type_index = from_type->getTypeId();
        UInt32 scale = to_type->getScale();

        WhichDataType which(type_index);
        bool ok = which.isNativeInt() || which.isNativeUInt() || which.isDecimal() || which.isFloat() || which.isDateOrDate32() || which.isDateTime() || which.isDateTime64()
            || which.isStringOrFixedString();
        if (!ok)
        {
            if (cast_type == CastType::accurateOrNull)
                return createToNullableColumnWrapper();
            else
                throw Exception(ErrorCodes::CANNOT_CONVERT_TYPE, "Conversion from {} to {} is not supported",
                    from_type->getName(), to_type->getName());
        }

        auto wrapper_cast_type = cast_type;

        return [wrapper_cast_type, type_index, scale, to_type, requested_result_is_nullable]
            (ColumnsWithTypeAndName & arguments, const DataTypePtr & result_type, const ColumnNullable *column_nullable, size_t input_rows_count)
        {
            ColumnPtr result_column;
            auto res = callOnIndexAndDataType<ToDataType>(type_index, [&](const auto & types) -> bool
            {
                using Types = std::decay_t<decltype(types)>;
                using LeftDataType = typename Types::LeftType;
                using RightDataType = typename Types::RightType;

                if constexpr (IsDataTypeDecimalOrNumber<LeftDataType> && IsDataTypeDecimalOrNumber<RightDataType> && !std::is_same_v<DataTypeDateTime64, RightDataType>)
                {
                    if (wrapper_cast_type == CastType::accurate)
                    {
                        AccurateConvertStrategyAdditions additions;
                        additions.scale = scale;
                        result_column = ConvertImpl<LeftDataType, RightDataType, FunctionCastName>::execute(
                            arguments, result_type, input_rows_count, BehaviourOnErrorFromString::ConvertDefaultBehaviorTag, additions);

                        return true;
                    }
                    else if (wrapper_cast_type == CastType::accurateOrNull)
                    {
                        AccurateOrNullConvertStrategyAdditions additions;
                        additions.scale = scale;
                        result_column = ConvertImpl<LeftDataType, RightDataType, FunctionCastName>::execute(
                            arguments, result_type, input_rows_count, BehaviourOnErrorFromString::ConvertDefaultBehaviorTag, additions);

                        return true;
                    }
                }
                else if constexpr (std::is_same_v<LeftDataType, DataTypeString>)
                {
                    if (requested_result_is_nullable)
                    {
                        /// Consistent with CAST(Nullable(String) AS Nullable(Numbers))
                        /// In case when converting to Nullable type, we apply different parsing rule,
                        /// that will not throw an exception but return NULL in case of malformed input.
                        result_column = ConvertImpl<LeftDataType, RightDataType, FunctionCastName>::execute(
                            arguments, result_type, input_rows_count, BehaviourOnErrorFromString::ConvertReturnNullOnErrorTag, scale);

                        return true;
                    }
                }

                result_column = ConvertImpl<LeftDataType, RightDataType, FunctionCastName>::execute(arguments, result_type, input_rows_count, BehaviourOnErrorFromString::ConvertDefaultBehaviorTag, scale);

                return true;
            });

            /// Additionally check if callOnIndexAndDataType wasn't called at all.
            if (!res)
            {
                if (wrapper_cast_type == CastType::accurateOrNull)
                {
                    auto nullable_column_wrapper = FunctionCast::createToNullableColumnWrapper();
                    return nullable_column_wrapper(arguments, result_type, column_nullable, input_rows_count);
                }
                else
                    throw Exception(ErrorCodes::CANNOT_CONVERT_TYPE,
                        "Conversion from {} to {} is not supported",
                        type_index, to_type->getName());
            }

            return result_column;
        };
    }

    WrapperType createAggregateFunctionWrapper(const DataTypePtr & from_type_untyped, const DataTypeAggregateFunction * to_type) const
    {
        /// Conversion from String through parsing.
        if (checkAndGetDataType<DataTypeString>(from_type_untyped.get()))
        {
            return [this](ColumnsWithTypeAndName & arguments, const DataTypePtr & result_type, const ColumnNullable * column_nullable, size_t input_rows_count) -> ColumnPtr
            {
                return ConvertImplGenericFromString<true>::execute(arguments, result_type, column_nullable, input_rows_count, context);
            };
        }
        else if (const auto * agg_type = checkAndGetDataType<DataTypeAggregateFunction>(from_type_untyped.get()))
        {
            if (agg_type->getFunction()->haveSameStateRepresentation(*to_type->getFunction()))
            {
                return [function = to_type->getFunction()](
                           ColumnsWithTypeAndName & arguments,
                           const DataTypePtr & /* result_type */,
                           const ColumnNullable * /* nullable_source */,
                           size_t /*input_rows_count*/) -> ColumnPtr
                {
                    const auto & argument_column = arguments.front();
                    const auto * col_agg = checkAndGetColumn<ColumnAggregateFunction>(argument_column.column.get());
                    if (col_agg)
                    {
                        auto new_col_agg = ColumnAggregateFunction::create(*col_agg);
                        new_col_agg->set(function);
                        return new_col_agg;
                    }
                    else
                    {
                        throw Exception(
                            ErrorCodes::LOGICAL_ERROR,
                            "Illegal column {} for function CAST AS AggregateFunction",
                            argument_column.column->getName());
                    }
                };
            }
        }

        if (cast_type == CastType::accurateOrNull)
            return createToNullableColumnWrapper();
        else
            throw Exception(ErrorCodes::CANNOT_CONVERT_TYPE, "Conversion from {} to {} is not supported",
                from_type_untyped->getName(), to_type->getName());
    }

    WrapperType createArrayWrapper(const DataTypePtr & from_type_untyped, const DataTypeArray & to_type) const
    {
        /// Conversion from String through parsing.
        if (checkAndGetDataType<DataTypeString>(from_type_untyped.get()))
        {
            return [this](ColumnsWithTypeAndName & arguments, const DataTypePtr & result_type, const ColumnNullable * column_nullable, size_t input_rows_count) -> ColumnPtr
            {
                return ConvertImplGenericFromString<true>::execute(arguments, result_type, column_nullable, input_rows_count, context);
            };
        }

        DataTypePtr from_type_holder;
        const auto * from_type = checkAndGetDataType<DataTypeArray>(from_type_untyped.get());
        const auto * from_type_map = checkAndGetDataType<DataTypeMap>(from_type_untyped.get());

        /// Convert from Map
        if (from_type_map)
        {
            /// Recreate array of unnamed tuples because otherwise it may work
            /// unexpectedly while converting to array of named tuples.
            from_type_holder = from_type_map->getNestedTypeWithUnnamedTuple();
            from_type = assert_cast<const DataTypeArray *>(from_type_holder.get());
        }

        if (!from_type)
        {
            throw Exception(ErrorCodes::TYPE_MISMATCH,
                "CAST AS Array can only be performed between same-dimensional Array, Map or String types");
        }

        DataTypePtr from_nested_type = from_type->getNestedType();

        /// In query SELECT CAST([] AS Array(Array(String))) from type is Array(Nothing)
        bool from_empty_array = isNothing(from_nested_type);

        if (from_type->getNumberOfDimensions() != to_type.getNumberOfDimensions() && !from_empty_array)
            throw Exception(ErrorCodes::TYPE_MISMATCH,
                "CAST AS Array can only be performed between same-dimensional array types");

        const DataTypePtr & to_nested_type = to_type.getNestedType();

        /// Prepare nested type conversion
        const auto nested_function = prepareUnpackDictionaries(from_nested_type, to_nested_type);

        return [nested_function, from_nested_type, to_nested_type](
                ColumnsWithTypeAndName & arguments, const DataTypePtr &, const ColumnNullable * nullable_source, size_t /*input_rows_count*/) -> ColumnPtr
        {
            const auto & argument_column = arguments.front();

            const ColumnArray * col_array = nullptr;

            if (const ColumnMap * col_map = checkAndGetColumn<ColumnMap>(argument_column.column.get()))
                col_array = &col_map->getNestedColumn();
            else
                col_array = checkAndGetColumn<ColumnArray>(argument_column.column.get());

            if (col_array)
            {
                /// create columns for converting nested column containing original and result columns
                ColumnsWithTypeAndName nested_columns{{ col_array->getDataPtr(), from_nested_type, "" }};

                /// convert nested column
                auto result_column = nested_function(nested_columns, to_nested_type, nullable_source, nested_columns.front().column->size());

                /// set converted nested column to result
                return ColumnArray::create(result_column, col_array->getOffsetsPtr());
            }
            else
            {
                throw Exception(ErrorCodes::LOGICAL_ERROR,
                    "Illegal column {} for function CAST AS Array",
                    argument_column.column->getName());
            }
        };
    }

    using ElementWrappers = std::vector<WrapperType>;

    ElementWrappers getElementWrappers(const DataTypes & from_element_types, const DataTypes & to_element_types) const
    {
        ElementWrappers element_wrappers;
        element_wrappers.reserve(from_element_types.size());

        /// Create conversion wrapper for each element in tuple
        for (size_t i = 0; i < from_element_types.size(); ++i)
        {
            const DataTypePtr & from_element_type = from_element_types[i];
            const DataTypePtr & to_element_type = to_element_types[i];
            element_wrappers.push_back(prepareUnpackDictionaries(from_element_type, to_element_type));
        }

        return element_wrappers;
    }

    WrapperType createTupleWrapper(const DataTypePtr & from_type_untyped, const DataTypeTuple * to_type) const
    {
        /// Conversion from String through parsing.
        if (checkAndGetDataType<DataTypeString>(from_type_untyped.get()))
        {
            return [this](ColumnsWithTypeAndName & arguments, const DataTypePtr & result_type, const ColumnNullable * column_nullable, size_t input_rows_count) -> ColumnPtr
            {
                return ConvertImplGenericFromString<true>::execute(arguments, result_type, column_nullable, input_rows_count, context);
            };
        }

        const auto * from_type = checkAndGetDataType<DataTypeTuple>(from_type_untyped.get());
        if (!from_type)
            throw Exception(ErrorCodes::TYPE_MISMATCH, "CAST AS Tuple can only be performed between tuple types or from String.\n"
                            "Left type: {}, right type: {}", from_type_untyped->getName(), to_type->getName());

        const auto & from_element_types = from_type->getElements();
        const auto & to_element_types = to_type->getElements();

        std::vector<WrapperType> element_wrappers;
        std::vector<std::optional<size_t>> to_reverse_index;

        /// For named tuples allow conversions for tuples with
        /// different sets of elements. If element exists in @to_type
        /// and doesn't exist in @to_type it will be filled by default values.
        if (from_type->haveExplicitNames() && to_type->haveExplicitNames())
        {
            const auto & from_names = from_type->getElementNames();
            std::unordered_map<String, size_t> from_positions;
            from_positions.reserve(from_names.size());
            for (size_t i = 0; i < from_names.size(); ++i)
                from_positions[from_names[i]] = i;

            const auto & to_names = to_type->getElementNames();
            element_wrappers.reserve(to_names.size());
            to_reverse_index.reserve(from_names.size());

            for (size_t i = 0; i < to_names.size(); ++i)
            {
                auto it = from_positions.find(to_names[i]);
                if (it != from_positions.end())
                {
                    element_wrappers.emplace_back(prepareUnpackDictionaries(from_element_types[it->second], to_element_types[i]));
                    to_reverse_index.emplace_back(it->second);
                }
                else
                {
                    element_wrappers.emplace_back();
                    to_reverse_index.emplace_back();
                }
            }
        }
        else
        {
            if (from_element_types.size() != to_element_types.size())
                throw Exception(ErrorCodes::TYPE_MISMATCH, "CAST AS Tuple can only be performed between tuple types "
                                "with the same number of elements or from String.\nLeft type: {}, right type: {}",
                                from_type->getName(), to_type->getName());

            element_wrappers = getElementWrappers(from_element_types, to_element_types);
            to_reverse_index.reserve(to_element_types.size());
            for (size_t i = 0; i < to_element_types.size(); ++i)
                to_reverse_index.emplace_back(i);
        }

        return [element_wrappers, from_element_types, to_element_types, to_reverse_index]
            (ColumnsWithTypeAndName & arguments, const DataTypePtr &, const ColumnNullable * nullable_source, size_t input_rows_count) -> ColumnPtr
        {
            const auto * col = arguments.front().column.get();

            size_t tuple_size = to_element_types.size();
            const ColumnTuple & column_tuple = typeid_cast<const ColumnTuple &>(*col);

            Columns converted_columns(tuple_size);

            /// invoke conversion for each element
            for (size_t i = 0; i < tuple_size; ++i)
            {
                if (to_reverse_index[i])
                {
                    size_t from_idx = *to_reverse_index[i];
                    ColumnsWithTypeAndName element = {{column_tuple.getColumns()[from_idx], from_element_types[from_idx], "" }};
                    converted_columns[i] = element_wrappers[i](element, to_element_types[i], nullable_source, input_rows_count);
                }
                else
                {
                    converted_columns[i] = to_element_types[i]->createColumn()->cloneResized(input_rows_count);
                }
            }

            return ColumnTuple::create(converted_columns);
        };
    }

    /// The case of: tuple([key1, key2, ..., key_n], [value1, value2, ..., value_n])
    WrapperType createTupleToMapWrapper(const DataTypes & from_kv_types, const DataTypes & to_kv_types) const
    {
        return [element_wrappers = getElementWrappers(from_kv_types, to_kv_types), from_kv_types, to_kv_types]
            (ColumnsWithTypeAndName & arguments, const DataTypePtr &, const ColumnNullable * nullable_source, size_t /*input_rows_count*/) -> ColumnPtr
        {
            const auto * col = arguments.front().column.get();
            const auto & column_tuple = assert_cast<const ColumnTuple &>(*col);

            Columns offsets(2);
            Columns converted_columns(2);
            for (size_t i = 0; i < 2; ++i)
            {
                const auto & column_array = assert_cast<const ColumnArray &>(column_tuple.getColumn(i));
                ColumnsWithTypeAndName element = {{column_array.getDataPtr(), from_kv_types[i], ""}};
                converted_columns[i] = element_wrappers[i](element, to_kv_types[i], nullable_source, (element[0].column)->size());
                offsets[i] = column_array.getOffsetsPtr();
            }

            const auto & keys_offsets = assert_cast<const ColumnArray::ColumnOffsets &>(*offsets[0]).getData();
            const auto & values_offsets = assert_cast<const ColumnArray::ColumnOffsets &>(*offsets[1]).getData();
            if (keys_offsets != values_offsets)
                throw Exception(ErrorCodes::TYPE_MISMATCH,
                    "CAST AS Map can only be performed from tuple of arrays with equal sizes.");

            return ColumnMap::create(converted_columns[0], converted_columns[1], offsets[0]);
        };
    }

    WrapperType createMapToMapWrapper(const DataTypes & from_kv_types, const DataTypes & to_kv_types) const
    {
        return [element_wrappers = getElementWrappers(from_kv_types, to_kv_types), from_kv_types, to_kv_types]
            (ColumnsWithTypeAndName & arguments, const DataTypePtr &, const ColumnNullable * nullable_source, size_t /*input_rows_count*/) -> ColumnPtr
        {
            const auto * col = arguments.front().column.get();
            const auto & column_map = typeid_cast<const ColumnMap &>(*col);
            const auto & nested_data = column_map.getNestedData();

            Columns converted_columns(2);
            for (size_t i = 0; i < 2; ++i)
            {
                ColumnsWithTypeAndName element = {{nested_data.getColumnPtr(i), from_kv_types[i], ""}};
                converted_columns[i] = element_wrappers[i](element, to_kv_types[i], nullable_source, (element[0].column)->size());
            }

            return ColumnMap::create(converted_columns[0], converted_columns[1], column_map.getNestedColumn().getOffsetsPtr());
        };
    }

    /// The case of: [(key1, value1), (key2, value2), ...]
    WrapperType createArrayToMapWrapper(const DataTypes & from_kv_types, const DataTypes & to_kv_types) const
    {
        return [element_wrappers = getElementWrappers(from_kv_types, to_kv_types), from_kv_types, to_kv_types]
            (ColumnsWithTypeAndName & arguments, const DataTypePtr &, const ColumnNullable * nullable_source, size_t /*input_rows_count*/) -> ColumnPtr
        {
            const auto * col = arguments.front().column.get();
            const auto & column_array = typeid_cast<const ColumnArray &>(*col);
            const auto & nested_data = typeid_cast<const ColumnTuple &>(column_array.getData());

            Columns converted_columns(2);
            for (size_t i = 0; i < 2; ++i)
            {
                ColumnsWithTypeAndName element = {{nested_data.getColumnPtr(i), from_kv_types[i], ""}};
                converted_columns[i] = element_wrappers[i](element, to_kv_types[i], nullable_source, (element[0].column)->size());
            }

            return ColumnMap::create(converted_columns[0], converted_columns[1], column_array.getOffsetsPtr());
        };
    }


    WrapperType createMapWrapper(const DataTypePtr & from_type_untyped, const DataTypeMap * to_type) const
    {
        if (const auto * from_tuple = checkAndGetDataType<DataTypeTuple>(from_type_untyped.get()))
        {
            if (from_tuple->getElements().size() != 2)
                throw Exception(
                    ErrorCodes::TYPE_MISMATCH,
                    "CAST AS Map from tuple requires 2 elements. "
                    "Left type: {}, right type: {}",
                    from_tuple->getName(),
                    to_type->getName());

            DataTypes from_kv_types;
            const auto & to_kv_types = to_type->getKeyValueTypes();

            for (const auto & elem : from_tuple->getElements())
            {
                const auto * type_array = checkAndGetDataType<DataTypeArray>(elem.get());
                if (!type_array)
                    throw Exception(ErrorCodes::TYPE_MISMATCH,
                        "CAST AS Map can only be performed from tuples of array. Got: {}", from_tuple->getName());

                from_kv_types.push_back(type_array->getNestedType());
            }

            return createTupleToMapWrapper(from_kv_types, to_kv_types);
        }
        else if (const auto * from_array = typeid_cast<const DataTypeArray *>(from_type_untyped.get()))
        {
            if (typeid_cast<const DataTypeNothing *>(from_array->getNestedType().get()))
                return [nested = to_type->getNestedType()](ColumnsWithTypeAndName &, const DataTypePtr &, const ColumnNullable *, size_t size)
                {
                    return ColumnMap::create(nested->createColumnConstWithDefaultValue(size)->convertToFullColumnIfConst());
                };

            const auto * nested_tuple = typeid_cast<const DataTypeTuple *>(from_array->getNestedType().get());
            if (!nested_tuple || nested_tuple->getElements().size() != 2)
                throw Exception(
                    ErrorCodes::TYPE_MISMATCH,
                    "CAST AS Map from array requires nested tuple of 2 elements. "
                    "Left type: {}, right type: {}",
                    from_array->getName(),
                    to_type->getName());

            return createArrayToMapWrapper(nested_tuple->getElements(), to_type->getKeyValueTypes());
        }
        else if (const auto * from_type = checkAndGetDataType<DataTypeMap>(from_type_untyped.get()))
        {
            return createMapToMapWrapper(from_type->getKeyValueTypes(), to_type->getKeyValueTypes());
        }
        else
        {
            throw Exception(ErrorCodes::TYPE_MISMATCH, "Unsupported types to CAST AS Map. "
                "Left type: {}, right type: {}", from_type_untyped->getName(), to_type->getName());
        }
    }

    WrapperType createTupleToObjectWrapper(const DataTypeTuple & from_tuple, bool has_nullable_subcolumns) const
    {
        if (!from_tuple.haveExplicitNames())
            throw Exception(ErrorCodes::TYPE_MISMATCH,
            "Cast to Object can be performed only from flatten Named Tuple. Got: {}", from_tuple.getName());

        PathsInData paths;
        DataTypes from_types;

        std::tie(paths, from_types) = flattenTuple(from_tuple.getPtr());
        auto to_types = from_types;

        for (auto & type : to_types)
        {
            if (isTuple(type) || isNested(type))
                throw Exception(ErrorCodes::TYPE_MISMATCH,
                    "Cast to Object can be performed only from flatten Named Tuple. Got: {}",
                    from_tuple.getName());

            type = recursiveRemoveLowCardinality(type);
        }

        return [element_wrappers = getElementWrappers(from_types, to_types),
            has_nullable_subcolumns, from_types, to_types, paths]
            (ColumnsWithTypeAndName & arguments, const DataTypePtr &, const ColumnNullable * nullable_source, size_t input_rows_count)
        {
            size_t tuple_size = to_types.size();
            auto flattened_column = flattenTuple(arguments.front().column);
            const auto & column_tuple = assert_cast<const ColumnTuple &>(*flattened_column);

            if (tuple_size != column_tuple.getColumns().size())
                throw Exception(ErrorCodes::TYPE_MISMATCH,
                    "Expected tuple with {} subcolumn, but got {} subcolumns",
                    tuple_size, column_tuple.getColumns().size());

            auto res = ColumnObjectDeprecated::create(has_nullable_subcolumns);
            for (size_t i = 0; i < tuple_size; ++i)
            {
                ColumnsWithTypeAndName element = {{column_tuple.getColumns()[i], from_types[i], "" }};
                auto converted_column = element_wrappers[i](element, to_types[i], nullable_source, input_rows_count);
                res->addSubcolumn(paths[i], converted_column->assumeMutable());
            }

            return res;
        };
    }

    WrapperType createMapToObjectWrapper(const DataTypeMap & from_map, bool has_nullable_subcolumns) const
    {
        auto key_value_types = from_map.getKeyValueTypes();

        if (!isStringOrFixedString(key_value_types[0]))
            throw Exception(ErrorCodes::TYPE_MISMATCH,
                "Cast to Object from Map can be performed only from Map "
                "with String or FixedString key. Got: {}", from_map.getName());

        const auto & value_type = key_value_types[1];
        auto to_value_type = value_type;

        if (!has_nullable_subcolumns && value_type->isNullable())
            to_value_type = removeNullable(value_type);

        if (has_nullable_subcolumns && !value_type->isNullable())
            to_value_type = makeNullable(value_type);

        DataTypes to_key_value_types{std::make_shared<DataTypeString>(), std::move(to_value_type)};
        auto element_wrappers = getElementWrappers(key_value_types, to_key_value_types);

        return [has_nullable_subcolumns, element_wrappers, key_value_types, to_key_value_types]
            (ColumnsWithTypeAndName & arguments, const DataTypePtr &, const ColumnNullable * nullable_source, size_t) -> ColumnPtr
        {
            const auto & column_map = assert_cast<const ColumnMap &>(*arguments.front().column);
            const auto & offsets = column_map.getNestedColumn().getOffsets();
            auto key_value_columns = column_map.getNestedData().getColumnsCopy();

            for (size_t i = 0; i < 2; ++i)
            {
                ColumnsWithTypeAndName element{{key_value_columns[i], key_value_types[i], ""}};
                key_value_columns[i] = element_wrappers[i](element, to_key_value_types[i], nullable_source, key_value_columns[i]->size());
            }

            const auto & key_column_str = assert_cast<const ColumnString &>(*key_value_columns[0]);
            const auto & value_column = *key_value_columns[1];

            using SubcolumnsMap = HashMap<StringRef, MutableColumnPtr, StringRefHash>;
            SubcolumnsMap subcolumns;

            for (size_t row = 0; row < offsets.size(); ++row)
            {
                for (size_t i = offsets[static_cast<ssize_t>(row) - 1]; i < offsets[row]; ++i)
                {
                    auto ref = key_column_str.getDataAt(i);

                    bool inserted;
                    SubcolumnsMap::LookupResult it;
                    subcolumns.emplace(ref, it, inserted);
                    auto & subcolumn = it->getMapped();

                    if (inserted)
                        subcolumn = value_column.cloneEmpty()->cloneResized(row);

                    /// Map can have duplicated keys. We insert only first one.
                    if (subcolumn->size() == row)
                        subcolumn->insertFrom(value_column, i);
                }

                /// Insert default values for keys missed in current row.
                for (const auto & [_, subcolumn] : subcolumns)
                    if (subcolumn->size() == row)
                        subcolumn->insertDefault();
            }

            auto column_object = ColumnObjectDeprecated::create(has_nullable_subcolumns);
            for (auto && [key, subcolumn] : subcolumns)
            {
                PathInData path(key.toView());
                column_object->addSubcolumn(path, std::move(subcolumn));
            }

            return column_object;
        };
    }

    WrapperType createObjectDeprecatedWrapper(const DataTypePtr & from_type, const DataTypeObjectDeprecated * to_type) const
    {
        if (const auto * from_tuple = checkAndGetDataType<DataTypeTuple>(from_type.get()))
        {
            return createTupleToObjectWrapper(*from_tuple, to_type->hasNullableSubcolumns());
        }
        else if (const auto * from_map = checkAndGetDataType<DataTypeMap>(from_type.get()))
        {
            return createMapToObjectWrapper(*from_map, to_type->hasNullableSubcolumns());
        }
        else if (checkAndGetDataType<DataTypeString>(from_type.get()))
        {
            return [this](ColumnsWithTypeAndName & arguments, const DataTypePtr & result_type, const ColumnNullable * nullable_source, size_t input_rows_count)
            {
                auto res = ConvertImplGenericFromString<true>::execute(arguments, result_type, nullable_source, input_rows_count, context)->assumeMutable();
                res->finalize();
                return res;
            };
        }
        else if (checkAndGetDataType<DataTypeObjectDeprecated>(from_type.get()))
        {
            return [is_nullable = to_type->hasNullableSubcolumns()] (ColumnsWithTypeAndName & arguments, const DataTypePtr & , const ColumnNullable * , size_t) -> ColumnPtr
            {
                const auto & column_object = assert_cast<const ColumnObjectDeprecated &>(*arguments.front().column);
                auto res = ColumnObjectDeprecated::create(is_nullable);
                for (size_t i = 0; i < column_object.size(); i++)
                    res->insert(column_object[i]);

                res->finalize();
                return res;
            };
        }

        throw Exception(ErrorCodes::TYPE_MISMATCH,
            "Cast to Object can be performed only from flatten named Tuple, Map or String. Got: {}", from_type->getName());
    }

    WrapperType createObjectWrapper(const DataTypePtr & from_type, const DataTypeObject * to_object) const
    {
        if (checkAndGetDataType<DataTypeString>(from_type.get()))
        {
            return [this](ColumnsWithTypeAndName & arguments, const DataTypePtr & result_type, const ColumnNullable * nullable_source, size_t input_rows_count)
            {
                return ConvertImplGenericFromString<true>::execute(arguments, result_type, nullable_source, input_rows_count, context)->assumeMutable();
            };
        }

        /// TODO: support CAST between JSON types with different parameters
        ///       support CAST from Map to JSON
        ///       support CAST from Tuple to JSON
        ///       support CAST from Object('json') to JSON
        throw Exception(ErrorCodes::TYPE_MISMATCH, "Cast to {} can be performed only from String. Got: {}", magic_enum::enum_name(to_object->getSchemaFormat()), from_type->getName());
    }

    WrapperType createVariantToVariantWrapper(const DataTypeVariant & from_variant, const DataTypeVariant & to_variant) const
    {
        /// We support only extension of variant type, so, only new types can be added.
        /// For example: Variant(T1, T2) -> Variant(T1, T2, T3) is supported, but Variant(T1, T2) -> Variant(T1, T3) is not supported.
        /// We want to extend Variant type for free without rewriting the data, but we sort data types inside Variant during type creation
        /// (we do it because we want Variant(T1, T2) to be the same as Variant(T2, T1)), but after extension the order of variant types
        /// (and so their discriminators) can be different. For example: Variant(T1, T3) -> Variant(T1, T2, T3).
        /// To avoid full rewrite of discriminators column, ColumnVariant supports it's local order of variant columns (and so local
        /// discriminators) and stores mapping global order -> local order.
        /// So, to extend Variant with new types for free, we should keep old local order for old variants, append new variants and change
        /// mapping global order -> local order according to the new global order.

        /// Create map (new variant type) -> (it's global discriminator in new order).
        const auto & new_variants = to_variant.getVariants();
        std::unordered_map<String, ColumnVariant::Discriminator> new_variant_types_to_new_global_discriminator;
        new_variant_types_to_new_global_discriminator.reserve(new_variants.size());
        for (size_t i = 0; i != new_variants.size(); ++i)
            new_variant_types_to_new_global_discriminator[new_variants[i]->getName()] = i;

        /// Create set of old variant types.
        const auto & old_variants = from_variant.getVariants();
        std::unordered_map<String, ColumnVariant::Discriminator> old_variant_types_to_old_global_discriminator;
        old_variant_types_to_old_global_discriminator.reserve(old_variants.size());
        for (size_t i = 0; i != old_variants.size(); ++i)
            old_variant_types_to_old_global_discriminator[old_variants[i]->getName()] = i;

        /// Check that the set of old variants types is a subset of new variant types and collect new global discriminator for each old global discriminator.
        std::unordered_map<ColumnVariant::Discriminator, ColumnVariant::Discriminator> old_global_discriminator_to_new;
        old_global_discriminator_to_new.reserve(old_variants.size());
        for (const auto & [old_variant_type, old_discriminator] : old_variant_types_to_old_global_discriminator)
        {
            auto it = new_variant_types_to_new_global_discriminator.find(old_variant_type);
            if (it == new_variant_types_to_new_global_discriminator.end())
                throw Exception(
                    ErrorCodes::CANNOT_CONVERT_TYPE,
                    "Cannot convert type {} to {}. Conversion between Variant types is allowed only when new Variant type is an extension "
                    "of an initial one", from_variant.getName(), to_variant.getName());
            old_global_discriminator_to_new[old_discriminator] = it->second;
        }

        /// Collect variant types and their global discriminators that should be added to the old Variant to get the new Variant.
        std::vector<std::pair<DataTypePtr, ColumnVariant::Discriminator>> variant_types_and_discriminators_to_add;
        variant_types_and_discriminators_to_add.reserve(new_variants.size() - old_variants.size());
        for (size_t i = 0; i != new_variants.size(); ++i)
        {
            if (!old_variant_types_to_old_global_discriminator.contains(new_variants[i]->getName()))
                variant_types_and_discriminators_to_add.emplace_back(new_variants[i], i);
        }

        return [old_global_discriminator_to_new, variant_types_and_discriminators_to_add]
               (ColumnsWithTypeAndName & arguments, const DataTypePtr &, const ColumnNullable *, size_t) -> ColumnPtr
        {
            const auto & column_variant = assert_cast<const ColumnVariant &>(*arguments.front().column.get());
            size_t num_old_variants = column_variant.getNumVariants();
            Columns new_variant_columns;
            new_variant_columns.reserve(num_old_variants + variant_types_and_discriminators_to_add.size());
            std::vector<ColumnVariant::Discriminator> new_local_to_global_discriminators;
            new_local_to_global_discriminators.reserve(num_old_variants + variant_types_and_discriminators_to_add.size());
            for (size_t i = 0; i != num_old_variants; ++i)
            {
                new_variant_columns.push_back(column_variant.getVariantPtrByLocalDiscriminator(i));
                new_local_to_global_discriminators.push_back(old_global_discriminator_to_new.at(column_variant.globalDiscriminatorByLocal(i)));
            }

            for (const auto & [new_variant_type, new_global_discriminator] : variant_types_and_discriminators_to_add)
            {
                new_variant_columns.push_back(new_variant_type->createColumn());
                new_local_to_global_discriminators.push_back(new_global_discriminator);
            }

            return ColumnVariant::create(column_variant.getLocalDiscriminatorsPtr(), column_variant.getOffsetsPtr(), new_variant_columns, new_local_to_global_discriminators);
        };
    }

    /// Create wrapper only if we support this conversion.
    WrapperType createWrapperIfCanConvert(const DataTypePtr & from, const DataTypePtr & to) const
    {
        try
        {
            /// We can avoid try/catch here if we will implement check that 2 types can be casted, but it
            /// requires quite a lot of work. By now let's simply use try/catch.
            /// First, check that we can create a wrapper.
            WrapperType wrapper = prepareUnpackDictionaries(from, to);
            /// Second, check if we can perform a conversion on column with default value.
            /// (we cannot just check empty column as we do some checks only during iteration over rows).
            auto test_col = from->createColumn();
            test_col->insertDefault();
            ColumnsWithTypeAndName column_from = {{test_col->getPtr(), from, "" }};
            wrapper(column_from, to, nullptr, 1);
            return wrapper;
        }
        catch (const Exception &)
        {
            return {};
        }
    }

    WrapperType createVariantToColumnWrapper(const DataTypeVariant & from_variant, const DataTypePtr & to_type) const
    {
        const auto & variant_types = from_variant.getVariants();
        std::vector<WrapperType> variant_wrappers;
        variant_wrappers.reserve(variant_types.size());

        /// Create conversion wrapper for each variant.
        for (const auto & variant_type : variant_types)
        {
            WrapperType wrapper;
            if (cast_type == CastType::accurateOrNull)
            {
                /// Create wrapper only if we support conversion from variant to the resulting type.
                wrapper = createWrapperIfCanConvert(variant_type, to_type);
            }
            else
            {
                wrapper = prepareUnpackDictionaries(variant_type, to_type);
            }
            variant_wrappers.push_back(wrapper);
        }

        return [variant_wrappers, variant_types, to_type]
               (ColumnsWithTypeAndName & arguments, const DataTypePtr & result_type, const ColumnNullable *, size_t input_rows_count) -> ColumnPtr
        {
            const auto & column_variant = assert_cast<const ColumnVariant &>(*arguments.front().column.get());

            /// First, cast each variant to the result type.
            std::vector<ColumnPtr> casted_variant_columns;
            casted_variant_columns.reserve(variant_types.size());
            for (size_t i = 0; i != variant_types.size(); ++i)
            {
                auto variant_col = column_variant.getVariantPtrByGlobalDiscriminator(i);
                ColumnsWithTypeAndName variant = {{variant_col, variant_types[i], "" }};
                const auto & variant_wrapper = variant_wrappers[i];
                ColumnPtr casted_variant;
                /// Check if we have wrapper for this variant.
                if (variant_wrapper)
                    casted_variant = variant_wrapper(variant, result_type, nullptr, variant_col->size());
                casted_variant_columns.push_back(std::move(casted_variant));
            }

            /// Second, construct resulting column from casted variant columns according to discriminators.
            const auto & local_discriminators = column_variant.getLocalDiscriminators();
            auto res = result_type->createColumn();
            res->reserve(input_rows_count);
            for (size_t i = 0; i != input_rows_count; ++i)
            {
                auto global_discr = column_variant.globalDiscriminatorByLocal(local_discriminators[i]);
                if (global_discr == ColumnVariant::NULL_DISCRIMINATOR || !casted_variant_columns[global_discr])
                    res->insertDefault();
                else
                    res->insertFrom(*casted_variant_columns[global_discr], column_variant.offsetAt(i));
            }

            return res;
        };
    }

    static ColumnPtr createVariantFromDescriptorsAndOneNonEmptyVariant(const DataTypes & variant_types, const ColumnPtr & discriminators, const ColumnPtr & variant, ColumnVariant::Discriminator variant_discr)
    {
        Columns variants;
        variants.reserve(variant_types.size());
        for (size_t i = 0; i != variant_types.size(); ++i)
        {
            if (i == variant_discr)
                variants.emplace_back(variant);
            else
                variants.push_back(variant_types[i]->createColumn());
        }

        return ColumnVariant::create(discriminators, variants);
    }

    WrapperType createStringToVariantWrapper() const
    {
        return [&](ColumnsWithTypeAndName & arguments, const DataTypePtr & result_type, const ColumnNullable *, size_t input_rows_count) -> ColumnPtr
        {
            auto column = arguments[0].column->convertToFullColumnIfLowCardinality();
            auto args = arguments;
            args[0].column = column;

            const ColumnNullable * column_nullable = nullptr;
            if (isColumnNullable(*args[0].column))
            {
                column_nullable = assert_cast<const ColumnNullable *>(args[0].column.get());
                args[0].column = column_nullable->getNestedColumnPtr();
            }

            args[0].type = removeNullable(removeLowCardinality(args[0].type));

            if (cast_type == CastType::accurateOrNull)
                return ConvertImplGenericFromString<false>::execute(args, result_type, column_nullable, input_rows_count, context);
            return ConvertImplGenericFromString<true>::execute(args, result_type, column_nullable, input_rows_count, context);
        };
    }

    WrapperType createColumnToVariantWrapper(const DataTypePtr & from_type, const DataTypeVariant & to_variant) const
    {
        /// We allow converting NULL to Variant(...) as Variant can store NULLs.
        if (from_type->onlyNull())
        {
            return [](ColumnsWithTypeAndName &, const DataTypePtr & result_type, const ColumnNullable *, size_t input_rows_count) -> ColumnPtr
            {
                auto result_column = result_type->createColumn();
                result_column->insertManyDefaults(input_rows_count);
                return result_column;
            };
        }

        auto variant_discr_opt = to_variant.tryGetVariantDiscriminator(removeNullableOrLowCardinalityNullable(from_type)->getName());
        /// Cast String to Variant through parsing if it's not Variant(String).
        if (isStringOrFixedString(removeNullable(removeLowCardinality(from_type))) && (!variant_discr_opt || to_variant.getVariants().size() > 1))
            return createStringToVariantWrapper();

        if (!variant_discr_opt)
            throw Exception(ErrorCodes::CANNOT_CONVERT_TYPE, "Cannot convert type {} to {}. Conversion to Variant allowed only for types from this Variant", from_type->getName(), to_variant.getName());

        return [variant_discr = *variant_discr_opt]
               (ColumnsWithTypeAndName & arguments, const DataTypePtr & result_type, const ColumnNullable *, size_t) -> ColumnPtr
        {
            const auto & result_variant_type = assert_cast<const DataTypeVariant &>(*result_type);
            const auto & variant_types = result_variant_type.getVariants();
            if (const ColumnNullable * col_nullable = typeid_cast<const ColumnNullable *>(arguments.front().column.get()))
            {
                const auto & column = col_nullable->getNestedColumnPtr();
                const auto & null_map = col_nullable->getNullMapData();
                IColumn::Filter filter;
                filter.reserve(column->size());
                auto discriminators = ColumnVariant::ColumnDiscriminators::create();
                auto & discriminators_data = discriminators->getData();
                discriminators_data.reserve(column->size());
                size_t variant_size_hint = 0;
                for (size_t i = 0; i != column->size(); ++i)
                {
                    if (null_map[i])
                    {
                        discriminators_data.push_back(ColumnVariant::NULL_DISCRIMINATOR);
                        filter.push_back(0);
                    }
                    else
                    {
                        discriminators_data.push_back(variant_discr);
                        filter.push_back(1);
                        ++variant_size_hint;
                    }
                }

                ColumnPtr variant_column;
                /// If there were no NULLs, just use the column.
                if (variant_size_hint == column->size())
                    variant_column = column;
                /// Otherwise we should use filtered column.
                else
                    variant_column = column->filter(filter, variant_size_hint);
                return createVariantFromDescriptorsAndOneNonEmptyVariant(variant_types, std::move(discriminators), variant_column, variant_discr);
            }
            else if (isColumnLowCardinalityNullable(*arguments.front().column))
            {
                const auto & column = arguments.front().column;

                /// Variant column cannot have LowCardinality(Nullable(...)) variant, as Variant column stores NULLs itself.
                /// We should create a null-map, insert NULL_DISCRIMINATOR on NULL values and filter initial column.
                const auto & col_lc = assert_cast<const ColumnLowCardinality &>(*column);
                const auto & indexes = col_lc.getIndexes();
                auto null_index = col_lc.getDictionary().getNullValueIndex();
                IColumn::Filter filter;
                filter.reserve(col_lc.size());
                auto discriminators = ColumnVariant::ColumnDiscriminators::create();
                auto & discriminators_data = discriminators->getData();
                discriminators_data.reserve(col_lc.size());
                size_t variant_size_hint = 0;
                for (size_t i = 0; i != col_lc.size(); ++i)
                {
                    if (indexes.getUInt(i) == null_index)
                    {
                        discriminators_data.push_back(ColumnVariant::NULL_DISCRIMINATOR);
                        filter.push_back(0);
                    }
                    else
                    {
                        discriminators_data.push_back(variant_discr);
                        filter.push_back(1);
                        ++variant_size_hint;
                    }
                }

                MutableColumnPtr variant_column;
                /// If there were no NULLs, we can just clone the column.
                if (variant_size_hint == col_lc.size())
                    variant_column = IColumn::mutate(column);
                /// Otherwise we should filter column.
                else
                    variant_column = column->filter(filter, variant_size_hint)->assumeMutable();

                assert_cast<ColumnLowCardinality &>(*variant_column).nestedRemoveNullable();
                return createVariantFromDescriptorsAndOneNonEmptyVariant(variant_types, std::move(discriminators), std::move(variant_column), variant_discr);
            }
            else
            {
                const auto & column = arguments.front().column;
                auto discriminators = ColumnVariant::ColumnDiscriminators::create();
                discriminators->getData().resize_fill(column->size(), variant_discr);
                return createVariantFromDescriptorsAndOneNonEmptyVariant(variant_types, std::move(discriminators), column, variant_discr);
            }
        };
    }

    /// Wrapper for conversion to/from Variant type
    WrapperType createVariantWrapper(const DataTypePtr & from_type, const DataTypePtr & to_type) const
    {
        if (const auto * from_variant = checkAndGetDataType<DataTypeVariant>(from_type.get()))
        {
            if (const auto * to_variant = checkAndGetDataType<DataTypeVariant>(to_type.get()))
                return createVariantToVariantWrapper(*from_variant, *to_variant);

            return createVariantToColumnWrapper(*from_variant, to_type);
        }

        return createColumnToVariantWrapper(from_type, assert_cast<const DataTypeVariant &>(*to_type));
    }

    WrapperType createDynamicToColumnWrapper(const DataTypePtr &) const
    {
        return [this]
               (ColumnsWithTypeAndName & arguments, const DataTypePtr & result_type, const ColumnNullable *, size_t input_rows_count) -> ColumnPtr
        {
            /// When casting Dynamic to regular column we should cast all variants from current Dynamic column
            /// and construct the result based on discriminators.
            const auto & column_dynamic = assert_cast<const ColumnDynamic &>(*arguments.front().column.get());
            const auto & variant_column = column_dynamic.getVariantColumn();
            const auto & variant_info = column_dynamic.getVariantInfo();

            /// First, cast usual variants to result type.
            const auto & variant_types = assert_cast<const DataTypeVariant &>(*variant_info.variant_type).getVariants();
            std::vector<ColumnPtr> casted_variant_columns;
            casted_variant_columns.reserve(variant_types.size());
            for (size_t i = 0; i != variant_types.size(); ++i)
            {
                /// Skip shared variant, it will be processed later.
                if (i == column_dynamic.getSharedVariantDiscriminator())
                {
                    casted_variant_columns.push_back(nullptr);
                    continue;
                }

                const auto & variant_col = variant_column.getVariantPtrByGlobalDiscriminator(i);
                ColumnsWithTypeAndName variant = {{variant_col, variant_types[i], ""}};
                WrapperType variant_wrapper;
                if (cast_type == CastType::accurateOrNull)
                    /// Create wrapper only if we support conversion from variant to the resulting type.
                    variant_wrapper = createWrapperIfCanConvert(variant_types[i], result_type);
                else
                    variant_wrapper = prepareUnpackDictionaries(variant_types[i], result_type);

                ColumnPtr casted_variant;
                /// Check if we have wrapper for this variant.
                if (variant_wrapper)
                    casted_variant = variant_wrapper(variant, result_type, nullptr, variant_col->size());
                casted_variant_columns.push_back(casted_variant);
            }

            /// Second, collect all variants stored in shared variant and cast them to result type.
            std::vector<MutableColumnPtr> variant_columns_from_shared_variant;
            DataTypes variant_types_from_shared_variant;
            /// We will need to know what variant to use when we see discriminator of a shared variant.
            /// To do it, we remember what variant was extracted from each row and what was it's offset.
            PaddedPODArray<UInt64> shared_variant_indexes;
            PaddedPODArray<UInt64> shared_variant_offsets;
            std::unordered_map<String, UInt64> shared_variant_to_index;
            const auto & shared_variant = column_dynamic.getSharedVariant();
            const auto shared_variant_discr = column_dynamic.getSharedVariantDiscriminator();
            const auto & local_discriminators = variant_column.getLocalDiscriminators();
            const auto & offsets = variant_column.getOffsets();
            if (!shared_variant.empty())
            {
                shared_variant_indexes.reserve(input_rows_count);
                shared_variant_offsets.reserve(input_rows_count);
                FormatSettings format_settings;
                const auto shared_variant_local_discr = variant_column.localDiscriminatorByGlobal(shared_variant_discr);
                for (size_t i = 0; i != input_rows_count; ++i)
                {
                    if (local_discriminators[i] == shared_variant_local_discr)
                    {
                        auto value = shared_variant.getDataAt(offsets[i]);
                        ReadBufferFromMemory buf(value.data, value.size);
                        auto type = decodeDataType(buf);
                        auto type_name = type->getName();
                        auto it = shared_variant_to_index.find(type_name);
                        /// Check if we didn't create column for this variant yet.
                        if (it == shared_variant_to_index.end())
                        {
                            it = shared_variant_to_index.emplace(type_name, variant_columns_from_shared_variant.size()).first;
                            variant_columns_from_shared_variant.push_back(type->createColumn());
                            variant_types_from_shared_variant.push_back(type);
                        }

                        shared_variant_indexes.push_back(it->second);
                        shared_variant_offsets.push_back(variant_columns_from_shared_variant[it->second]->size());
                        type->getDefaultSerialization()->deserializeBinary(*variant_columns_from_shared_variant[it->second], buf, format_settings);
                    }
                    else
                    {
                        shared_variant_indexes.emplace_back();
                        shared_variant_offsets.emplace_back();
                    }
                }
            }

            /// Cast all extracted variants into result type.
            std::vector<ColumnPtr> casted_shared_variant_columns;
            casted_shared_variant_columns.reserve(variant_types_from_shared_variant.size());
            for (size_t i = 0; i != variant_types_from_shared_variant.size(); ++i)
            {
                ColumnsWithTypeAndName variant = {{variant_columns_from_shared_variant[i]->getPtr(), variant_types_from_shared_variant[i], ""}};
                WrapperType variant_wrapper;
                if (cast_type == CastType::accurateOrNull)
                    /// Create wrapper only if we support conversion from variant to the resulting type.
                    variant_wrapper = createWrapperIfCanConvert(variant_types_from_shared_variant[i], result_type);
                else
                    variant_wrapper = prepareUnpackDictionaries(variant_types_from_shared_variant[i], result_type);

                ColumnPtr casted_variant;
                /// Check if we have wrapper for this variant.
                if (variant_wrapper)
                    casted_variant = variant_wrapper(variant, result_type, nullptr, variant_columns_from_shared_variant[i]->size());
                casted_shared_variant_columns.push_back(casted_variant);
            }

            /// Construct result column from all casted variants.
            auto res = result_type->createColumn();
            res->reserve(input_rows_count);
            for (size_t i = 0; i != input_rows_count; ++i)
            {
                auto global_discr = variant_column.globalDiscriminatorByLocal(local_discriminators[i]);
                if (global_discr == ColumnVariant::NULL_DISCRIMINATOR)
                {
                    res->insertDefault();
                }
                else if (global_discr == shared_variant_discr)
                {
                    if (casted_shared_variant_columns[shared_variant_indexes[i]])
                        res->insertFrom(*casted_shared_variant_columns[shared_variant_indexes[i]], shared_variant_offsets[i]);
                    else
                        res->insertDefault();
                }
                else
                {
                    if (casted_variant_columns[global_discr])
                        res->insertFrom(*casted_variant_columns[global_discr], offsets[i]);
                    else
                        res->insertDefault();
                }
            }

            return res;
        };
    }

    WrapperType createStringToDynamicThroughParsingWrapper() const
    {
        return [&](ColumnsWithTypeAndName & arguments, const DataTypePtr & result_type, const ColumnNullable *, size_t input_rows_count) -> ColumnPtr
        {
            auto column = arguments[0].column->convertToFullColumnIfLowCardinality();
            auto args = arguments;
            args[0].column = column;

            const ColumnNullable * column_nullable = nullptr;
            if (isColumnNullable(*args[0].column))
            {
                column_nullable = assert_cast<const ColumnNullable *>(args[0].column.get());
                args[0].column = column_nullable->getNestedColumnPtr();
            }

            args[0].type = removeNullable(removeLowCardinality(args[0].type));

            if (cast_type == CastType::accurateOrNull)
                return ConvertImplGenericFromString<false>::execute(args, result_type, column_nullable, input_rows_count, context);
            return ConvertImplGenericFromString<true>::execute(args, result_type, column_nullable, input_rows_count, context);
        };
    }

    WrapperType createVariantToDynamicWrapper(const DataTypeVariant & from_variant_type, const DataTypeDynamic & dynamic_type) const
    {
        /// First create extended Variant with shared variant type and cast this Variant to it.
        auto variants_for_dynamic = from_variant_type.getVariants();
        size_t number_of_variants = variants_for_dynamic.size();
        variants_for_dynamic.push_back(ColumnDynamic::getSharedVariantDataType());
        const auto & variant_type_for_dynamic = std::make_shared<DataTypeVariant>(variants_for_dynamic);
        auto old_to_new_variant_wrapper = createVariantToVariantWrapper(from_variant_type, *variant_type_for_dynamic);
        auto max_dynamic_types = dynamic_type.getMaxDynamicTypes();
        return [old_to_new_variant_wrapper, variant_type_for_dynamic, number_of_variants, max_dynamic_types]
               (ColumnsWithTypeAndName & arguments, const DataTypePtr & result_type, const ColumnNullable * col_nullable, size_t input_rows_count) -> ColumnPtr
        {
            auto variant_column_for_dynamic = old_to_new_variant_wrapper(arguments, result_type, col_nullable, input_rows_count);
            /// If resulting Dynamic column can contain all variants from this Variant column, just create Dynamic column from it.
            if (max_dynamic_types >= number_of_variants)
                return ColumnDynamic::create(variant_column_for_dynamic, variant_type_for_dynamic, max_dynamic_types, max_dynamic_types);

            /// Otherwise some variants should go to the shared variant. Create temporary Dynamic column from this Variant and insert
            /// all data to the resulting Dynamic column, this insertion will do all the logic with shared variant.
            auto tmp_dynamic_column = ColumnDynamic::create(variant_column_for_dynamic, variant_type_for_dynamic, number_of_variants, number_of_variants);
            auto result_dynamic_column = ColumnDynamic::create(max_dynamic_types);
            result_dynamic_column->insertRangeFrom(*tmp_dynamic_column, 0, tmp_dynamic_column->size());
            return result_dynamic_column;
        };
    }

    WrapperType createColumnToDynamicWrapper(const DataTypePtr & from_type, const DataTypeDynamic & dynamic_type) const
    {
        if (const auto * variant_type = typeid_cast<const DataTypeVariant *>(from_type.get()))
            return createVariantToDynamicWrapper(*variant_type, dynamic_type);

        if (context && context->getSettingsRef()[Setting::cast_string_to_dynamic_use_inference] && isStringOrFixedString(removeNullable(removeLowCardinality(from_type))))
            return createStringToDynamicThroughParsingWrapper();

        /// First, cast column to Variant with 2 variants - the type of the column we cast and shared variant type.
        auto variant_type = std::make_shared<DataTypeVariant>(DataTypes{removeNullableOrLowCardinalityNullable(from_type)});
        auto column_to_variant_wrapper = createColumnToVariantWrapper(from_type, *variant_type);
        /// Second, cast this Variant to Dynamic.
        auto variant_to_dynamic_wrapper = createVariantToDynamicWrapper(*variant_type, dynamic_type);
        return [column_to_variant_wrapper, variant_to_dynamic_wrapper, variant_type]
               (ColumnsWithTypeAndName & arguments, const DataTypePtr & result_type, const ColumnNullable * col_nullable, size_t input_rows_count) -> ColumnPtr
        {
            auto variant_res = column_to_variant_wrapper(arguments, variant_type, col_nullable, input_rows_count);
            ColumnsWithTypeAndName args = {{variant_res, variant_type, ""}};
            return variant_to_dynamic_wrapper(args, result_type, nullptr, input_rows_count);
        };
    }

    WrapperType createDynamicToDynamicWrapper(const DataTypeDynamic & from_dynamic, const DataTypeDynamic & to_dynamic) const
    {
        size_t from_max_types = from_dynamic.getMaxDynamicTypes();
        size_t to_max_types = to_dynamic.getMaxDynamicTypes();
        if (from_max_types == to_max_types)
            return createIdentityWrapper(from_dynamic.getPtr());

        if (to_max_types > from_max_types)
        {
            return [to_max_types]
                   (ColumnsWithTypeAndName & arguments, const DataTypePtr &, const ColumnNullable *, size_t) -> ColumnPtr
            {
                const auto & dynamic_column = assert_cast<const ColumnDynamic &>(*arguments[0].column);
                /// We should use the same limit as already used in column and change only global limit.
                /// It's needed because shared variant should contain values only when limit is exceeded,
                /// so if there are already some data, we cannot increase the limit.
                return ColumnDynamic::create(dynamic_column.getVariantColumnPtr(), dynamic_column.getVariantInfo(), dynamic_column.getMaxDynamicTypes(), to_max_types);
            };
        }

        return [to_max_types]
               (ColumnsWithTypeAndName & arguments, const DataTypePtr &, const ColumnNullable *, size_t) -> ColumnPtr
        {
            const auto & dynamic_column = assert_cast<const ColumnDynamic &>(*arguments[0].column);
            /// If real limit in the column is not greater than desired, just use the same variant column.
            if (dynamic_column.getMaxDynamicTypes() <= to_max_types)
                return ColumnDynamic::create(dynamic_column.getVariantColumnPtr(), dynamic_column.getVariantInfo(), dynamic_column.getMaxDynamicTypes(), to_max_types);

            /// Otherwise some variants should go to the shared variant. We try to keep the most frequent variants.
            const auto & variant_info = dynamic_column.getVariantInfo();
            const auto & variants = assert_cast<const DataTypeVariant &>(*variant_info.variant_type).getVariants();
            const auto & statistics = dynamic_column.getStatistics();
            const auto & variant_column = dynamic_column.getVariantColumn();
            auto shared_variant_discr = dynamic_column.getSharedVariantDiscriminator();
            std::vector<std::tuple<size_t, String, DataTypePtr>> variants_with_sizes;
            variants_with_sizes.reserve(variant_info.variant_names.size());
            for (const auto & [name, discr] : variant_info.variant_name_to_discriminator)
            {
                /// Don't include shared variant.
                if (discr == shared_variant_discr)
                    continue;

                size_t size = variant_column.getVariantByGlobalDiscriminator(discr).size();
                /// If column has statistics from the data part, use size from it for consistency.
                /// It's important to keep the same dynamic structure of the result column during ALTER.
                if (statistics)
                {
                    auto statistics_it = statistics->variants_statistics.find(name);
                    if (statistics_it != statistics->variants_statistics.end())
                        size = statistics_it->second;
                }
                variants_with_sizes.emplace_back(size, name, variants[discr]);
            }

            std::sort(variants_with_sizes.begin(), variants_with_sizes.end(), std::greater());
            DataTypes result_variants;
            result_variants.reserve(to_max_types + 1); /// +1 for shared variant.
            /// Add new variants from sorted list until we reach to_max_types.
            for (const auto & [size, name, type] : variants_with_sizes)
            {
                if (result_variants.size() < to_max_types)
                    result_variants.push_back(type);
                else
                    break;
            }

            /// Add shared variant.
            result_variants.push_back(ColumnDynamic::getSharedVariantDataType());
            /// Create resulting Variant type and Dynamic column.
            auto result_variant_type = std::make_shared<DataTypeVariant>(result_variants);
            auto result_dynamic_column = ColumnDynamic::create(result_variant_type->createColumn(), result_variant_type, to_max_types, to_max_types);
            const auto & result_variant_info = result_dynamic_column->getVariantInfo();
            auto & result_variant_column = result_dynamic_column->getVariantColumn();
            auto result_shared_variant_discr = result_dynamic_column->getSharedVariantDiscriminator();
            /// Create mapping from old discriminators to the new ones.
            std::vector<ColumnVariant::Discriminator> old_to_new_discriminators;
            old_to_new_discriminators.resize(variant_info.variant_name_to_discriminator.size(), result_shared_variant_discr);
            for (const auto & [name, discr] : result_variant_info.variant_name_to_discriminator)
            {
                auto old_discr = variant_info.variant_name_to_discriminator.at(name);
                old_to_new_discriminators[old_discr] = discr;
                /// Reuse old variant column if it's not shared variant.
                if (discr != result_shared_variant_discr)
                    result_variant_column.getVariantPtrByGlobalDiscriminator(discr) = variant_column.getVariantPtrByGlobalDiscriminator(old_discr);
            }

            const auto & local_discriminators = variant_column.getLocalDiscriminators();
            const auto & offsets = variant_column.getOffsets();
            const auto & shared_variant = dynamic_column.getSharedVariant();
            auto & result_local_discriminators = result_variant_column.getLocalDiscriminators();
            result_local_discriminators.reserve(local_discriminators.size());
            auto & result_offsets = result_variant_column.getOffsets();
            result_offsets.reserve(offsets.size());
            auto & result_shared_variant = result_dynamic_column->getSharedVariant();
            for (size_t i = 0; i != local_discriminators.size(); ++i)
            {
                auto global_discr = variant_column.globalDiscriminatorByLocal(local_discriminators[i]);
                if (global_discr == ColumnVariant::NULL_DISCRIMINATOR)
                {
                    result_local_discriminators.push_back(ColumnVariant::NULL_DISCRIMINATOR);
                    result_offsets.emplace_back();
                }
                else if (global_discr == shared_variant_discr)
                {
                    result_local_discriminators.push_back(result_variant_column.localDiscriminatorByGlobal(result_shared_variant_discr));
                    result_offsets.push_back(result_shared_variant.size());
                    result_shared_variant.insertFrom(shared_variant, offsets[i]);
                }
                else
                {
                    auto result_global_discr = old_to_new_discriminators[global_discr];
                    if (result_global_discr == result_shared_variant_discr)
                    {
                        result_local_discriminators.push_back(result_variant_column.localDiscriminatorByGlobal(result_shared_variant_discr));
                        result_offsets.push_back(result_shared_variant.size());
                        ColumnDynamic::serializeValueIntoSharedVariant(
                            result_shared_variant,
                            variant_column.getVariantByGlobalDiscriminator(global_discr),
                            variants[global_discr],
                            variants[global_discr]->getDefaultSerialization(),
                            offsets[i]);
                    }
                    else
                    {
                        result_local_discriminators.push_back(result_variant_column.localDiscriminatorByGlobal(result_global_discr));
                        result_offsets.push_back(offsets[i]);
                    }
                }
            }

            return result_dynamic_column;
        };
    }

    /// Wrapper for conversion to/from Dynamic type
    WrapperType createDynamicWrapper(const DataTypePtr & from_type, const DataTypePtr & to_type) const
    {
        if (const auto * from_dynamic = checkAndGetDataType<DataTypeDynamic>(from_type.get()))
        {
            if (const auto * to_dynamic = checkAndGetDataType<DataTypeDynamic>(to_type.get()))
                return createDynamicToDynamicWrapper(*from_dynamic, *to_dynamic);

            return createDynamicToColumnWrapper(to_type);
        }

        return createColumnToDynamicWrapper(from_type, *checkAndGetDataType<DataTypeDynamic>(to_type.get()));
    }

    template <typename FieldType>
    WrapperType createEnumWrapper(const DataTypePtr & from_type, const DataTypeEnum<FieldType> * to_type) const
    {
        using EnumType = DataTypeEnum<FieldType>;
        using Function = typename FunctionTo<EnumType>::Type;

        if (const auto * from_enum8 = checkAndGetDataType<DataTypeEnum8>(from_type.get()))
            checkEnumToEnumConversion(from_enum8, to_type);
        else if (const auto * from_enum16 = checkAndGetDataType<DataTypeEnum16>(from_type.get()))
            checkEnumToEnumConversion(from_enum16, to_type);

        if (checkAndGetDataType<DataTypeString>(from_type.get()))
            return createStringToEnumWrapper<ColumnString, EnumType>();
        else if (checkAndGetDataType<DataTypeFixedString>(from_type.get()))
            return createStringToEnumWrapper<ColumnFixedString, EnumType>();
        else if (isNativeNumber(from_type) || isEnum(from_type))
        {
            auto function = Function::create(context);
            return createFunctionAdaptor(function, from_type);
        }
        else
        {
            if (cast_type == CastType::accurateOrNull)
                return createToNullableColumnWrapper();
            else
                throw Exception(ErrorCodes::CANNOT_CONVERT_TYPE, "Conversion from {} to {} is not supported",
                    from_type->getName(), to_type->getName());
        }
    }

    template <typename EnumTypeFrom, typename EnumTypeTo>
    void checkEnumToEnumConversion(const EnumTypeFrom * from_type, const EnumTypeTo * to_type) const
    {
        const auto & from_values = from_type->getValues();
        const auto & to_values = to_type->getValues();

        using ValueType = std::common_type_t<typename EnumTypeFrom::FieldType, typename EnumTypeTo::FieldType>;
        using NameValuePair = std::pair<std::string, ValueType>;
        using EnumValues = std::vector<NameValuePair>;

        EnumValues name_intersection;
        std::set_intersection(std::begin(from_values), std::end(from_values),
            std::begin(to_values), std::end(to_values), std::back_inserter(name_intersection),
            [] (auto && from, auto && to) { return from.first < to.first; });

        for (const auto & name_value : name_intersection)
        {
            const auto & old_value = name_value.second;
            const auto & new_value = to_type->getValue(name_value.first);
            if (old_value != new_value)
                throw Exception(ErrorCodes::CANNOT_CONVERT_TYPE, "Enum conversion changes value for element '{}' from {} to {}",
                    name_value.first, toString(old_value), toString(new_value));
        }
    }

    template <typename ColumnStringType, typename EnumType>
    WrapperType createStringToEnumWrapper() const
    {
        const char * function_name = cast_name;
        return [function_name] (
            ColumnsWithTypeAndName & arguments, const DataTypePtr & res_type, const ColumnNullable * nullable_col, size_t /*input_rows_count*/)
        {
            const auto & first_col = arguments.front().column.get();
            const auto & result_type = typeid_cast<const EnumType &>(*res_type);

            const ColumnStringType * col = typeid_cast<const ColumnStringType *>(first_col);

            if (col && nullable_col && nullable_col->size() != col->size())
                throw Exception(ErrorCodes::LOGICAL_ERROR, "ColumnNullable is not compatible with original");

            if (col)
            {
                const auto size = col->size();

                auto res = result_type.createColumn();
                auto & out_data = static_cast<typename EnumType::ColumnType &>(*res).getData();
                out_data.resize(size);

                auto default_enum_value = result_type.getValues().front().second;

                if (nullable_col)
                {
                    for (size_t i = 0; i < size; ++i)
                    {
                        if (!nullable_col->isNullAt(i))
                            out_data[i] = result_type.getValue(col->getDataAt(i));
                        else
                            out_data[i] = default_enum_value;
                    }
                }
                else
                {
                    for (size_t i = 0; i < size; ++i)
                        out_data[i] = result_type.getValue(col->getDataAt(i));
                }

                return res;
            }
            else
                throw Exception(ErrorCodes::LOGICAL_ERROR, "Unexpected column {} as first argument of function {}",
                    first_col->getName(), function_name);
        };
    }

    template <typename EnumType>
    WrapperType createEnumToStringWrapper() const
    {
        const char * function_name = cast_name;
        return [function_name] (
            ColumnsWithTypeAndName & arguments, const DataTypePtr & res_type, const ColumnNullable * nullable_col, size_t /*input_rows_count*/)
        {
            using ColumnEnumType = typename EnumType::ColumnType;

            const auto & first_col = arguments.front().column.get();
            const auto & first_type = arguments.front().type.get();

            const ColumnEnumType * enum_col = typeid_cast<const ColumnEnumType *>(first_col);
            const EnumType * enum_type = typeid_cast<const EnumType *>(first_type);

            if (enum_col && nullable_col && nullable_col->size() != enum_col->size())
                throw Exception(ErrorCodes::LOGICAL_ERROR, "ColumnNullable is not compatible with original");

            if (enum_col && enum_type)
            {
                const auto size = enum_col->size();
                const auto & enum_data = enum_col->getData();

                auto res = res_type->createColumn();

                if (nullable_col)
                {
                    for (size_t i = 0; i < size; ++i)
                    {
                        if (!nullable_col->isNullAt(i))
                        {
                            const auto & value = enum_type->getNameForValue(enum_data[i]);
                            res->insertData(value.data, value.size);
                        }
                        else
                            res->insertDefault();
                    }
                }
                else
                {
                    for (size_t i = 0; i < size; ++i)
                    {
                        const auto & value = enum_type->getNameForValue(enum_data[i]);
                        res->insertData(value.data, value.size);
                    }
                }

                return res;
            }
            else
                throw Exception(ErrorCodes::LOGICAL_ERROR, "Unexpected column {} as first argument of function {}",
                    first_col->getName(), function_name);
        };
    }

    static WrapperType createIdentityWrapper(const DataTypePtr &)
    {
        return [] (ColumnsWithTypeAndName & arguments, const DataTypePtr &, const ColumnNullable *, size_t /*input_rows_count*/)
        {
            return arguments.front().column;
        };
    }

    static WrapperType createNothingWrapper(const IDataType * to_type)
    {
        ColumnPtr res = to_type->createColumnConstWithDefaultValue(1);
        return [res] (ColumnsWithTypeAndName &, const DataTypePtr &, const ColumnNullable *, size_t input_rows_count)
        {
            /// Column of Nothing type is trivially convertible to any other column
            return res->cloneResized(input_rows_count)->convertToFullColumnIfConst();
        };
    }

    WrapperType prepareUnpackDictionaries(const DataTypePtr & from_type, const DataTypePtr & to_type) const
    {
        /// Conversion from/to Variant/Dynamic data type is processed in a special way.
        /// We don't need to remove LowCardinality/Nullable.
        if (isDynamic(to_type) || isDynamic(from_type))
            return createDynamicWrapper(from_type, to_type);

        if (isVariant(to_type) || isVariant(from_type))
            return createVariantWrapper(from_type, to_type);

        const auto * from_low_cardinality = typeid_cast<const DataTypeLowCardinality *>(from_type.get());
        const auto * to_low_cardinality = typeid_cast<const DataTypeLowCardinality *>(to_type.get());
        const auto & from_nested = from_low_cardinality ? from_low_cardinality->getDictionaryType() : from_type;
        const auto & to_nested = to_low_cardinality ? to_low_cardinality->getDictionaryType() : to_type;

        if (from_type->onlyNull())
        {
            if (!to_nested->isNullable() && !isVariant(to_type))
            {
                if (cast_type == CastType::accurateOrNull)
                {
                    return createToNullableColumnWrapper();
                }
                else
                {
                    throw Exception(ErrorCodes::CANNOT_CONVERT_TYPE, "Cannot convert NULL to a non-nullable type");
                }
            }

            return [](ColumnsWithTypeAndName &, const DataTypePtr & result_type, const ColumnNullable *, size_t input_rows_count)
            {
                return result_type->createColumnConstWithDefaultValue(input_rows_count)->convertToFullColumnIfConst();
            };
        }

        bool skip_not_null_check = false;

        if (from_low_cardinality && from_nested->isNullable() && !to_nested->isNullable())
            /// Disable check for dictionary. Will check that column doesn't contain NULL in wrapper below.
            skip_not_null_check = true;

        auto wrapper = prepareRemoveNullable(from_nested, to_nested, skip_not_null_check);
        if (!from_low_cardinality && !to_low_cardinality)
            return wrapper;

        return [wrapper, from_low_cardinality, to_low_cardinality, skip_not_null_check]
                (ColumnsWithTypeAndName & arguments, const DataTypePtr & result_type, const ColumnNullable * nullable_source, size_t input_rows_count) -> ColumnPtr
        {
            ColumnsWithTypeAndName args = {arguments[0]};
            auto & arg = args.front();
            auto res_type = result_type;

            ColumnPtr converted_column;

            ColumnPtr res_indexes;
            /// For some types default can't be casted (for example, String to Int). In that case convert column to full.
            bool src_converted_to_full_column = false;

            {
                auto tmp_rows_count = input_rows_count;

                if (to_low_cardinality)
                    res_type = to_low_cardinality->getDictionaryType();

                if (from_low_cardinality)
                {
                    const auto & col_low_cardinality = typeid_cast<const ColumnLowCardinality &>(*arguments[0].column);

                    if (skip_not_null_check && col_low_cardinality.containsNull())
                        throw Exception(ErrorCodes::CANNOT_INSERT_NULL_IN_ORDINARY_COLUMN, "Cannot convert NULL value to non-Nullable type");

                    arg.column = col_low_cardinality.getDictionary().getNestedColumn();
                    arg.type = from_low_cardinality->getDictionaryType();

                    /// TODO: Make map with defaults conversion.
                    src_converted_to_full_column = !removeNullable(arg.type)->equals(*removeNullable(res_type));
                    if (src_converted_to_full_column)
                        arg.column = arg.column->index(col_low_cardinality.getIndexes(), 0);
                    else
                        res_indexes = col_low_cardinality.getIndexesPtr();

                    tmp_rows_count = arg.column->size();
                }

                /// Perform the requested conversion.
                converted_column = wrapper(args, res_type, nullable_source, tmp_rows_count);
            }

            if (to_low_cardinality)
            {
                auto res_column = to_low_cardinality->createColumn();
                auto & col_low_cardinality = typeid_cast<ColumnLowCardinality &>(*res_column);

                if (from_low_cardinality && !src_converted_to_full_column)
                    col_low_cardinality.insertRangeFromDictionaryEncodedColumn(*converted_column, *res_indexes);
                else
                    col_low_cardinality.insertRangeFromFullColumn(*converted_column, 0, converted_column->size());

                return res_column;
            }
            else if (!src_converted_to_full_column)
                return converted_column->index(*res_indexes, 0);
            else
                return converted_column;
        };
    }

    WrapperType prepareRemoveNullable(const DataTypePtr & from_type, const DataTypePtr & to_type, bool skip_not_null_check) const
    {
        /// Determine whether pre-processing and/or post-processing must take place during conversion.

        bool source_is_nullable = from_type->isNullable();
        bool result_is_nullable = to_type->isNullable();

        auto wrapper = prepareImpl(removeNullable(from_type), removeNullable(to_type), result_is_nullable);

        if (result_is_nullable)
        {
            return [wrapper, source_is_nullable]
                (ColumnsWithTypeAndName & arguments, const DataTypePtr & result_type, const ColumnNullable *, size_t input_rows_count) -> ColumnPtr
            {
                /// Create a temporary columns on which to perform the operation.
                const auto & nullable_type = static_cast<const DataTypeNullable &>(*result_type);
                const auto & nested_type = nullable_type.getNestedType();

                ColumnsWithTypeAndName tmp_args;
                if (source_is_nullable)
                    tmp_args = createBlockWithNestedColumns(arguments);
                else
                    tmp_args = arguments;

                const ColumnNullable * nullable_source = nullptr;

                /// Add original ColumnNullable for createStringToEnumWrapper()
                if (source_is_nullable)
                {
                    if (arguments.size() != 1)
                        throw Exception(ErrorCodes::LOGICAL_ERROR, "Invalid number of arguments");
                    nullable_source = typeid_cast<const ColumnNullable *>(arguments.front().column.get());
                }

                /// Perform the requested conversion.
                auto tmp_res = wrapper(tmp_args, nested_type, nullable_source, input_rows_count);

                /// May happen in fuzzy tests. For debug purpose.
                if (!tmp_res)
                    throw Exception(ErrorCodes::LOGICAL_ERROR, "Couldn't convert {} to {} in prepareRemoveNullable wrapper.",
                                    arguments[0].type->getName(), nested_type->getName());

                return wrapInNullable(tmp_res, arguments, nested_type, input_rows_count);
            };
        }
        else if (source_is_nullable)
        {
            /// Conversion from Nullable to non-Nullable.

            return [wrapper, skip_not_null_check]
                (ColumnsWithTypeAndName & arguments, const DataTypePtr & result_type, const ColumnNullable *, size_t input_rows_count) -> ColumnPtr
            {
                auto tmp_args = createBlockWithNestedColumns(arguments);
                auto nested_type = removeNullable(result_type);

                /// Check that all values are not-NULL.
                /// Check can be skipped in case if LowCardinality dictionary is transformed.
                /// In that case, correctness will be checked beforehand.
                if (!skip_not_null_check)
                {
                    const auto & col = arguments[0].column;
                    const auto & nullable_col = assert_cast<const ColumnNullable &>(*col);
                    const auto & null_map = nullable_col.getNullMapData();

                    if (!memoryIsZero(null_map.data(), 0, null_map.size()))
                        throw Exception(ErrorCodes::CANNOT_INSERT_NULL_IN_ORDINARY_COLUMN, "Cannot convert NULL value to non-Nullable type");
                }
                const ColumnNullable * nullable_source = typeid_cast<const ColumnNullable *>(arguments.front().column.get());
                return wrapper(tmp_args, nested_type, nullable_source, input_rows_count);
            };
        }
        else
            return wrapper;
    }

    /// 'from_type' and 'to_type' are nested types in case of Nullable.
    /// 'requested_result_is_nullable' is true if CAST to Nullable type is requested.
    WrapperType prepareImpl(const DataTypePtr & from_type, const DataTypePtr & to_type, bool requested_result_is_nullable) const
    {
        if (isUInt8(from_type) && isBool(to_type))
            return createUInt8ToBoolWrapper(from_type, to_type);

        /// We can cast IPv6 into IPv6, IPv4 into IPv4, but we should not allow to cast FixedString(16) into IPv6 as part of identity cast
        bool safe_convert_custom_types = true;

        if (const auto * to_type_custom_name = to_type->getCustomName())
            safe_convert_custom_types = from_type->getCustomName() && from_type->getCustomName()->getName() == to_type_custom_name->getName();
        else if (const auto * from_type_custom_name = from_type->getCustomName())
            safe_convert_custom_types = to_type->getCustomName() && from_type_custom_name->getName() == to_type->getCustomName()->getName();

        if (from_type->equals(*to_type) && safe_convert_custom_types)
        {
            /// We can only use identity conversion for DataTypeAggregateFunction when they are strictly equivalent.
            if (typeid_cast<const DataTypeAggregateFunction *>(from_type.get()))
            {
                if (DataTypeAggregateFunction::strictEquals(from_type, to_type))
                    return createIdentityWrapper(from_type);
            }
            else
                return createIdentityWrapper(from_type);
        }
        else if (WhichDataType(from_type).isNothing())
            return createNothingWrapper(to_type.get());

        WrapperType ret;

        auto make_default_wrapper = [&](const auto & types) -> bool
        {
            using Types = std::decay_t<decltype(types)>;
            using ToDataType = typename Types::LeftType;

            if constexpr (is_any_of<ToDataType,
                DataTypeUInt16, DataTypeUInt32, DataTypeUInt64, DataTypeUInt128, DataTypeUInt256,
                DataTypeInt8, DataTypeInt16, DataTypeInt32, DataTypeInt64, DataTypeInt128, DataTypeInt256,
                DataTypeFloat32, DataTypeFloat64,
                DataTypeDate, DataTypeDate32, DataTypeDateTime,
                DataTypeUUID, DataTypeIPv4, DataTypeIPv6>)
            {
                ret = createWrapper(from_type, checkAndGetDataType<ToDataType>(to_type.get()), requested_result_is_nullable);
                return true;
            }
            if constexpr (std::is_same_v<ToDataType, DataTypeUInt8>)
            {
                if (isBool(to_type))
                    ret = createBoolWrapper<ToDataType>(from_type, checkAndGetDataType<ToDataType>(to_type.get()), requested_result_is_nullable);
                else
                    ret = createWrapper(from_type, checkAndGetDataType<ToDataType>(to_type.get()), requested_result_is_nullable);
                return true;
            }
            if constexpr (
                std::is_same_v<ToDataType, DataTypeEnum8> ||
                std::is_same_v<ToDataType, DataTypeEnum16>)
            {
                ret = createEnumWrapper(from_type, checkAndGetDataType<ToDataType>(to_type.get()));
                return true;
            }
            if constexpr (is_any_of<ToDataType,
                DataTypeDecimal<Decimal32>, DataTypeDecimal<Decimal64>,
                DataTypeDecimal<Decimal128>, DataTypeDecimal<Decimal256>,
                DataTypeDateTime64>)
            {
                ret = createDecimalWrapper(from_type, checkAndGetDataType<ToDataType>(to_type.get()), requested_result_is_nullable);
                return true;
            }

            return false;
        };

        bool cast_ipv4_ipv6_default_on_conversion_error_value = context && context->getSettingsRef()[Setting::cast_ipv4_ipv6_default_on_conversion_error];
        bool input_format_ipv4_default_on_conversion_error_value = context && context->getSettingsRef()[Setting::input_format_ipv4_default_on_conversion_error];
        bool input_format_ipv6_default_on_conversion_error_value = context && context->getSettingsRef()[Setting::input_format_ipv6_default_on_conversion_error];

        auto make_custom_serialization_wrapper = [&, cast_ipv4_ipv6_default_on_conversion_error_value, input_format_ipv4_default_on_conversion_error_value, input_format_ipv6_default_on_conversion_error_value](const auto & types) -> bool
        {
            using Types = std::decay_t<decltype(types)>;
            using ToDataType = typename Types::RightType;
            using FromDataType = typename Types::LeftType;

            if constexpr (WhichDataType(FromDataType::type_id).isStringOrFixedString())
            {
                if constexpr (std::is_same_v<ToDataType, DataTypeIPv4>)
                {
                    ret = [cast_ipv4_ipv6_default_on_conversion_error_value,
                           input_format_ipv4_default_on_conversion_error_value,
                           requested_result_is_nullable](
                              ColumnsWithTypeAndName & arguments,
                              const DataTypePtr & result_type,
                              const ColumnNullable * column_nullable,
                              size_t) -> ColumnPtr
                    {
                        if (!WhichDataType(result_type).isIPv4())
                            throw Exception(ErrorCodes::TYPE_MISMATCH, "Wrong result type {}. Expected IPv4", result_type->getName());

                        const auto * null_map = column_nullable ? &column_nullable->getNullMapData() : nullptr;
                        if (requested_result_is_nullable)
                            return convertToIPv4<IPStringToNumExceptionMode::Null>(arguments[0].column, null_map);
                        else if (cast_ipv4_ipv6_default_on_conversion_error_value || input_format_ipv4_default_on_conversion_error_value)
                            return convertToIPv4<IPStringToNumExceptionMode::Default>(arguments[0].column, null_map);
                        else
                            return convertToIPv4<IPStringToNumExceptionMode::Throw>(arguments[0].column, null_map);
                    };

                    return true;
                }

                if constexpr (std::is_same_v<ToDataType, DataTypeIPv6>)
                {
                    ret = [cast_ipv4_ipv6_default_on_conversion_error_value,
                           input_format_ipv6_default_on_conversion_error_value,
                           requested_result_is_nullable](
                              ColumnsWithTypeAndName & arguments,
                              const DataTypePtr & result_type,
                              const ColumnNullable * column_nullable,
                              size_t) -> ColumnPtr
                    {
                        if (!WhichDataType(result_type).isIPv6())
                            throw Exception(
                                ErrorCodes::TYPE_MISMATCH, "Wrong result type {}. Expected IPv6", result_type->getName());

                        const auto * null_map = column_nullable ? &column_nullable->getNullMapData() : nullptr;
                        if (requested_result_is_nullable)
                            return convertToIPv6<IPStringToNumExceptionMode::Null>(arguments[0].column, null_map);
                        else if (cast_ipv4_ipv6_default_on_conversion_error_value || input_format_ipv6_default_on_conversion_error_value)
                            return convertToIPv6<IPStringToNumExceptionMode::Default>(arguments[0].column, null_map);
                        else
                            return convertToIPv6<IPStringToNumExceptionMode::Throw>(arguments[0].column, null_map);
                    };

                    return true;
                }

                if (to_type->getCustomSerialization() && to_type->getCustomName())
                {
                    ret = [requested_result_is_nullable, this](
                              ColumnsWithTypeAndName & arguments,
                              const DataTypePtr & result_type,
                              const ColumnNullable * column_nullable,
                              size_t input_rows_count) -> ColumnPtr
                    {
                        auto wrapped_result_type = result_type;
                        if (requested_result_is_nullable)
                            wrapped_result_type = makeNullable(result_type);
                        if (this->cast_type == CastType::accurateOrNull)
                            return ConvertImplGenericFromString<false>::execute(
                                arguments, wrapped_result_type, column_nullable, input_rows_count, context);
                        return ConvertImplGenericFromString<true>::execute(
                            arguments, wrapped_result_type, column_nullable, input_rows_count, context);
                    };
                    return true;
                }
            }
            else if constexpr (WhichDataType(FromDataType::type_id).isIPv6() && WhichDataType(ToDataType::type_id).isIPv4())
            {
                ret = [cast_ipv4_ipv6_default_on_conversion_error_value, requested_result_is_nullable](
                                ColumnsWithTypeAndName & arguments, const DataTypePtr & result_type, const ColumnNullable * column_nullable, size_t)
                        -> ColumnPtr
                {
                    if (!WhichDataType(result_type).isIPv4())
                        throw Exception(
                            ErrorCodes::TYPE_MISMATCH, "Wrong result type {}. Expected IPv4", result_type->getName());

                    const auto * null_map = column_nullable ? &column_nullable->getNullMapData() : nullptr;
                    if (requested_result_is_nullable)
                        return convertIPv6ToIPv4<IPStringToNumExceptionMode::Null>(arguments[0].column, null_map);
                    else if (cast_ipv4_ipv6_default_on_conversion_error_value)
                        return convertIPv6ToIPv4<IPStringToNumExceptionMode::Default>(arguments[0].column, null_map);
                    else
                        return convertIPv6ToIPv4<IPStringToNumExceptionMode::Throw>(arguments[0].column, null_map);
                };

                return true;
            }

            if constexpr (WhichDataType(ToDataType::type_id).isStringOrFixedString())
            {
                if constexpr (WhichDataType(FromDataType::type_id).isEnum())
                {
                    ret = createEnumToStringWrapper<FromDataType>();
                    return true;
                }
                else if (from_type->getCustomSerialization())
                {
                    ret = [this](ColumnsWithTypeAndName & arguments, const DataTypePtr & result_type, const ColumnNullable *, size_t input_rows_count) -> ColumnPtr
                    {
                        return ConvertImplGenericToString<typename ToDataType::ColumnType>::execute(arguments, result_type, input_rows_count, context);
                    };
                    return true;
                }
            }

            return false;
        };

        if (callOnTwoTypeIndexes(from_type->getTypeId(), to_type->getTypeId(), make_custom_serialization_wrapper))
            return ret;

        if (callOnIndexAndDataType<void>(to_type->getTypeId(), make_default_wrapper))
            return ret;

        switch (to_type->getTypeId())
        {
            case TypeIndex::String:
                return createStringWrapper(from_type);
            case TypeIndex::FixedString:
                return createFixedStringWrapper(from_type, checkAndGetDataType<DataTypeFixedString>(to_type.get())->getN());
            case TypeIndex::Array:
                return createArrayWrapper(from_type, static_cast<const DataTypeArray &>(*to_type));
            case TypeIndex::Tuple:
                return createTupleWrapper(from_type, checkAndGetDataType<DataTypeTuple>(to_type.get()));
            case TypeIndex::Map:
                return createMapWrapper(from_type, checkAndGetDataType<DataTypeMap>(to_type.get()));
            case TypeIndex::ObjectDeprecated:
                return createObjectDeprecatedWrapper(from_type, checkAndGetDataType<DataTypeObjectDeprecated>(to_type.get()));
            case TypeIndex::Object:
                return createObjectWrapper(from_type, checkAndGetDataType<DataTypeObject>(to_type.get()));
            case TypeIndex::AggregateFunction:
                return createAggregateFunctionWrapper(from_type, checkAndGetDataType<DataTypeAggregateFunction>(to_type.get()));
            case TypeIndex::Interval:
                return createIntervalWrapper(from_type, checkAndGetDataType<DataTypeInterval>(to_type.get())->getKind());
            default:
                break;
        }

        if (cast_type == CastType::accurateOrNull)
            return createToNullableColumnWrapper();
        else
            throw Exception(ErrorCodes::CANNOT_CONVERT_TYPE, "Conversion from {} to {} is not supported",
                from_type->getName(), to_type->getName());
    }
};

}


FunctionBasePtr createFunctionBaseCast(
    ContextPtr context,
    const char * name,
    const ColumnsWithTypeAndName & arguments,
    const DataTypePtr & return_type,
    std::optional<CastDiagnostic> diagnostic,
    CastType cast_type)
{
    DataTypes data_types(arguments.size());

    for (size_t i = 0; i < arguments.size(); ++i)
        data_types[i] = arguments[i].type;

    FunctionCast::MonotonicityForRange monotonicity;

    if (isEnum(arguments.front().type)
        && castTypeToEither<DataTypeEnum8, DataTypeEnum16>(return_type.get(), [&](auto & type)
        {
            monotonicity = FunctionTo<std::decay_t<decltype(type)>>::Type::Monotonic::get;
            return true;
        }))
    {
    }
    else if (castTypeToEither<
        DataTypeUInt8, DataTypeUInt16, DataTypeUInt32, DataTypeUInt64, DataTypeUInt128, DataTypeUInt256,
        DataTypeInt8, DataTypeInt16, DataTypeInt32, DataTypeInt64, DataTypeInt128, DataTypeInt256,
        DataTypeFloat32, DataTypeFloat64,
        DataTypeDate, DataTypeDate32, DataTypeDateTime, DataTypeDateTime64,
        DataTypeString>(return_type.get(), [&](auto & type)
        {
            monotonicity = FunctionTo<std::decay_t<decltype(type)>>::Type::Monotonic::get;
            return true;
        }))
    {
    }

    return std::make_unique<FunctionCast>(context, name, std::move(monotonicity), data_types, return_type, diagnostic, cast_type);
}

REGISTER_FUNCTION(Conversion)
{
    factory.registerFunction<FunctionToUInt8>();
    factory.registerFunction<FunctionToUInt16>();
    factory.registerFunction<FunctionToUInt32>();
    factory.registerFunction<FunctionToUInt64>();
    factory.registerFunction<FunctionToUInt128>();
    factory.registerFunction<FunctionToUInt256>();
    factory.registerFunction<FunctionToInt8>();
    factory.registerFunction<FunctionToInt16>();
    factory.registerFunction<FunctionToInt32>();
    factory.registerFunction<FunctionToInt64>();
    factory.registerFunction<FunctionToInt128>();
    factory.registerFunction<FunctionToInt256>();
    factory.registerFunction<FunctionToFloat32>();
    factory.registerFunction<FunctionToFloat64>();

    factory.registerFunction<FunctionToDecimal32>();
    factory.registerFunction<FunctionToDecimal64>();
    factory.registerFunction<FunctionToDecimal128>();
    factory.registerFunction<FunctionToDecimal256>();

    factory.registerFunction<FunctionToDate>();

    /// MySQL compatibility alias. Cannot be registered as alias,
    /// because we don't want it to be normalized to toDate in queries,
    /// otherwise CREATE DICTIONARY query breaks.
    factory.registerFunction("DATE", &FunctionToDate::create, {}, FunctionFactory::Case::Insensitive);

    factory.registerFunction<FunctionToDate32>();
    factory.registerFunction<FunctionToDateTime>();
    factory.registerFunction<FunctionToDateTime32>();
    factory.registerFunction<FunctionToDateTime64>();
    factory.registerFunction<FunctionToUUID>();
    factory.registerFunction<FunctionToIPv4>();
    factory.registerFunction<FunctionToIPv6>();
    factory.registerFunction<FunctionToString>();

    factory.registerFunction<FunctionToUnixTimestamp>();

    factory.registerFunction<FunctionToUInt8OrZero>();
    factory.registerFunction<FunctionToUInt16OrZero>();
    factory.registerFunction<FunctionToUInt32OrZero>();
    factory.registerFunction<FunctionToUInt64OrZero>();
    factory.registerFunction<FunctionToUInt128OrZero>();
    factory.registerFunction<FunctionToUInt256OrZero>();
    factory.registerFunction<FunctionToInt8OrZero>();
    factory.registerFunction<FunctionToInt16OrZero>();
    factory.registerFunction<FunctionToInt32OrZero>();
    factory.registerFunction<FunctionToInt64OrZero>();
    factory.registerFunction<FunctionToInt128OrZero>();
    factory.registerFunction<FunctionToInt256OrZero>();
    factory.registerFunction<FunctionToFloat32OrZero>();
    factory.registerFunction<FunctionToFloat64OrZero>();
    factory.registerFunction<FunctionToDateOrZero>();
    factory.registerFunction<FunctionToDate32OrZero>();
    factory.registerFunction<FunctionToDateTimeOrZero>();
    factory.registerFunction<FunctionToDateTime64OrZero>();

    factory.registerFunction<FunctionToDecimal32OrZero>();
    factory.registerFunction<FunctionToDecimal64OrZero>();
    factory.registerFunction<FunctionToDecimal128OrZero>();
    factory.registerFunction<FunctionToDecimal256OrZero>();

    factory.registerFunction<FunctionToUUIDOrZero>();
    factory.registerFunction<FunctionToIPv4OrZero>();
    factory.registerFunction<FunctionToIPv6OrZero>();

    factory.registerFunction<FunctionToUInt8OrNull>();
    factory.registerFunction<FunctionToUInt16OrNull>();
    factory.registerFunction<FunctionToUInt32OrNull>();
    factory.registerFunction<FunctionToUInt64OrNull>();
    factory.registerFunction<FunctionToUInt128OrNull>();
    factory.registerFunction<FunctionToUInt256OrNull>();
    factory.registerFunction<FunctionToInt8OrNull>();
    factory.registerFunction<FunctionToInt16OrNull>();
    factory.registerFunction<FunctionToInt32OrNull>();
    factory.registerFunction<FunctionToInt64OrNull>();
    factory.registerFunction<FunctionToInt128OrNull>();
    factory.registerFunction<FunctionToInt256OrNull>();
    factory.registerFunction<FunctionToFloat32OrNull>();
    factory.registerFunction<FunctionToFloat64OrNull>();
    factory.registerFunction<FunctionToDateOrNull>();
    factory.registerFunction<FunctionToDate32OrNull>();
    factory.registerFunction<FunctionToDateTimeOrNull>();
    factory.registerFunction<FunctionToDateTime64OrNull>();

    factory.registerFunction<FunctionToDecimal32OrNull>();
    factory.registerFunction<FunctionToDecimal64OrNull>();
    factory.registerFunction<FunctionToDecimal128OrNull>();
    factory.registerFunction<FunctionToDecimal256OrNull>();

    factory.registerFunction<FunctionToUUIDOrNull>();
    factory.registerFunction<FunctionToIPv4OrNull>();
    factory.registerFunction<FunctionToIPv6OrNull>();

    factory.registerFunction<FunctionParseDateTimeBestEffort>();
    factory.registerFunction<FunctionParseDateTimeBestEffortOrZero>();
    factory.registerFunction<FunctionParseDateTimeBestEffortOrNull>();
    factory.registerFunction<FunctionParseDateTimeBestEffortUS>();
    factory.registerFunction<FunctionParseDateTimeBestEffortUSOrZero>();
    factory.registerFunction<FunctionParseDateTimeBestEffortUSOrNull>();
    factory.registerFunction<FunctionParseDateTime32BestEffort>();
    factory.registerFunction<FunctionParseDateTime32BestEffortOrZero>();
    factory.registerFunction<FunctionParseDateTime32BestEffortOrNull>();
    factory.registerFunction<FunctionParseDateTime64BestEffort>();
    factory.registerFunction<FunctionParseDateTime64BestEffortOrZero>();
    factory.registerFunction<FunctionParseDateTime64BestEffortOrNull>();
    factory.registerFunction<FunctionParseDateTime64BestEffortUS>();
    factory.registerFunction<FunctionParseDateTime64BestEffortUSOrZero>();
    factory.registerFunction<FunctionParseDateTime64BestEffortUSOrNull>();

    factory.registerFunction<FunctionConvert<DataTypeInterval, NameToIntervalNanosecond, PositiveMonotonicity>>();
    factory.registerFunction<FunctionConvert<DataTypeInterval, NameToIntervalMicrosecond, PositiveMonotonicity>>();
    factory.registerFunction<FunctionConvert<DataTypeInterval, NameToIntervalMillisecond, PositiveMonotonicity>>();
    factory.registerFunction<FunctionConvert<DataTypeInterval, NameToIntervalSecond, PositiveMonotonicity>>();
    factory.registerFunction<FunctionConvert<DataTypeInterval, NameToIntervalMinute, PositiveMonotonicity>>();
    factory.registerFunction<FunctionConvert<DataTypeInterval, NameToIntervalHour, PositiveMonotonicity>>();
    factory.registerFunction<FunctionConvert<DataTypeInterval, NameToIntervalDay, PositiveMonotonicity>>();
    factory.registerFunction<FunctionConvert<DataTypeInterval, NameToIntervalWeek, PositiveMonotonicity>>();
    factory.registerFunction<FunctionConvert<DataTypeInterval, NameToIntervalMonth, PositiveMonotonicity>>();
    factory.registerFunction<FunctionConvert<DataTypeInterval, NameToIntervalQuarter, PositiveMonotonicity>>();
    factory.registerFunction<FunctionConvert<DataTypeInterval, NameToIntervalYear, PositiveMonotonicity>>();
}

}<|MERGE_RESOLUTION|>--- conflicted
+++ resolved
@@ -83,11 +83,7 @@
     extern const SettingsBool input_format_ipv4_default_on_conversion_error;
     extern const SettingsBool input_format_ipv6_default_on_conversion_error;
     extern const SettingsBool precise_float_parsing;
-<<<<<<< HEAD
-    extern const SettingsBool cast_to_json_disable_dynamic_subcolumns;
-=======
     extern const SettingsBool date_time_64_output_format_cut_trailing_zeros_align_to_groups_of_thousands;
->>>>>>> 9aa17fe0
 }
 
 namespace ErrorCodes
