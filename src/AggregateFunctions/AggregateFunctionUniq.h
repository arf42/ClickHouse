#pragma once

#include <city.h>
#include <type_traits>

#include <common/bit_cast.h>

#include <IO/WriteHelpers.h>
#include <IO/ReadHelpers.h>

#include <DataTypes/DataTypesNumber.h>
#include <DataTypes/DataTypeTuple.h>

#include <Interpreters/AggregationCommon.h>

#include <Common/HashTable/Hash.h>
#include <Common/HashTable/HashSet.h>
#include <Common/HyperLogLogWithSmallSetOptimization.h>
#include <Common/CombinedCardinalityEstimator.h>
#include <Common/typeid_cast.h>
#include <Common/assert_cast.h>

#include <AggregateFunctions/UniquesHashSet.h>
#include <AggregateFunctions/IAggregateFunction.h>
#include <AggregateFunctions/ThetaSketchData.h>
#include <AggregateFunctions/UniqVariadicHash.h>

#if defined(__SSSE3__)
#include <tmmintrin.h>
#endif


namespace DB
{
struct Settings;

/// uniq

struct AggregateFunctionUniqUniquesHashSetData
{
    using Set = UniquesHashSet<DefaultHash<UInt64>>;
    Set set;

    static String getName() { return "uniq"; }
};

/// For a function that takes multiple arguments. Such a function pre-hashes them in advance, so TrivialHash is used here.
struct AggregateFunctionUniqUniquesHashSetDataForVariadic
{
    using Set = UniquesHashSet<TrivialHash>;
    Set set;

    static String getName() { return "uniq"; }
};


/// uniqHLL12

template <typename T>
struct AggregateFunctionUniqHLL12Data
{
    using Set = HyperLogLogWithSmallSetOptimization<T, 16, 12>;
    Set set;

    static String getName() { return "uniqHLL12"; }
};

template <>
struct AggregateFunctionUniqHLL12Data<String>
{
    using Set = HyperLogLogWithSmallSetOptimization<UInt64, 16, 12>;
    Set set;

    static String getName() { return "uniqHLL12"; }
};

template <>
struct AggregateFunctionUniqHLL12Data<UUID>
{
    using Set = HyperLogLogWithSmallSetOptimization<UInt64, 16, 12>;
    Set set;

    static String getName() { return "uniqHLL12"; }
};

struct AggregateFunctionUniqHLL12DataForVariadic
{
    using Set = HyperLogLogWithSmallSetOptimization<UInt64, 16, 12, TrivialHash>;
    Set set;

    static String getName() { return "uniqHLL12"; }
};


/// uniqExact

template <typename T>
struct AggregateFunctionUniqExactData
{
    using Key = T;

    /// When creating, the hash table must be small.
    using Set = HashSet<
        Key,
        HashCRC32<Key>,
        HashTableGrower<4>,
        HashTableAllocatorWithStackMemory<sizeof(Key) * (1 << 4)>>;

    Set set;

    static String getName() { return "uniqExact"; }
};

/// For strings, we put the SipHash values (128 bits) into the hash table.
template <>
struct AggregateFunctionUniqExactData<String>
{
    using Key = UInt128;

    /// When creating, the hash table must be small.
    using Set = HashSet<
        Key,
        UInt128TrivialHash,
        HashTableGrower<3>,
        HashTableAllocatorWithStackMemory<sizeof(Key) * (1 << 3)>>;

    Set set;

    static String getName() { return "uniqExact"; }
};


/// uniqTheta
#if USE_DATASKETCHES

struct AggregateFunctionUniqThetaData
{
    using Set = ThetaSketchData<UInt64>;
    Set set;

    static String getName() { return "uniqTheta"; }
};

#endif

namespace detail
{

/** Hash function for uniq.
  */
template <typename T> struct AggregateFunctionUniqTraits
{
    static UInt64 hash(T x)
    {
        if constexpr (std::is_same_v<T, Float32> || std::is_same_v<T, Float64>)
        {
            return bit_cast<UInt64>(x);
        }
        else if constexpr (sizeof(T) <= sizeof(UInt64))
        {
            return x;
        }
        else
            return DefaultHash64<T>(x);
    }
};


/** The structure for the delegation work to add one element to the `uniq` aggregate functions.
  * Used for partial specialization to add strings.
  */
template <typename T, typename Data>
struct OneAdder
{
    static void ALWAYS_INLINE add(Data & data, const IColumn & column, size_t row_num)
    {
        if constexpr (std::is_same_v<Data, AggregateFunctionUniqUniquesHashSetData>
            || std::is_same_v<Data, AggregateFunctionUniqHLL12Data<T>>)
        {
            if constexpr (!std::is_same_v<T, String>)
            {
                const auto & value = assert_cast<const ColumnVector<T> &>(column).getElement(row_num);
                data.set.insert(AggregateFunctionUniqTraits<T>::hash(value));
            }
            else
            {
                StringRef value = column.getDataAt(row_num);
                data.set.insert(CityHash_v1_0_2::CityHash64(value.data, value.size));
            }
        }
        else if constexpr (std::is_same_v<Data, AggregateFunctionUniqExactData<T>>)
        {
            if constexpr (!std::is_same_v<T, String>)
            {
                data.set.insert(assert_cast<const ColumnVector<T> &>(column).getData()[row_num]);
            }
            else
            {
                StringRef value = column.getDataAt(row_num);

                UInt128 key;
<<<<<<< HEAD

#if defined(__SSSE3__) && !defined(MEMORY_SANITIZER)
                /// A trick for better performance: use last bit of key as a flag.
                /// If string is not larger than 15 bytes, set the flag to zero and put the string itself into the key.
                /// If it is larger - calculate it's cryptographic hash but set the last bit to one.

                if (value.size <= 15)
                {
                    /// We will do memcpy of value up to its size and memset to zero of the rest bytes.
                    /// It is possible to do it with a single "shuffle" instruction (and load, store).
                    /// Columns have 15 bytes padding, that's why it is safe to read 16 bytes.
                    /// But we have to disable it under memory sanitizer.

                    static constexpr Int8 __attribute__((__aligned__(16))) masks[] =
                    {
                       -1, -1, -1, -1, -1, -1, -1, -1, -1, -1, -1, -1, -1, -1, -1, -1,
                        0, -1, -1, -1, -1, -1, -1, -1, -1, -1, -1, -1, -1, -1, -1, -1,
                        0,  1, -1, -1, -1, -1, -1, -1, -1, -1, -1, -1, -1, -1, -1, -1,
                        0,  1,  2, -1, -1, -1, -1, -1, -1, -1, -1, -1, -1, -1, -1, -1,
                        0,  1,  2,  3, -1, -1, -1, -1, -1, -1, -1, -1, -1, -1, -1, -1,
                        0,  1,  2,  3,  4, -1, -1, -1, -1, -1, -1, -1, -1, -1, -1, -1,
                        0,  1,  2,  3,  4,  5, -1, -1, -1, -1, -1, -1, -1, -1, -1, -1,
                        0,  1,  2,  3,  4,  5,  6, -1, -1, -1, -1, -1, -1, -1, -1, -1,
                        0,  1,  2,  3,  4,  5,  6,  7, -1, -1, -1, -1, -1, -1, -1, -1,
                        0,  1,  2,  3,  4,  5,  6,  7,  8, -1, -1, -1, -1, -1, -1, -1,
                        0,  1,  2,  3,  4,  5,  6,  7,  8,  9, -1, -1, -1, -1, -1, -1,
                        0,  1,  2,  3,  4,  5,  6,  7,  8,  9, 10, -1, -1, -1, -1, -1,
                        0,  1,  2,  3,  4,  5,  6,  7,  8,  9, 10, 11, -1, -1, -1, -1,
                        0,  1,  2,  3,  4,  5,  6,  7,  8,  9, 10, 11, 12, -1, -1, -1,
                        0,  1,  2,  3,  4,  5,  6,  7,  8,  9, 10, 11, 12, 13, -1, -1,
                        0,  1,  2,  3,  4,  5,  6,  7,  8,  9, 10, 11, 12, 13, 14, -1,
                    };

                    _mm_storeu_si128(reinterpret_cast<__m128i *>(&key),
                        _mm_shuffle_epi8(
                            _mm_loadu_si128(reinterpret_cast<const __m128i *>(value.data)),
                            _mm_load_si128(reinterpret_cast<const __m128i *>(masks) + value.size)));

                    /// Apply some very light bijective hashing.
                    /// It is needed, because the hash table is using trivial hash (just key.low % table size).

                    key.low ^= key.low >> 33;
                    key.low *= 0xff51afd7ed558ccdULL;
                    /// Very similar to murmur finalizer, the only difference is that we mix higher part of strings also.
                    /// key.high remains untouched, that's why this step is also bijective.
                    key.low ^= key.high;
                    key.low ^= key.low >> 33;
                    key.low *= 0xc4ceb9fe1a85ec53ULL;
                    key.low ^= key.low >> 33;
                }
                else
#endif
                {
                    SipHash hash;
                    hash.update(value.data, value.size);
                    hash.get128(key.low, key.high);
#if defined(__SSSE3__) && !defined(MEMORY_SANITIZER)
                    key.high |= 0x8000000000000000ULL;  /// Assuming little endian.
#endif
                }
=======
                SipHash hash;
                hash.update(value.data, value.size);
                hash.get128(key);
>>>>>>> 9756b8dc

                data.set.insert(key);
            }
        }
#if USE_DATASKETCHES
        else if constexpr (std::is_same_v<Data, AggregateFunctionUniqThetaData>)
        {
            data.set.insertOriginal(column.getDataAt(row_num));
        }
#endif
    }
};

}


/// Calculates the number of different values approximately or exactly.
template <typename T, typename Data>
class AggregateFunctionUniq final : public IAggregateFunctionDataHelper<Data, AggregateFunctionUniq<T, Data>>
{
public:
    AggregateFunctionUniq(const DataTypes & argument_types_)
        : IAggregateFunctionDataHelper<Data, AggregateFunctionUniq<T, Data>>(argument_types_, {}) {}

    String getName() const override { return Data::getName(); }

    DataTypePtr getReturnType() const override
    {
        return std::make_shared<DataTypeUInt64>();
    }

    bool allocatesMemoryInArena() const override { return false; }

    /// ALWAYS_INLINE is required to have better code layout for uniqHLL12 function
    void ALWAYS_INLINE add(AggregateDataPtr __restrict place, const IColumn ** columns, size_t row_num, Arena *) const override
    {
        detail::OneAdder<T, Data>::add(this->data(place), *columns[0], row_num);
    }

    void merge(AggregateDataPtr __restrict place, ConstAggregateDataPtr rhs, Arena *) const override
    {
        this->data(place).set.merge(this->data(rhs).set);
    }

    void serialize(ConstAggregateDataPtr __restrict place, WriteBuffer & buf) const override
    {
        this->data(place).set.write(buf);
    }

    void deserialize(AggregateDataPtr __restrict place, ReadBuffer & buf, Arena *) const override
    {
        this->data(place).set.read(buf);
    }

    void insertResultInto(AggregateDataPtr __restrict place, IColumn & to, Arena *) const override
    {
        assert_cast<ColumnUInt64 &>(to).getData().push_back(this->data(place).set.size());
    }
};


/** For multiple arguments. To compute, hashes them.
  * You can pass multiple arguments as is; You can also pass one argument - a tuple.
  * But (for the possibility of efficient implementation), you can not pass several arguments, among which there are tuples.
  */
template <typename Data, bool is_exact, bool argument_is_tuple>
class AggregateFunctionUniqVariadic final : public IAggregateFunctionDataHelper<Data, AggregateFunctionUniqVariadic<Data, is_exact, argument_is_tuple>>
{
private:
    size_t num_args = 0;

public:
    AggregateFunctionUniqVariadic(const DataTypes & arguments)
        : IAggregateFunctionDataHelper<Data, AggregateFunctionUniqVariadic<Data, is_exact, argument_is_tuple>>(arguments, {})
    {
        if (argument_is_tuple)
            num_args = typeid_cast<const DataTypeTuple &>(*arguments[0]).getElements().size();
        else
            num_args = arguments.size();
    }

    String getName() const override { return Data::getName(); }

    DataTypePtr getReturnType() const override
    {
        return std::make_shared<DataTypeUInt64>();
    }

    bool allocatesMemoryInArena() const override { return false; }

    void add(AggregateDataPtr __restrict place, const IColumn ** columns, size_t row_num, Arena *) const override
    {
        this->data(place).set.insert(typename Data::Set::value_type(
            UniqVariadicHash<is_exact, argument_is_tuple>::apply(num_args, columns, row_num)));
    }

    void merge(AggregateDataPtr __restrict place, ConstAggregateDataPtr rhs, Arena *) const override
    {
        this->data(place).set.merge(this->data(rhs).set);
    }

    void serialize(ConstAggregateDataPtr __restrict place, WriteBuffer & buf) const override
    {
        this->data(place).set.write(buf);
    }

    void deserialize(AggregateDataPtr __restrict place, ReadBuffer & buf, Arena *) const override
    {
        this->data(place).set.read(buf);
    }

    void insertResultInto(AggregateDataPtr __restrict place, IColumn & to, Arena *) const override
    {
        assert_cast<ColumnUInt64 &>(to).getData().push_back(this->data(place).set.size());
    }
};

}<|MERGE_RESOLUTION|>--- conflicted
+++ resolved
@@ -199,7 +199,6 @@
                 StringRef value = column.getDataAt(row_num);
 
                 UInt128 key;
-<<<<<<< HEAD
 
 #if defined(__SSSE3__) && !defined(MEMORY_SANITIZER)
                 /// A trick for better performance: use last bit of key as a flag.
@@ -255,16 +254,11 @@
                 {
                     SipHash hash;
                     hash.update(value.data, value.size);
-                    hash.get128(key.low, key.high);
+                    hash.get128(key);
 #if defined(__SSSE3__) && !defined(MEMORY_SANITIZER)
                     key.high |= 0x8000000000000000ULL;  /// Assuming little endian.
 #endif
                 }
-=======
-                SipHash hash;
-                hash.update(value.data, value.size);
-                hash.get128(key);
->>>>>>> 9756b8dc
 
                 data.set.insert(key);
             }
