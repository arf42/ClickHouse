--- conflicted
+++ resolved
@@ -45,11 +45,8 @@
         registerAggregateFunctionMoving(factory);
         registerAggregateFunctionCategoricalIV(factory);
         registerAggregateFunctionAggThrow(factory);
-<<<<<<< HEAD
         registerAggregateFunctionWelchTTest(factory);
-=======
         registerAggregateFunctionRankCorrelation(factory);
->>>>>>> 748b75ab
     }
 
     {
