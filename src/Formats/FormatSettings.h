--- conflicted
+++ resolved
@@ -258,11 +258,8 @@
         bool skip_columns_with_unsupported_types_in_schema_inference = false;
         bool case_insensitive_column_matching = false;
         bool filter_push_down = true;
-<<<<<<< HEAD
         bool bloom_filter_push_down = true;
-=======
         bool use_native_reader = false;
->>>>>>> f924316b
         std::unordered_set<int> skip_row_groups = {};
         bool output_string_as_string = false;
         bool output_fixed_string_as_fixed_byte_array = true;
