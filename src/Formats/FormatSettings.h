#pragma once

#include <Core/Defines.h>
#include <Core/Names.h>
#include <base/types.h>
#include <base/unit.h>

namespace DB
{

/**
  * Various tweaks for input/output formats. Text serialization/deserialization
  * of data types also depend on some of these settings. It is different from
  * FormatFactorySettings in that it has all necessary user-provided settings
  * combined with information from context etc, that we can use directly during
  * serialization. In contrast, FormatFactorySettings' job is to reflect the
  * changes made to user-visible format settings, such as when tweaking the
  * the format for File engine.
  * NOTE Parameters for unrelated formats and unrelated data types are collected
  * in this struct - it prevents modularity, but they are difficult to separate.
  */
struct FormatSettings
{
    bool skip_unknown_fields = false;
    bool with_names_use_header = false;
    bool with_types_use_header = false;
    bool write_statistics = true;
    bool import_nested_json = false;
    bool null_as_default = true;
    bool force_null_for_omitted_fields = false;
    bool decimal_trailing_zeros = false;
    bool defaults_for_omitted_fields = true;
    bool is_writing_to_terminal = false;
    bool try_infer_variant = false;

    bool seekable_read = true;
    UInt64 max_rows_to_read_for_schema_inference = 25000;
    UInt64 max_bytes_to_read_for_schema_inference = 32 * 1024 * 1024;

    String column_names_for_schema_inference{};
    String schema_inference_hints{};

    bool try_infer_integers = true;
    bool try_infer_dates = true;
    bool try_infer_datetimes = true;
    bool try_infer_datetimes_only_datetime64 = false;
    bool try_infer_exponent_floats = false;

    enum class DateTimeInputFormat : uint8_t
    {
        Basic,        /// Default format for fast parsing: YYYY-MM-DD hh:mm:ss (ISO-8601 without fractional part and timezone) or NNNNNNNNNN unix timestamp.
        BestEffort,   /// Use sophisticated rules to parse whatever possible.
        BestEffortUS  /// Use sophisticated rules to parse American style: mm/dd/yyyy
    };

    DateTimeInputFormat date_time_input_format = DateTimeInputFormat::Basic;

    enum class DateTimeOutputFormat : uint8_t
    {
        Simple,
        ISO,
        UnixTimestamp
    };

    enum class EscapingRule : uint8_t
    {
        None,
        Escaped,
        Quoted,
        CSV,
        JSON,
        XML,
        Raw
    };

    UInt64 schema_inference_make_columns_nullable = 1;

    DateTimeOutputFormat date_time_output_format = DateTimeOutputFormat::Simple;

    enum class IntervalOutputFormat : uint8_t
    {
        Kusto,
        Numeric
    };

    struct
    {
        IntervalOutputFormat output_format = IntervalOutputFormat::Numeric;
    } interval{};

    enum class DateTimeOverflowBehavior : uint8_t
    {
        Ignore,
        Throw,
        Saturate
    };

    bool date_time_64_output_format_cut_trailing_zeros_align_to_groups_of_thousands = false;

    DateTimeOverflowBehavior date_time_overflow_behavior = DateTimeOverflowBehavior::Ignore;

    bool input_format_ipv4_default_on_conversion_error = false;
    bool input_format_ipv6_default_on_conversion_error = false;

    UInt64 input_allow_errors_num = 0;
    Float32 input_allow_errors_ratio = 0;

    UInt64 client_protocol_version = 0;

    UInt64 max_parser_depth = DBMS_DEFAULT_MAX_PARSER_DEPTH;

    size_t max_threads = 1;

    enum class ArrowCompression : uint8_t
    {
        NONE,
        LZ4_FRAME,
        ZSTD
    };

    struct
    {
        UInt64 max_binary_string_size = 1_GiB;
        UInt64 max_binary_array_size = 1_GiB;
        bool encode_types_in_binary_format = false;
        bool decode_types_in_binary_format = false;
        bool read_json_as_string = false;
        bool write_json_as_string = false;
    } binary{};

    struct
    {
        UInt64 row_group_size = 1000000;
        bool low_cardinality_as_dictionary = false;
        bool use_signed_indexes_for_dictionary = false;
        bool use_64_bit_indexes_for_dictionary = false;
        bool allow_missing_columns = false;
        bool skip_columns_with_unsupported_types_in_schema_inference = false;
        bool case_insensitive_column_matching = false;
        bool output_string_as_string = false;
        bool output_fixed_string_as_fixed_byte_array = true;
        ArrowCompression output_compression_method = ArrowCompression::NONE;
    } arrow{};

    struct
    {
        String schema_registry_url;
        String output_codec;
        UInt64 output_sync_interval = 16 * 1024;
        bool allow_missing_fields = false;
        String string_column_pattern;
        UInt64 output_rows_in_file = 1;
    } avro{};

    String bool_true_representation = "true";
    String bool_false_representation = "false";

    struct CSV
    {
        char delimiter = ',';
        bool allow_single_quotes = true;
        bool allow_double_quotes = true;
        bool serialize_tuple_into_separate_columns = true;
        bool deserialize_separate_columns_into_tuple = true;
        bool empty_as_default = false;
        bool crlf_end_of_line = false;
        bool allow_cr_end_of_line = false;
        bool enum_as_number = false;
        bool arrays_as_nested_csv = false;
        String null_representation = "\\N";
        char tuple_delimiter = ',';
        bool use_best_effort_in_schema_inference = true;
        UInt64 skip_first_lines = 0;
        String custom_delimiter;
        bool try_detect_header = true;
        bool skip_trailing_empty_lines = false;
        bool trim_whitespaces = true;
        bool allow_whitespace_or_tab_as_delimiter = false;
        bool allow_variable_number_of_columns = false;
        bool use_default_on_bad_values = false;
        bool try_infer_numbers_from_strings = true;
        bool try_infer_strings_from_quoted_tuples = true;
    } csv{};

    struct HiveText
    {
        char fields_delimiter = '\x01';
        char collection_items_delimiter = '\x02';
        char map_keys_delimiter = '\x03';
        bool allow_variable_number_of_columns = true;
        Names input_field_names;
    } hive_text{};

    struct Custom
    {
        std::string result_before_delimiter;
        std::string result_after_delimiter;
        std::string row_before_delimiter;
        std::string row_after_delimiter;
        std::string row_between_delimiter;
        std::string field_delimiter;
        EscapingRule escaping_rule = EscapingRule::Escaped;
        bool try_detect_header = true;
        bool skip_trailing_empty_lines = false;
        bool allow_variable_number_of_columns = false;
    } custom{};

    struct JSON
    {
        size_t max_depth = 1000;
        bool array_of_rows = false;
        bool quote_64bit_integers = true;
        bool quote_64bit_floats = false;
        bool quote_denormals = true;
        bool quote_decimals = false;
        bool escape_forward_slashes = true;
        bool read_named_tuples_as_objects = false;
        bool use_string_type_for_ambiguous_paths_in_named_tuples_inference_from_objects = false;
        bool write_named_tuples_as_objects = true;
        bool skip_null_value_in_named_tuples = false;
        bool defaults_for_missing_elements_in_named_tuple = false;
        bool ignore_unknown_keys_in_named_tuple = false;
        bool serialize_as_strings = false;
        bool read_bools_as_numbers = true;
        bool read_bools_as_strings = true;
        bool read_numbers_as_strings = true;
        bool read_objects_as_strings = true;
        bool read_arrays_as_strings = true;
        bool try_infer_numbers_from_strings = false;
        bool validate_types_from_metadata = true;
        bool validate_utf8 = false;
        bool allow_deprecated_object_type = false;
        bool allow_json_type = false;
        bool valid_output_on_exception = false;
        bool compact_allow_variable_number_of_columns = false;
        bool try_infer_objects_as_tuples = false;
        bool infer_incomplete_types_as_strings = true;
        bool throw_on_bad_escape_sequence = true;
        bool ignore_unnecessary_fields = true;
        bool empty_as_default = false;
        bool type_json_skip_duplicated_paths = false;
        bool pretty_print = true;
        char pretty_print_indent = ' ';
        size_t pretty_print_indent_multiplier = 4;
    } json{};

    struct
    {
        String column_for_object_name{};
    } json_object_each_row{};

    enum class ParquetVersion : uint8_t
    {
        V1_0,
        V2_4,
        V2_6,
        V2_LATEST,
    };

    enum class ParquetCompression : uint8_t
    {
        NONE,
        SNAPPY,
        ZSTD,
        LZ4,
        GZIP,
        BROTLI,
    };

    struct
    {
        UInt64 row_group_rows = 1000000;
        UInt64 row_group_bytes = 512 * 1024 * 1024;
        bool allow_missing_columns = false;
        bool skip_columns_with_unsupported_types_in_schema_inference = false;
        bool case_insensitive_column_matching = false;
        bool filter_push_down = true;
        bool bloom_filter_push_down = true;
        bool use_native_reader = false;
        bool output_string_as_string = false;
        bool output_fixed_string_as_fixed_byte_array = true;
        bool output_datetime_as_uint32 = false;
        bool preserve_order = false;
        bool use_custom_encoder = true;
        bool parallel_encoding = true;
        bool output_compliant_nested_types = true;
        bool write_page_index = false;
        bool write_bloom_filter = false;
        bool enable_row_group_prefetch = true;
        std::unordered_set<int> skip_row_groups = {};
        UInt64 max_block_size = DEFAULT_BLOCK_SIZE;
        size_t prefer_block_bytes = DEFAULT_BLOCK_SIZE * 256;
        ParquetVersion output_version;
        ParquetCompression output_compression_method = ParquetCompression::SNAPPY;
<<<<<<< HEAD
=======
        uint64_t output_compression_level;
        bool output_compliant_nested_types = true;
>>>>>>> 1971a05f
        size_t data_page_size = 1024 * 1024;
        size_t write_batch_size = 1024;
        size_t local_read_min_bytes_for_seek = 8192;
        double bloom_filter_bits_per_value = 10.5;
        size_t bloom_filter_flush_threshold_bytes = 1024 * 1024 * 128;
    } parquet{};

    struct Pretty
    {
        UInt64 max_rows = 10000;
        UInt64 max_column_pad_width = 250;
        UInt64 max_column_name_width_cut_to = 24;
        UInt64 max_column_name_width_min_chars_to_cut = 4;
        UInt64 max_value_width = 10000;
        UInt64 max_value_width_apply_for_single_value = false;
        bool highlight_digit_groups = true;
        bool highlight_trailing_spaces = true;
        bool multiline_fields = true;
        /// Set to 2 for auto
        UInt64 color = 2;

        bool row_numbers = false;
        UInt64 single_large_number_tip_threshold = 1'000'000;
        UInt64 display_footer_column_names = 1;
        UInt64 display_footer_column_names_min_rows = 50;

        UInt64 squash_consecutive_ms = 50;
        UInt64 squash_max_wait_ms = 1000;

        bool fallback_to_vertical = true;
        UInt64 fallback_to_vertical_max_rows_per_chunk = 100;
        UInt64 fallback_to_vertical_min_columns = 5;
        UInt64 fallback_to_vertical_min_table_width = 250;

        enum class Charset : uint8_t
        {
            UTF8,
            ASCII,
        };

        Charset charset = Charset::UTF8;
    } pretty{};

    struct
    {
        bool input_flatten_google_wrappers = false;
        bool output_nullables_with_google_wrappers = false;
        /**
         * Some buffers (kafka / rabbit) split the rows internally using callback,
         * and always send one row per message, so we can push there formats
         * without framing / delimiters (like ProtobufSingle). In other cases,
         * we have to enforce exporting at most one row in the format output,
         * because Protobuf without delimiters is not generally useful.
         */
        bool allow_multiple_rows_without_delimiter = false;
        bool skip_fields_with_unsupported_types_in_schema_inference = false;
        bool use_autogenerated_schema = true;
        std::string google_protos_path;
    } protobuf{};

    struct
    {
        uint32_t client_capabilities = 0;
        size_t max_packet_size = 0;
        uint8_t * sequence_id = nullptr; /// Not null if it's MySQLWire output format used to handle MySQL protocol connections.
        /**
         * COM_QUERY uses Text ResultSet
         * https://dev.mysql.com/doc/dev/mysql-server/latest/page_protocol_com_query_response_text_resultset.html
         * COM_STMT_EXECUTE uses Binary Protocol ResultSet
         * https://dev.mysql.com/doc/dev/mysql-server/latest/page_protocol_com_stmt_execute_response.html
         * By default, use Text ResultSet.
         */
        bool binary_protocol = false;
    } mysql_wire{};

    struct
    {
        std::string regexp;
        EscapingRule escaping_rule = EscapingRule::Raw;
        bool skip_unmatched = false;
    } regexp{};

    struct
    {
        std::string format_schema;
        std::string format_schema_path;
        bool is_server = false;
        std::string output_format_schema;
    } schema{};

    struct
    {
        String resultset_format;
        String row_format;
        String row_between_delimiter;
        String row_format_template;
        String resultset_format_template;
    } template_settings{};

    struct
    {
        bool empty_as_default = false;
        bool crlf_end_of_line = false;
        String null_representation = "\\N";
        bool enum_as_number = false;
        bool use_best_effort_in_schema_inference = true;
        UInt64 skip_first_lines = 0;
        bool try_detect_header = true;
        bool skip_trailing_empty_lines = false;
        bool allow_variable_number_of_columns = false;
        bool crlf_end_of_line_input = false;
    } tsv{};

    struct
    {
        bool interpret_expressions = true;
        bool deduce_templates_of_expressions = true;
        bool accurate_types_of_literals = true;
        bool allow_data_after_semicolon = false;
        bool escape_quote_with_quote = false;
    } values{};

    enum class ORCCompression : uint8_t
    {
        NONE,
        LZ4,
        SNAPPY,
        ZSTD,
        ZLIB,
    };

    struct
    {
        bool allow_missing_columns = false;
        int64_t row_batch_size = 100'000;
        bool skip_columns_with_unsupported_types_in_schema_inference = false;
        bool case_insensitive_column_matching = false;
        std::unordered_set<int> skip_stripes = {};
        bool output_string_as_string = false;
        ORCCompression output_compression_method = ORCCompression::NONE;
        bool use_fast_decoder = true;
        bool filter_push_down = true;
        UInt64 output_row_index_stride = 10'000;
        String reader_time_zone_name = "GMT";
        bool dictionary_as_low_cardinality = true;
        String writer_time_zone_name = "GMT";
        double output_dictionary_key_size_threshold = 0.0;
    } orc{};

    /// For capnProto format we should determine how to
    /// compare ClickHouse Enum and Enum from schema.
    enum class CapnProtoEnumComparingMode : uint8_t
    {
        BY_NAMES, // Names in enums should be the same, values can be different.
        BY_NAMES_CASE_INSENSITIVE, // Case-insensitive name comparison.
        BY_VALUES, // Values should be the same, names can be different.
    };

    struct CapnProto
    {
        CapnProtoEnumComparingMode enum_comparing_mode = CapnProtoEnumComparingMode::BY_VALUES;
        bool skip_fields_with_unsupported_types_in_schema_inference = false;
        bool use_autogenerated_schema = true;
    } capn_proto{};

    enum class MsgPackUUIDRepresentation : uint8_t
    {
        STR, // Output UUID as a string of 36 characters.
        BIN, // Output UUID as 16-bytes binary.
        EXT, // Output UUID as ExtType = 2
    };

    struct
    {
        UInt64 number_of_columns = 0;
        MsgPackUUIDRepresentation output_uuid_representation = MsgPackUUIDRepresentation::EXT;
    } msgpack{};

    struct MySQLDump
    {
        String table_name;
        bool map_column_names = true;
    } mysql_dump{};

    struct
    {
        UInt64 max_batch_size = DEFAULT_BLOCK_SIZE;
        String table_name = "table";
        bool include_column_names = true;
        bool use_replace = false;
        bool quote_names = true;
    } sql_insert{};

    struct
    {
        bool output_string_as_string;
        bool skip_fields_with_unsupported_types_in_schema_inference;
    } bson{};

    struct
    {
        bool allow_types_conversion = true;
        bool encode_types_in_binary_format = false;
        bool decode_types_in_binary_format = false;
        bool write_json_as_string = false;
    } native{};

    struct
    {
        bool valid_output_on_exception = false;
    } xml{};

    struct
    {
        bool escape_special_characters = false;
    } markdown{};
};

}<|MERGE_RESOLUTION|>--- conflicted
+++ resolved
@@ -292,11 +292,7 @@
         size_t prefer_block_bytes = DEFAULT_BLOCK_SIZE * 256;
         ParquetVersion output_version;
         ParquetCompression output_compression_method = ParquetCompression::SNAPPY;
-<<<<<<< HEAD
-=======
         uint64_t output_compression_level;
-        bool output_compliant_nested_types = true;
->>>>>>> 1971a05f
         size_t data_page_size = 1024 * 1024;
         size_t write_batch_size = 1024;
         size_t local_read_min_bytes_for_seek = 8192;
