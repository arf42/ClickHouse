#pragma once

#include "config.h"
#include <Access/Common/AccessFlags.h>
#include <Interpreters/Context.h>
#include <Interpreters/parseColumnsListForTableFunction.h>
#include <TableFunctions/ITableFunction.h>
#include <TableFunctions/TableFunctionObjectStorage.h>
#include <Storages/ObjectStorage/StorageObjectStorageConfiguration.h>
#include <Storages/ObjectStorage/StorageObjectStorage.h>
#include <Storages/ObjectStorage/DataLakes/IStorageDataLake.h>
#include <Storages/ObjectStorage/DataLakes/IcebergMetadata.h>
#include <TableFunctions/TableFunctionFactory.h>


namespace DB
{

template <typename Name, typename Storage, typename TableFunction>
class ITableFunctionDataLake : public TableFunction
{
public:
    static constexpr auto name = Name::name;
    std::string getName() const override { return name; }

protected:
    StoragePtr executeImpl(
        const ASTPtr & /* ast_function */,
        ContextPtr context,
        const std::string & table_name,
        ColumnsDescription cached_columns,
        bool /*is_insert_query*/) const override
    {
        ColumnsDescription columns;
        auto configuration = TableFunction::getConfiguration();
        if (configuration->structure != "auto")
            columns = parseColumnsListFromString(configuration->structure, context);
        else if (!cached_columns.empty())
            columns = cached_columns;

        StoragePtr storage = Storage::create(
<<<<<<< HEAD
            configuration, context, "", StorageID(TableFunction::getDatabaseName(), table_name),
            columns, ConstraintsDescription{}, String{}, std::nullopt, false);
=======
            TableFunction::configuration, context, LoadingStrictnessLevel::CREATE, StorageID(TableFunction::getDatabaseName(), table_name),
            columns, ConstraintsDescription{}, String{}, std::nullopt);
>>>>>>> 2b854989

        storage->startup();
        return storage;
    }

    const char * getStorageTypeName() const override { return name; }

    ColumnsDescription getActualTableStructure(ContextPtr context, bool is_insert_query) const override
    {
        auto configuration = TableFunction::getConfiguration();
        if (configuration->structure == "auto")
        {
            context->checkAccess(TableFunction::getSourceAccessType());
            auto object_storage = TableFunction::getObjectStorage(context, !is_insert_query);
            return Storage::getTableStructureFromData(object_storage, configuration, std::nullopt, context);
        }

        return parseColumnsListFromString(configuration->structure, context);
    }

    void parseArguments(const ASTPtr & ast_function, ContextPtr context) override
    {
        auto configuration = TableFunction::getConfiguration();
        configuration->format = "Parquet";
        /// Set default format to Parquet if it's not specified in arguments.
        TableFunction::parseArguments(ast_function, context);
    }
};

struct TableFunctionIcebergName
{
    static constexpr auto name = "iceberg";
};

struct TableFunctionDeltaLakeName
{
    static constexpr auto name = "deltaLake";
};

struct TableFunctionHudiName
{
    static constexpr auto name = "hudi";
};

#if USE_AWS_S3
#if USE_AVRO
using TableFunctionIceberg = ITableFunctionDataLake<TableFunctionIcebergName, StorageIceberg, TableFunctionS3>;
#endif
#if USE_PARQUET
using TableFunctionDeltaLake = ITableFunctionDataLake<TableFunctionDeltaLakeName, StorageDeltaLake, TableFunctionS3>;
#endif
using TableFunctionHudi = ITableFunctionDataLake<TableFunctionHudiName, StorageHudi, TableFunctionS3>;
#endif

}<|MERGE_RESOLUTION|>--- conflicted
+++ resolved
@@ -39,13 +39,8 @@
             columns = cached_columns;
 
         StoragePtr storage = Storage::create(
-<<<<<<< HEAD
             configuration, context, "", StorageID(TableFunction::getDatabaseName(), table_name),
-            columns, ConstraintsDescription{}, String{}, std::nullopt, false);
-=======
-            TableFunction::configuration, context, LoadingStrictnessLevel::CREATE, StorageID(TableFunction::getDatabaseName(), table_name),
-            columns, ConstraintsDescription{}, String{}, std::nullopt);
->>>>>>> 2b854989
+            columns, ConstraintsDescription{}, String{}, std::nullopt, LoadingStrictnessLevel::CREATE);
 
         storage->startup();
         return storage;
