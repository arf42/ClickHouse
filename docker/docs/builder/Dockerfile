--- conflicted
+++ resolved
@@ -34,10 +34,6 @@
 COPY run.sh /run.sh
 COPY --from=htmltest-builder /usr/bin/htmltest /usr/bin/htmltest
 
-<<<<<<< HEAD
 # Rebuilt in PR #76583
 ENTRYPOINT ["/run.sh"]
-=======
-ENTRYPOINT ["/run.sh"]
-# Rebuilt in PR #76699
->>>>>>> 1e56ff0e
+# Rebuilt in PR #76699