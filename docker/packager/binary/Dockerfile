--- conflicted
+++ resolved
@@ -14,16 +14,6 @@
         lsb-release \
         wget \
         --yes --no-install-recommends --verbose-versions \
-<<<<<<< HEAD
-    && cat /etc/resolv.conf \
-    && cat /etc/hosts \
-    && echo "nameserver 1.1.1.1" >> /etc/resolv.conf \
-    && { dig apt.llvm.org || : ; }\
-    && { nslookup -debug apt.llvm.org || : ; } \
-    && ping -c1 apt.llvm.org \
-    && wget -nv --retry-connrefused --tries=10 -O /tmp/llvm-snapshot.gpg.key https://apt.llvm.org/llvm-snapshot.gpg.key \
-=======
->>>>>>> b9a7d59f
     && export LLVM_PUBKEY_HASH="bda960a8da687a275a2078d43c111d66b1c6a893a3275271beedf266c1ff4a0cdecb429c7a5cccf9f486ea7aa43fd27f" \
     && wget -nv -O /tmp/llvm-snapshot.gpg.key https://apt.llvm.org/llvm-snapshot.gpg.key \
     && echo "${LLVM_PUBKEY_HASH} /tmp/llvm-snapshot.gpg.key" | sha384sum -c \
@@ -42,16 +32,7 @@
         software-properties-common \
         --yes --no-install-recommends
 
-<<<<<<< HEAD
-RUN cat /etc/resolv.conf \
-    && cat /etc/hosts \
-    && echo "nameserver 1.1.1.1" >> /etc/resolv.conf \
-    && { dig apt.llvm.org || : ; } \
-    && { nslookup -debug apt.llvm.org || : ; } \
-    && apt-get update \
-=======
 RUN apt-get update \
->>>>>>> b9a7d59f
     && apt-get install \
         bash \
         cmake \
