# docker build -t clickhouse/pvs-test .

FROM clickhouse/binary-builder

RUN apt-get update --yes \
    && apt-get install \
        bash \
        wget \
        software-properties-common \
        gpg-agent \
        debsig-verify \
        strace \
        protobuf-compiler \
        protobuf-compiler-grpc \
        libprotoc-dev \
        libgrpc++-dev \
        libc-ares-dev \
        --yes --no-install-recommends

#RUN wget -nv -O - http://files.viva64.com/etc/pubkey.txt | sudo apt-key add -
#RUN sudo wget -nv -O /etc/apt/sources.list.d/viva64.list http://files.viva64.com/etc/viva64.list
#
#RUN apt-get --allow-unauthenticated update -y \
#    && env DEBIAN_FRONTEND=noninteractive \
#        apt-get --allow-unauthenticated install --yes --no-install-recommends \
#            pvs-studio

ENV PKG_VERSION="pvs-studio-latest"

RUN set -x \
    && export PUBKEY_HASHSUM="ad369a2e9d8b8c30f5a9f2eb131121739b79c78e03fef0f016ea51871a5f78cd4e6257b270dca0ac3be3d1f19d885516" \
    && wget -nv https://files.viva64.com/etc/pubkey.txt -O /tmp/pubkey.txt \
    && echo "${PUBKEY_HASHSUM} /tmp/pubkey.txt" | sha384sum -c \
    && apt-key add /tmp/pubkey.txt \
    && wget -nv "https://files.viva64.com/${PKG_VERSION}.deb" \
    && { debsig-verify ${PKG_VERSION}.deb \
    || echo "WARNING: Some file was just downloaded from the internet without any validation and we are installing it into the system"; } \
    && dpkg -i "${PKG_VERSION}.deb"

<<<<<<< HEAD
CMD echo "Running PVS version $PKG_VERSION" && cd /repo_folder && pvs-studio-analyzer credentials $LICENCE_NAME $LICENCE_KEY -o ./licence.lic  \
    && cmake . -D"ENABLE_EMBEDDED_COMPILER"=OFF -D"USE_INTERNAL_PROTOBUF_LIBRARY"=OFF -D"USE_INTERNAL_GRPC_LIBRARY"=OFF -D"DISABLE_HERMETIC_BUILD"=ON -DCMAKE_C_COMPILER=clang-13 -DCMAKE_CXX_COMPILER=clang\+\+-13 \
=======
ENV CCACHE_DIR=/test_output/ccache

CMD echo "Running PVS version $PKG_VERSION" && mkdir -p $CCACHE_DIR && cd /repo_folder && pvs-studio-analyzer credentials $LICENCE_NAME $LICENCE_KEY -o ./licence.lic  \
    && cmake . -D"ENABLE_EMBEDDED_COMPILER"=OFF -D"USE_INTERNAL_PROTOBUF_LIBRARY"=OFF -D"USE_INTERNAL_GRPC_LIBRARY"=OFF -DCMAKE_C_COMPILER=clang-13 -DCMAKE_CXX_COMPILER=clang\+\+-13 \
>>>>>>> 8216b786
    && ninja re2_st clickhouse_grpc_protos \
    && pvs-studio-analyzer analyze -o pvs-studio.log -e contrib -j 4 -l ./licence.lic; \
    cp /repo_folder/pvs-studio.log /test_output; \
    plog-converter -a GA:1,2 -t fullhtml -o /test_output/pvs-studio-html-report pvs-studio.log; \
    plog-converter -a GA:1,2 -t tasklist -o /test_output/pvs-studio-task-report.txt pvs-studio.log<|MERGE_RESOLUTION|>--- conflicted
+++ resolved
@@ -37,15 +37,10 @@
     || echo "WARNING: Some file was just downloaded from the internet without any validation and we are installing it into the system"; } \
     && dpkg -i "${PKG_VERSION}.deb"
 
-<<<<<<< HEAD
-CMD echo "Running PVS version $PKG_VERSION" && cd /repo_folder && pvs-studio-analyzer credentials $LICENCE_NAME $LICENCE_KEY -o ./licence.lic  \
-    && cmake . -D"ENABLE_EMBEDDED_COMPILER"=OFF -D"USE_INTERNAL_PROTOBUF_LIBRARY"=OFF -D"USE_INTERNAL_GRPC_LIBRARY"=OFF -D"DISABLE_HERMETIC_BUILD"=ON -DCMAKE_C_COMPILER=clang-13 -DCMAKE_CXX_COMPILER=clang\+\+-13 \
-=======
 ENV CCACHE_DIR=/test_output/ccache
 
 CMD echo "Running PVS version $PKG_VERSION" && mkdir -p $CCACHE_DIR && cd /repo_folder && pvs-studio-analyzer credentials $LICENCE_NAME $LICENCE_KEY -o ./licence.lic  \
-    && cmake . -D"ENABLE_EMBEDDED_COMPILER"=OFF -D"USE_INTERNAL_PROTOBUF_LIBRARY"=OFF -D"USE_INTERNAL_GRPC_LIBRARY"=OFF -DCMAKE_C_COMPILER=clang-13 -DCMAKE_CXX_COMPILER=clang\+\+-13 \
->>>>>>> 8216b786
+    && cmake . -D"ENABLE_EMBEDDED_COMPILER"=OFF -D"USE_INTERNAL_PROTOBUF_LIBRARY"=OFF -D"USE_INTERNAL_GRPC_LIBRARY"=OFF -D"DISABLE_HERMETIC_BUILD"=ON -DCMAKE_C_COMPILER=clang-13 -DCMAKE_CXX_COMPILER=clang\+\+-13 \
     && ninja re2_st clickhouse_grpc_protos \
     && pvs-studio-analyzer analyze -o pvs-studio.log -e contrib -j 4 -l ./licence.lic; \
     cp /repo_folder/pvs-studio.log /test_output; \
