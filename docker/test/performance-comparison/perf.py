#!/usr/bin/python3

import argparse
import clickhouse_driver
import itertools
import functools
import math
import os
import pprint
import random
import re
import statistics
import string
import sys
import time
import traceback
import logging
import xml.etree.ElementTree as et
from threading import Thread
from scipy import stats

logging.basicConfig(format='%(asctime)s: %(levelname)s: %(module)s: %(message)s', level='WARNING')

total_start_seconds = time.perf_counter()
stage_start_seconds = total_start_seconds

def reportStageEnd(stage):
    global stage_start_seconds, total_start_seconds

    current = time.perf_counter()
    print(f'stage\t{stage}\t{current - stage_start_seconds:.3f}\t{current - total_start_seconds:.3f}')
    stage_start_seconds = current


def tsv_escape(s):
    return s.replace('\\', '\\\\').replace('\t', '\\t').replace('\n', '\\n').replace('\r','')


parser = argparse.ArgumentParser(description='Run performance test.')
# Explicitly decode files as UTF-8 because sometimes we have Russian characters in queries, and LANG=C is set.
parser.add_argument('file', metavar='FILE', type=argparse.FileType('r', encoding='utf-8'), nargs=1, help='test description file')
parser.add_argument('--host', nargs='*', default=['localhost'], help="Space-separated list of server hostname(s). Corresponds to '--port' options.")
parser.add_argument('--port', nargs='*', default=[9000], help="Space-separated list of server port(s). Corresponds to '--host' options.")
parser.add_argument('--runs', type=int, default=1, help='Number of query runs per server.')
parser.add_argument('--max-queries', type=int, default=None, help='Test no more than this number of queries, chosen at random.')
parser.add_argument('--queries-to-run', nargs='*', type=int, default=None, help='Space-separated list of indexes of queries to test.')
parser.add_argument('--profile-seconds', type=int, default=0, help='For how many seconds to profile a query for which the performance has changed.')
parser.add_argument('--long', action='store_true', help='Do not skip the tests tagged as long.')
parser.add_argument('--print-queries', action='store_true', help='Print test queries and exit.')
parser.add_argument('--print-settings', action='store_true', help='Print test settings and exit.')
<<<<<<< HEAD
parser.add_argument('--keep-tables', action='store_true', help="Don't drop the created tables after the test.")
=======
parser.add_argument('--keep-created-tables', action='store_true', help="Don't drop the created tables after the test.")
parser.add_argument('--use-existing-tables', action='store_true', help="Don't create or drop the tables, use the existing ones instead.")
>>>>>>> 6787f984
args = parser.parse_args()

reportStageEnd('start')

test_name = os.path.splitext(os.path.basename(args.file[0].name))[0]

tree = et.parse(args.file[0])
root = tree.getroot()

reportStageEnd('parse')

# Process query parameters
subst_elems = root.findall('substitutions/substitution')
available_parameters = {} # { 'table': ['hits_10m', 'hits_100m'], ... }
for e in subst_elems:
    available_parameters[e.find('name').text] = [v.text for v in e.findall('values/value')]

# Takes parallel lists of templates, substitutes them with all combos of
# parameters. The set of parameters is determined based on the first list.
# Note: keep the order of queries -- sometimes we have DROP IF EXISTS
# followed by CREATE in create queries section, so the order matters.
def substitute_parameters(query_templates, other_templates = []):
    query_results = []
    other_results = [[]] * (len(other_templates))
    for i, q in enumerate(query_templates):
        keys = set(n for _, n, _, _ in string.Formatter().parse(q) if n)
        values = [available_parameters[k] for k in keys]
        combos = itertools.product(*values)
        for c in combos:
            with_keys = dict(zip(keys, c))
            query_results.append(q.format(**with_keys))
            for j, t in enumerate(other_templates):
                other_results[j].append(t[i].format(**with_keys))
    if len(other_templates):
        return query_results, other_results
    else:
        return query_results


# Build a list of test queries, substituting parameters to query templates,
# and reporting the queries marked as short.
test_queries = []
is_short = []
for e in root.findall('query'):
    new_queries, [new_is_short] = substitute_parameters([e.text], [[e.attrib.get('short', '0')]])
    test_queries += new_queries
    is_short += [eval(s) for s in new_is_short]

assert(len(test_queries) == len(is_short))

# If we're given a list of queries to run, check that it makes sense.
for i in args.queries_to_run or []:
    if i < 0 or i >= len(test_queries):
        print(f'There is no query no. {i} in this test, only [{0}-{len(test_queries) - 1}] are present')
        exit(1)

# If we're only asked to print the queries, do that and exit.
if args.print_queries:
    for i in args.queries_to_run or range(0, len(test_queries)):
        print(test_queries[i])
    exit(0)

# Print short queries
for i, s in enumerate(is_short):
    if s:
        print(f'short\t{i}')

# If we're only asked to print the settings, do that and exit. These are settings
# for clickhouse-benchmark, so we print them as command line arguments, e.g.
# '--max_memory_usage=10000000'.
if args.print_settings:
    for s in root.findall('settings/*'):
        print(f'--{s.tag}={s.text}')

    exit(0)

# Skip long tests
if not args.long:
    for tag in root.findall('.//tag'):
        if tag.text == 'long':
            print('skipped\tTest is tagged as long.')
            sys.exit(0)

# Print report threshold for the test if it is set.
ignored_relative_change = 0.05
if 'max_ignored_relative_change' in root.attrib:
    ignored_relative_change = float(root.attrib["max_ignored_relative_change"])
    print(f'report-threshold\t{ignored_relative_change}')

reportStageEnd('before-connect')

# Open connections
servers = [{'host': host or args.host[0], 'port': port or args.port[0]} for (host, port) in itertools.zip_longest(args.host, args.port)]
all_connections = [clickhouse_driver.Client(**server) for server in servers]

for i, s in enumerate(servers):
    print(f'server\t{i}\t{s["host"]}\t{s["port"]}')

reportStageEnd('connect')

if not args.use_existing_tables:
    # Run drop queries, ignoring errors. Do this before all other activity,
    # because clickhouse_driver disconnects on error (this is not configurable),
    # and the new connection loses the changes in settings.
    drop_query_templates = [q.text for q in root.findall('drop_query')]
    drop_queries = substitute_parameters(drop_query_templates)
    for conn_index, c in enumerate(all_connections):
        for q in drop_queries:
            try:
                c.execute(q)
                print(f'drop\t{conn_index}\t{c.last_query.elapsed}\t{tsv_escape(q)}')
            except:
                pass

    reportStageEnd('drop-1')

# Apply settings.
# If there are errors, report them and continue -- maybe a new test uses a setting
# that is not in master, but the queries can still run. If we have multiple
# settings and one of them throws an exception, all previous settings for this
# connection will be reset, because the driver reconnects on error (not
# configurable). So the end result is uncertain, but hopefully we'll be able to
# run at least some queries.
settings = root.findall('settings/*')
for conn_index, c in enumerate(all_connections):
    for s in settings:
        # requires clickhouse-driver >= 1.1.5 to accept arbitrary new settings
        # (https://github.com/mymarilyn/clickhouse-driver/pull/142)
        c.settings[s.tag] = s.text

reportStageEnd('settings')

# Check tables that should exist. If they don't exist, just skip this test.
tables = [e.text for e in root.findall('preconditions/table_exists')]
for t in tables:
    for c in all_connections:
        try:
            res = c.execute("select 1 from {} limit 1".format(t))
        except:
            exception_message = traceback.format_exception_only(*sys.exc_info()[:2])[-1]
            skipped_message = ' '.join(exception_message.split('\n')[:2])
            print(f'skipped\t{tsv_escape(skipped_message)}')
            sys.exit(0)

reportStageEnd('preconditions')

if not args.use_existing_tables:
    # Run create and fill queries. We will run them simultaneously for both
    # servers, to save time. The weird XML search + filter is because we want to
    # keep the relative order of elements, and etree doesn't support the
    # appropriate xpath query.
    create_query_templates = [q.text for q in root.findall('./*')
        if q.tag in ('create_query', 'fill_query')]
    create_queries = substitute_parameters(create_query_templates)

    # Disallow temporary tables, because the clickhouse_driver reconnects on
    # errors, and temporary tables are destroyed. We want to be able to continue
    # after some errors.
    for q in create_queries:
        if re.search('create temporary table', q, flags=re.IGNORECASE):
            print(f"Temporary tables are not allowed in performance tests: '{q}'",
                file = sys.stderr)
            sys.exit(1)

    def do_create(connection, index, queries):
        for q in queries:
            connection.execute(q)
            print(f'create\t{index}\t{connection.last_query.elapsed}\t{tsv_escape(q)}')

    threads = [
        Thread(target = do_create, args = (connection, index, create_queries))
        for index, connection in enumerate(all_connections)]

    for t in threads:
        t.start()

    for t in threads:
        t.join()

    reportStageEnd('create')

# By default, test all queries.
queries_to_run = range(0, len(test_queries))

if args.max_queries:
    # If specified, test a limited number of queries chosen at random.
    queries_to_run = random.sample(range(0, len(test_queries)), min(len(test_queries), args.max_queries))

if args.queries_to_run:
    # Run the specified queries.
    queries_to_run = args.queries_to_run

# Run test queries.
profile_total_seconds = 0
for query_index in queries_to_run:
    q = test_queries[query_index]
    query_prefix = f'{test_name}.query{query_index}'

    # We have some crazy long queries (about 100kB), so trim them to a sane
    # length. This means we can't use query text as an identifier and have to
    # use the test name + the test-wide query index.
    query_display_name = q
    if len(query_display_name) > 1000:
        query_display_name = f'{query_display_name[:1000]}...({query_index})'

    print(f'display-name\t{query_index}\t{tsv_escape(query_display_name)}')

    # Prewarm: run once on both servers. Helps to bring the data into memory,
    # precompile the queries, etc.
    # A query might not run on the old server if it uses a function added in the
    # new one. We want to run them on the new server only, so that the PR author
    # can ensure that the test works properly. Remember the errors we had on
    # each server.
    query_error_on_connection = [None] * len(all_connections);
    for conn_index, c in enumerate(all_connections):
        try:
            prewarm_id = f'{query_prefix}.prewarm0'
            # Will also detect too long queries during warmup stage
            res = c.execute(q, query_id = prewarm_id, settings = {'max_execution_time': 10})
            print(f'prewarm\t{query_index}\t{prewarm_id}\t{conn_index}\t{c.last_query.elapsed}')
        except KeyboardInterrupt:
            raise
        except:
            # FIXME the driver reconnects on error and we lose settings, so this
            # might lead to further errors or unexpected behavior.
            query_error_on_connection[conn_index] = traceback.format_exc();
            continue

    # Report all errors that ocurred during prewarm and decide what to do next.
    # If prewarm fails for the query on all servers -- skip the query and
    # continue testing the next query.
    # If prewarm fails on one of the servers, run the query on the rest of them.
    no_errors = []
    for i, e in enumerate(query_error_on_connection):
        if e:
            print(e, file = sys.stderr)
        else:
            no_errors.append(i)

    if len(no_errors) == 0:
        continue
    elif len(no_errors) < len(all_connections):
        print(f'partial\t{query_index}\t{no_errors}')

    this_query_connections = [all_connections[index] for index in no_errors]

    # Now, perform measured runs.
    # Track the time spent by the client to process this query, so that we can
    # notice the queries that take long to process on the client side, e.g. by
    # sending excessive data.
    start_seconds = time.perf_counter()
    server_seconds = 0
    profile_seconds = 0
    run = 0

    # Arrays of run times for each connection.
    all_server_times = []
    for conn_index, c in enumerate(this_query_connections):
        all_server_times.append([])

    while True:
        run_id = f'{query_prefix}.run{run}'

        for conn_index, c in enumerate(this_query_connections):
            try:
                res = c.execute(q, query_id = run_id)
            except Exception as e:
                # Add query id to the exception to make debugging easier.
                e.args = (run_id, *e.args)
                e.message = run_id + ': ' + e.message
                raise

            elapsed = c.last_query.elapsed
            all_server_times[conn_index].append(elapsed)

            server_seconds += elapsed
            print(f'query\t{query_index}\t{run_id}\t{conn_index}\t{elapsed}')

            if elapsed > 10:
                # Stop processing pathologically slow queries, to avoid timing out
                # the entire test task. This shouldn't really happen, so we don't
                # need much handling for this case and can just exit.
                print(f'The query no. {query_index} is taking too long to run ({elapsed} s)', file=sys.stderr)
                exit(2)

        # Be careful with the counter, after this line it's the next iteration
        # already.
        run += 1

        # Try to run any query for at least the specified number of times,
        # before considering other stop conditions.
        if run < args.runs:
            continue

        # For very short queries we have a special mode where we run them for at
        # least some time. The recommended lower bound of run time for "normal"
        # queries is about 0.1 s, and we run them about 10 times, giving the
        # time per query per server of about one second. Use this value as a
        # reference for "short" queries.
        if is_short[query_index]:
            if server_seconds >= 2 * len(this_query_connections):
                break
            # Also limit the number of runs, so that we don't go crazy processing
            # the results -- 'eqmed.sql' is really suboptimal.
            if run >= 500:
                break
        else:
            if run >= args.runs:
                break

    client_seconds = time.perf_counter() - start_seconds
    print(f'client-time\t{query_index}\t{client_seconds}\t{server_seconds}')

    # Run additional profiling queries to collect profile data, but only if test times appeared to be different.
    # We have to do it after normal runs because otherwise it will affect test statistics too much
    if len(all_server_times) != 2:
        continue

    if len(all_server_times[0]) < 3:
        # Don't fail if for some reason there are not enough measurements.
        continue

    pvalue = stats.ttest_ind(all_server_times[0], all_server_times[1], equal_var = False).pvalue
    median = [statistics.median(t) for t in all_server_times]
    # Keep this consistent with the value used in report. Should eventually move
    # to (median[1] - median[0]) / min(median), which is compatible with "times"
    # difference we use in report (max(median) / min(median)).
    relative_diff = (median[1] - median[0]) / median[0]
    print(f'diff\t{query_index}\t{median[0]}\t{median[1]}\t{relative_diff}\t{pvalue}')
    if abs(relative_diff) < ignored_relative_change or pvalue > 0.05:
        continue

    # Perform profile runs for fixed amount of time. Don't limit the number
    # of runs, because we also have short queries.
    profile_start_seconds = time.perf_counter()
    run = 0
    while time.perf_counter() - profile_start_seconds < args.profile_seconds:
        run_id = f'{query_prefix}.profile{run}'

        for conn_index, c in enumerate(this_query_connections):
            try:
                res = c.execute(q, query_id = run_id, settings = {'query_profiler_real_time_period_ns': 10000000})
                print(f'profile\t{query_index}\t{run_id}\t{conn_index}\t{c.last_query.elapsed}')
            except Exception as e:
                # Add query id to the exception to make debugging easier.
                e.args = (run_id, *e.args)
                e.message = run_id + ': ' + e.message
                raise

        run += 1

    profile_total_seconds += time.perf_counter() - profile_start_seconds

print(f'profile-total\t{profile_total_seconds}')

reportStageEnd('run')

# Run drop queries
<<<<<<< HEAD
if not args.keep_tables:
=======
if not args.keep_created_tables and not args.use_existing_tables:
>>>>>>> 6787f984
    drop_queries = substitute_parameters(drop_query_templates)
    for conn_index, c in enumerate(all_connections):
        for q in drop_queries:
            c.execute(q)
            print(f'drop\t{conn_index}\t{c.last_query.elapsed}\t{tsv_escape(q)}')

    reportStageEnd('drop-2')<|MERGE_RESOLUTION|>--- conflicted
+++ resolved
@@ -48,12 +48,8 @@
 parser.add_argument('--long', action='store_true', help='Do not skip the tests tagged as long.')
 parser.add_argument('--print-queries', action='store_true', help='Print test queries and exit.')
 parser.add_argument('--print-settings', action='store_true', help='Print test settings and exit.')
-<<<<<<< HEAD
-parser.add_argument('--keep-tables', action='store_true', help="Don't drop the created tables after the test.")
-=======
 parser.add_argument('--keep-created-tables', action='store_true', help="Don't drop the created tables after the test.")
 parser.add_argument('--use-existing-tables', action='store_true', help="Don't create or drop the tables, use the existing ones instead.")
->>>>>>> 6787f984
 args = parser.parse_args()
 
 reportStageEnd('start')
@@ -412,11 +408,7 @@
 reportStageEnd('run')
 
 # Run drop queries
-<<<<<<< HEAD
-if not args.keep_tables:
-=======
 if not args.keep_created_tables and not args.use_existing_tables:
->>>>>>> 6787f984
     drop_queries = substitute_parameters(drop_query_templates)
     for conn_index, c in enumerate(all_connections):
         for q in drop_queries:
