#include <Storages/StorageFactory.h>
#include <Storages/StorageURL.h>

#include <Interpreters/Context.h>
#include <Interpreters/evaluateConstantExpression.h>
#include <Parsers/ASTIdentifier.h>
#include <Parsers/ASTLiteral.h>

#include <IO/ReadWriteBufferFromHTTP.h>
#include <IO/WriteBufferFromHTTP.h>

#include <Formats/FormatFactory.h>

#include <DataStreams/IBlockOutputStream.h>
#include <DataStreams/IProfilingBlockInputStream.h>

#include <Poco/Net/HTTPRequest.h>


namespace DB
{
namespace ErrorCodes
{
    extern const int NUMBER_OF_ARGUMENTS_DOESNT_MATCH;
}

IStorageURLBase::IStorageURLBase(const Poco::URI & uri_,
    const Context & context_,
    const std::string & table_name_,
    const String & format_name_,
    const ColumnsDescription & columns_)
    : IStorage(columns_), uri(uri_), context_global(context_), format_name(format_name_), table_name(table_name_)
{
}

namespace
{
    class StorageURLBlockInputStream : public IProfilingBlockInputStream
    {
    public:
        StorageURLBlockInputStream(const Poco::URI & uri,
            const std::string & method,
            std::function<void(std::ostream &)> callback,
            const String & format,
            const String & name_,
            const Block & sample_block,
            const Context & context,
            size_t max_block_size,
            const ConnectionTimeouts & timeouts)
            : name(name_)
        {
            read_buf = std::make_unique<ReadWriteBufferFromHTTP>(uri, method, callback, timeouts);

            reader = FormatFactory::instance().getInput(format, *read_buf, sample_block, context, max_block_size);
        }

        String getName() const override
        {
            return name;
        }

        Block readImpl() override
        {
            return reader->read();
        }

        Block getHeader() const override
        {
            return reader->getHeader();
        }

        void readPrefixImpl() override
        {
            reader->readPrefix();
        }

        void readSuffixImpl() override
        {
            reader->readSuffix();
        }

    private:
        String name;
        std::unique_ptr<ReadWriteBufferFromHTTP> read_buf;
        BlockInputStreamPtr reader;
    };

    class StorageURLBlockOutputStream : public IBlockOutputStream
    {
    public:
        StorageURLBlockOutputStream(const Poco::URI & uri,
            const String & format,
            const Block & sample_block_,
            const Context & context,
            const ConnectionTimeouts & timeouts)
            : sample_block(sample_block_)
        {
            write_buf = std::make_unique<WriteBufferFromHTTP>(uri, Poco::Net::HTTPRequest::HTTP_POST, timeouts);
            writer = FormatFactory::instance().getOutput(format, *write_buf, sample_block, context);
        }

        Block getHeader() const override
        {
            return sample_block;
        }

        void write(const Block & block) override
        {
            writer->write(block);
        }

        void writePrefix() override
        {
            writer->writePrefix();
        }

        void writeSuffix() override
        {
            writer->writeSuffix();
            writer->flush();
            write_buf->finalize();
        }

    private:
        Block sample_block;
        std::unique_ptr<WriteBufferFromHTTP> write_buf;
        BlockOutputStreamPtr writer;
    };
}


std::string IStorageURLBase::getReadMethod() const
{
    return Poco::Net::HTTPRequest::HTTP_GET;
}

std::vector<std::pair<std::string, std::string>> IStorageURLBase::getReadURIParams(const Names & /*column_names*/,
    const SelectQueryInfo & /*query_info*/,
<<<<<<< HEAD
    const Context & context,
    QueryProcessingStage::Enum processed_stage,
    size_t max_block_size,
    unsigned /*num_streams*/)
{
    checkQueryProcessingStage(processed_stage, context);
    return {std::make_shared<StorageURLBlockInputStream>(
        uri,
=======
    const Context & /*context*/,
    QueryProcessingStage::Enum & /*processed_stage*/,
    size_t /*max_block_size*/) const
{
    return {};
}

std::function<void(std::ostream &)> IStorageURLBase::getReadPOSTDataCallback(const Names & /*column_names*/,
    const SelectQueryInfo & /*query_info*/,
    const Context & /*context*/,
    QueryProcessingStage::Enum & /*processed_stage*/,
    size_t /*max_block_size*/) const
{
    return nullptr;
}


BlockInputStreams IStorageURLBase::read(const Names & column_names,
    const SelectQueryInfo & query_info,
    const Context & context,
    QueryProcessingStage::Enum & processed_stage,
    size_t max_block_size,
    unsigned /*num_streams*/)
{
    auto request_uri = uri;
    auto params = getReadURIParams(column_names, query_info, context, processed_stage, max_block_size);
    for (const auto & [param, value] : params)
        request_uri.addQueryParameter(param, value);

    return {std::make_shared<StorageURLBlockInputStream>(request_uri,
        getReadMethod(),
        getReadPOSTDataCallback(column_names, query_info, context, processed_stage, max_block_size),
>>>>>>> bce94dae
        format_name,
        getName(),
        getSampleBlock(),
        context,
        max_block_size,
        ConnectionTimeouts::getHTTPTimeouts(context.getSettingsRef()))};
}

void IStorageURLBase::rename(const String & /*new_path_to_db*/, const String & /*new_database_name*/, const String & /*new_table_name*/) {}

BlockOutputStreamPtr IStorageURLBase::write(const ASTPtr & /*query*/, const Settings & /*settings*/)
{
    return std::make_shared<StorageURLBlockOutputStream>(
        uri, format_name, getSampleBlock(), context_global, ConnectionTimeouts::getHTTPTimeouts(context_global.getSettingsRef()));
}

void registerStorageURL(StorageFactory & factory)
{
    factory.registerStorage("URL", [](const StorageFactory::Arguments & args) {
        ASTs & engine_args = args.engine_args;

        if (!(engine_args.size() == 1 || engine_args.size() == 2))
            throw Exception(
                "Storage URL requires exactly 2 arguments: url and name of used format.", ErrorCodes::NUMBER_OF_ARGUMENTS_DOESNT_MATCH);

        engine_args[0] = evaluateConstantExpressionOrIdentifierAsLiteral(engine_args[0], args.local_context);

        String url = static_cast<const ASTLiteral &>(*engine_args[0]).value.safeGet<String>();
        Poco::URI uri(url);

        engine_args[1] = evaluateConstantExpressionOrIdentifierAsLiteral(engine_args[1], args.local_context);

        String format_name = static_cast<const ASTLiteral &>(*engine_args[1]).value.safeGet<String>();

        return StorageURL::create(uri, args.table_name, format_name, args.columns, args.context);
    });
}
}<|MERGE_RESOLUTION|>--- conflicted
+++ resolved
@@ -136,16 +136,6 @@
 
 std::vector<std::pair<std::string, std::string>> IStorageURLBase::getReadURIParams(const Names & /*column_names*/,
     const SelectQueryInfo & /*query_info*/,
-<<<<<<< HEAD
-    const Context & context,
-    QueryProcessingStage::Enum processed_stage,
-    size_t max_block_size,
-    unsigned /*num_streams*/)
-{
-    checkQueryProcessingStage(processed_stage, context);
-    return {std::make_shared<StorageURLBlockInputStream>(
-        uri,
-=======
     const Context & /*context*/,
     QueryProcessingStage::Enum & /*processed_stage*/,
     size_t /*max_block_size*/) const
@@ -166,10 +156,12 @@
 BlockInputStreams IStorageURLBase::read(const Names & column_names,
     const SelectQueryInfo & query_info,
     const Context & context,
-    QueryProcessingStage::Enum & processed_stage,
+    QueryProcessingStage::Enum processed_stage,
     size_t max_block_size,
     unsigned /*num_streams*/)
 {
+    checkQueryProcessingStage(processed_stage, context);
+
     auto request_uri = uri;
     auto params = getReadURIParams(column_names, query_info, context, processed_stage, max_block_size);
     for (const auto & [param, value] : params)
@@ -178,7 +170,6 @@
     return {std::make_shared<StorageURLBlockInputStream>(request_uri,
         getReadMethod(),
         getReadPOSTDataCallback(column_names, query_info, context, processed_stage, max_block_size),
->>>>>>> bce94dae
         format_name,
         getName(),
         getSampleBlock(),
