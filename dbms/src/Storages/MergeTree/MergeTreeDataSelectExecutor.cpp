--- conflicted
+++ resolved
@@ -436,18 +436,9 @@
 				BlockInputStreamPtr source_stream = new MergeTreeBlockInputStream(
 					data.getFullPath() + part.data_part->name + '/', max_block_size, column_names, data,
 					part.data_part, ranges_to_get_from_part, use_uncompressed_cache,
-<<<<<<< HEAD
-					prewhere_actions, prewhere_column);
-
-				source_stream->setAIOThreshold(settings.min_bytes_to_use_direct_io);
+					prewhere_actions, prewhere_column, true, settings.min_bytes_to_use_direct_io, settings.max_read_buffer_size);
 
 				res.push_back(source_stream);
-
-=======
-					prewhere_actions, prewhere_column, true, settings.min_bytes_to_use_direct_io, settings.max_read_buffer_size);
-
-				res.push_back(source_stream);
->>>>>>> 628c32c8
 
 				for (const String & virt_column : virt_columns)
 				{
@@ -502,13 +493,7 @@
 		BlockInputStreamPtr source_stream = new MergeTreeBlockInputStream(
 			data.getFullPath() + part.data_part->name + '/', max_block_size, column_names, data,
 			part.data_part, part.ranges, use_uncompressed_cache,
-<<<<<<< HEAD
-			prewhere_actions, prewhere_column);
-
-		source_stream->setAIOThreshold(settings.min_bytes_to_use_direct_io);
-=======
 			prewhere_actions, prewhere_column, true, settings.min_bytes_to_use_direct_io, settings.max_read_buffer_size);
->>>>>>> 628c32c8
 
 		for (const String & virt_column : virt_columns)
 		{
