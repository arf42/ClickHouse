#include <boost/rational.hpp>   /// For calculations related to sampling coefficients.
#include <optional>

#include <Poco/File.h>

#include <Common/FieldVisitors.h>
#include <Storages/MergeTree/MergeTreeDataSelectExecutor.h>
#include <Storages/MergeTree/MergeTreeSelectBlockInputStream.h>
#include <Storages/MergeTree/MergeTreeReadPool.h>
#include <Storages/MergeTree/MergeTreeThreadSelectBlockInputStream.h>
#include <Storages/MergeTree/MergeTreeIndices.h>
#include <Storages/MergeTree/MergeTreeIndexReader.h>
#include <Storages/MergeTree/KeyCondition.h>
#include <Parsers/ASTIdentifier.h>
#include <Parsers/ASTLiteral.h>
#include <Parsers/ASTFunction.h>
#include <Parsers/ASTSampleRatio.h>

/// Allow to use __uint128_t as a template parameter for boost::rational.
// https://stackoverflow.com/questions/41198673/uint128-t-not-working-with-clang-and-libstdc
#if !defined(__GLIBCXX_BITSIZE_INT_N_0) && defined(__SIZEOF_INT128__)
namespace std
{
    template <>
    struct numeric_limits<__uint128_t>
    {
        static constexpr bool is_specialized = true;
        static constexpr bool is_signed = false;
        static constexpr bool is_integer = true;
        static constexpr int radix = 2;
        static constexpr int digits = 128;
        static constexpr __uint128_t min () { return 0; } // used in boost 1.65.1+
        static constexpr __uint128_t max () { return __uint128_t(0) - 1; } // used in boost 1.68.0+
    };
}
#endif

#include <DataStreams/ExpressionBlockInputStream.h>
#include <DataStreams/FilterBlockInputStream.h>
#include <DataStreams/CollapsingFinalBlockInputStream.h>
#include <DataStreams/AddingConstColumnBlockInputStream.h>
#include <DataStreams/CreatingSetsBlockInputStream.h>
#include <DataStreams/NullBlockInputStream.h>
#include <DataStreams/SummingSortedBlockInputStream.h>
#include <DataStreams/ReplacingSortedBlockInputStream.h>
#include <DataStreams/ReverseBlockInputStream.h>
#include <DataStreams/AggregatingSortedBlockInputStream.h>
#include <DataStreams/VersionedCollapsingSortedBlockInputStream.h>
#include <DataTypes/DataTypesNumber.h>
#include <DataTypes/DataTypeDate.h>
#include <DataTypes/DataTypeEnum.h>
#include <Storages/VirtualColumnUtils.h>


namespace ProfileEvents
{
    extern const Event SelectedParts;
    extern const Event SelectedRanges;
    extern const Event SelectedMarks;
}


namespace DB
{

namespace ErrorCodes
{
    extern const int INDEX_NOT_USED;
    extern const int SAMPLING_NOT_SUPPORTED;
    extern const int ILLEGAL_TYPE_OF_COLUMN_FOR_FILTER;
    extern const int ILLEGAL_COLUMN;
    extern const int ARGUMENT_OUT_OF_BOUND;
}


MergeTreeDataSelectExecutor::MergeTreeDataSelectExecutor(const MergeTreeData & data_)
    : data(data_), log(&Logger::get(data.getLogName() + " (SelectExecutor)"))
{
}


/// Construct a block consisting only of possible values of virtual columns
static Block getBlockWithPartColumn(const MergeTreeData::DataPartsVector & parts)
{
    auto column = ColumnString::create();

    for (const auto & part : parts)
        column->insert(part->name);

    return Block{ColumnWithTypeAndName(std::move(column), std::make_shared<DataTypeString>(), "_part")};
}


size_t MergeTreeDataSelectExecutor::getApproximateTotalRowsToRead(
    const MergeTreeData::DataPartsVector & parts, const KeyCondition & key_condition, const Settings & settings) const
{
    size_t rows_count = 0;

    /// We will find out how many rows we would have read without sampling.
    LOG_DEBUG(log, "Preliminary index scan with condition: " << key_condition.toString());

    for (size_t i = 0; i < parts.size(); ++i)
    {
        const MergeTreeData::DataPartPtr & part = parts[i];
        MarkRanges ranges = markRangesFromPKRange(part, key_condition, settings);

        /** In order to get a lower bound on the number of rows that match the condition on PK,
          *  consider only guaranteed full marks.
          * That is, do not take into account the first and last marks, which may be incomplete.
          */
        for (size_t j = 0; j < ranges.size(); ++j)
            if (ranges[j].end - ranges[j].begin > 2)
                rows_count += part->index_granularity.getRowsCountInRange({ranges[j].begin + 1, ranges[j].end - 1});

    }

    return rows_count;
}


using RelativeSize = boost::rational<ASTSampleRatio::BigNum>;

std::string toString(const RelativeSize & x)
{
    return ASTSampleRatio::toString(x.numerator()) + "/" + ASTSampleRatio::toString(x.denominator());
}

/// Converts sample size to an approximate number of rows (ex. `SAMPLE 1000000`) to relative value (ex. `SAMPLE 0.1`).
static RelativeSize convertAbsoluteSampleSizeToRelative(const ASTPtr & node, size_t approx_total_rows)
{
    if (approx_total_rows == 0)
        return 1;

    const auto & node_sample = node->as<ASTSampleRatio &>();

    auto absolute_sample_size = node_sample.ratio.numerator / node_sample.ratio.denominator;
    return std::min(RelativeSize(1), RelativeSize(absolute_sample_size) / RelativeSize(approx_total_rows));
}


BlockInputStreams MergeTreeDataSelectExecutor::read(
    const Names & column_names_to_return,
    const SelectQueryInfo & query_info,
    const Context & context,
    const UInt64 max_block_size,
    const unsigned num_streams,
    const PartitionIdToMaxBlock * max_block_numbers_to_read) const
{
    return readFromParts(
        data.getDataPartsVector(), column_names_to_return, query_info, context,
        max_block_size, num_streams, max_block_numbers_to_read);
}

BlockInputStreams MergeTreeDataSelectExecutor::readFromParts(
    MergeTreeData::DataPartsVector parts,
    const Names & column_names_to_return,
    const SelectQueryInfo & query_info,
    const Context & context,
    const UInt64 max_block_size,
    const unsigned num_streams,
    const PartitionIdToMaxBlock * max_block_numbers_to_read) const
{
    size_t part_index = 0;

    /// If query contains restrictions on the virtual column `_part` or `_part_index`, select only parts suitable for it.
    /// The virtual column `_sample_factor` (which is equal to 1 / used sample rate) can be requested in the query.
    Names virt_column_names;
    Names real_column_names;

    bool part_column_queried = false;

    bool sample_factor_column_queried = false;
    Float64 used_sample_factor = 1;

    for (const String & name : column_names_to_return)
    {
        if (name == "_part")
        {
            part_column_queried = true;
            virt_column_names.push_back(name);
        }
        else if (name == "_part_index")
        {
            virt_column_names.push_back(name);
        }
        else if (name == "_partition_id")
        {
            virt_column_names.push_back(name);
        }
        else if (name == "_sample_factor")
        {
            sample_factor_column_queried = true;
            virt_column_names.push_back(name);
        }
        else
        {
            real_column_names.push_back(name);
        }
    }

    NamesAndTypesList available_real_columns = data.getColumns().getAllPhysical();

    /// If there are only virtual columns in the query, you must request at least one non-virtual one.
    if (real_column_names.empty())
        real_column_names.push_back(ExpressionActions::getSmallestColumn(available_real_columns));

    /// If `_part` virtual column is requested, we try to use it as an index.
    Block virtual_columns_block = getBlockWithPartColumn(parts);
    if (part_column_queried)
        VirtualColumnUtils::filterBlockWithQuery(query_info.query, virtual_columns_block, context);

    std::multiset<String> part_values = VirtualColumnUtils::extractSingleValueFromBlock<String>(virtual_columns_block, "_part");

    data.check(real_column_names);

    const Settings & settings = context.getSettingsRef();
    Names primary_key_columns = data.primary_key_columns;

    KeyCondition key_condition(query_info, context, primary_key_columns, data.primary_key_expr);

    if (settings.force_primary_key && key_condition.alwaysUnknownOrTrue())
    {
        std::stringstream exception_message;
        exception_message << "Primary key (";
        for (size_t i = 0, size = primary_key_columns.size(); i < size; ++i)
            exception_message << (i == 0 ? "" : ", ") << primary_key_columns[i];
        exception_message << ") is not used and setting 'force_primary_key' is set.";

        throw Exception(exception_message.str(), ErrorCodes::INDEX_NOT_USED);
    }

    std::optional<KeyCondition> minmax_idx_condition;
    if (data.minmax_idx_expr)
    {
        minmax_idx_condition.emplace(query_info, context, data.minmax_idx_columns, data.minmax_idx_expr);

        if (settings.force_index_by_date && minmax_idx_condition->alwaysUnknownOrTrue())
        {
            String msg = "MinMax index by columns (";
            bool first = true;
            for (const String & col : data.minmax_idx_columns)
            {
                if (first)
                    first = false;
                else
                    msg += ", ";
                msg += col;
            }
            msg += ") is not used and setting 'force_index_by_date' is set";

            throw Exception(msg, ErrorCodes::INDEX_NOT_USED);
        }
    }

    /// Select the parts in which there can be data that satisfy `minmax_idx_condition` and that match the condition on `_part`,
    ///  as well as `max_block_number_to_read`.
    {
        auto prev_parts = parts;
        parts.clear();

        for (const auto & part : prev_parts)
        {
            if (part_values.find(part->name) == part_values.end())
                continue;

            if (part->isEmpty())
                continue;

            if (minmax_idx_condition && !minmax_idx_condition->checkInParallelogram(
                    part->minmax_idx.parallelogram, data.minmax_idx_column_types).can_be_true)
                continue;

            if (max_block_numbers_to_read)
            {
                auto blocks_iterator = max_block_numbers_to_read->find(part->info.partition_id);
                if (blocks_iterator == max_block_numbers_to_read->end() || part->info.max_block > blocks_iterator->second)
                    continue;
            }

            parts.push_back(part);
        }
    }

    /// Sampling.
    Names column_names_to_read = real_column_names;
    std::shared_ptr<ASTFunction> filter_function;
    ExpressionActionsPtr filter_expression;

    RelativeSize relative_sample_size = 0;
    RelativeSize relative_sample_offset = 0;

    const auto & select = query_info.query->as<ASTSelectQuery &>();

    auto select_sample_size = select.sample_size();
    auto select_sample_offset = select.sample_offset();

    if (select_sample_size)
    {
        relative_sample_size.assign(
            select_sample_size->as<ASTSampleRatio &>().ratio.numerator,
            select_sample_size->as<ASTSampleRatio &>().ratio.denominator);

        if (relative_sample_size < 0)
            throw Exception("Negative sample size", ErrorCodes::ARGUMENT_OUT_OF_BOUND);

        relative_sample_offset = 0;
        if (select_sample_offset)
            relative_sample_offset.assign(
                select_sample_offset->as<ASTSampleRatio &>().ratio.numerator,
                select_sample_offset->as<ASTSampleRatio &>().ratio.denominator);

        if (relative_sample_offset < 0)
            throw Exception("Negative sample offset", ErrorCodes::ARGUMENT_OUT_OF_BOUND);

        /// Convert absolute value of the sampling (in form `SAMPLE 1000000` - how many rows to read) into the relative `SAMPLE 0.1` (how much data to read).
        size_t approx_total_rows = 0;
        if (relative_sample_size > 1 || relative_sample_offset > 1)
            approx_total_rows = getApproximateTotalRowsToRead(parts, key_condition, settings);

        if (relative_sample_size > 1)
        {
            relative_sample_size = convertAbsoluteSampleSizeToRelative(select_sample_size, approx_total_rows);
            LOG_DEBUG(log, "Selected relative sample size: " << toString(relative_sample_size));
        }

        /// SAMPLE 1 is the same as the absence of SAMPLE.
        if (relative_sample_size == RelativeSize(1))
            relative_sample_size = 0;

        if (relative_sample_offset > 0 && RelativeSize(0) == relative_sample_size)
            throw Exception("Sampling offset is incorrect because no sampling", ErrorCodes::ARGUMENT_OUT_OF_BOUND);

        if (relative_sample_offset > 1)
        {
            relative_sample_offset = convertAbsoluteSampleSizeToRelative(select_sample_offset, approx_total_rows);
            LOG_DEBUG(log, "Selected relative sample offset: " << toString(relative_sample_offset));
        }
    }

    /** Which range of sampling key values do I need to read?
      * First, in the whole range ("universe") we select the interval
      *  of relative `relative_sample_size` size, offset from the beginning by `relative_sample_offset`.
      *
      * Example: SAMPLE 0.4 OFFSET 0.3
      *
      * [------********------]
      *        ^ - offset
      *        <------> - size
      *
      * If the interval passes through the end of the universe, then cut its right side.
      *
      * Example: SAMPLE 0.4 OFFSET 0.8
      *
      * [----------------****]
      *                  ^ - offset
      *                  <------> - size
      *
      * Next, if the `parallel_replicas_count`, `parallel_replica_offset` settings are set,
      *  then it is necessary to break the received interval into pieces of the number `parallel_replicas_count`,
      *  and select a piece with the number `parallel_replica_offset` (from zero).
      *
      * Example: SAMPLE 0.4 OFFSET 0.3, parallel_replicas_count = 2, parallel_replica_offset = 1
      *
      * [----------****------]
      *        ^ - offset
      *        <------> - size
      *        <--><--> - pieces for different `parallel_replica_offset`, select the second one.
      *
      * It is very important that the intervals for different `parallel_replica_offset` cover the entire range without gaps and overlaps.
      * It is also important that the entire universe can be covered using SAMPLE 0.1 OFFSET 0, ... OFFSET 0.9 and similar decimals.
      */

    bool use_sampling = relative_sample_size > 0 || (settings.parallel_replicas_count > 1 && data.supportsSampling());
    bool no_data = false;   /// There is nothing left after sampling.

    if (use_sampling)
    {
        if (sample_factor_column_queried && relative_sample_size != RelativeSize(0))
            used_sample_factor = 1.0 / boost::rational_cast<Float64>(relative_sample_size);

        RelativeSize size_of_universum = 0;
        DataTypePtr type = data.primary_key_sample.getByName(data.sampling_expr_column_name).type;

        if (typeid_cast<const DataTypeUInt64 *>(type.get()))
            size_of_universum = RelativeSize(std::numeric_limits<UInt64>::max()) + RelativeSize(1);
        else if (typeid_cast<const DataTypeUInt32 *>(type.get()))
            size_of_universum = RelativeSize(std::numeric_limits<UInt32>::max()) + RelativeSize(1);
        else if (typeid_cast<const DataTypeUInt16 *>(type.get()))
            size_of_universum = RelativeSize(std::numeric_limits<UInt16>::max()) + RelativeSize(1);
        else if (typeid_cast<const DataTypeUInt8 *>(type.get()))
            size_of_universum = RelativeSize(std::numeric_limits<UInt8>::max()) + RelativeSize(1);
        else
            throw Exception("Invalid sampling column type in storage parameters: " + type->getName() + ". Must be unsigned integer type.",
                ErrorCodes::ILLEGAL_TYPE_OF_COLUMN_FOR_FILTER);

        if (settings.parallel_replicas_count > 1)
        {
            if (relative_sample_size == RelativeSize(0))
                relative_sample_size = 1;

            relative_sample_size /= settings.parallel_replicas_count.value;
            relative_sample_offset += relative_sample_size * RelativeSize(settings.parallel_replica_offset.value);
        }

        if (relative_sample_offset >= RelativeSize(1))
            no_data = true;

        /// Calculate the half-interval of `[lower, upper)` column values.
        bool has_lower_limit = false;
        bool has_upper_limit = false;

        RelativeSize lower_limit_rational = relative_sample_offset * size_of_universum;
        RelativeSize upper_limit_rational = (relative_sample_offset + relative_sample_size) * size_of_universum;

        UInt64 lower = boost::rational_cast<ASTSampleRatio::BigNum>(lower_limit_rational);
        UInt64 upper = boost::rational_cast<ASTSampleRatio::BigNum>(upper_limit_rational);

        if (lower > 0)
            has_lower_limit = true;

        if (upper_limit_rational < size_of_universum)
            has_upper_limit = true;

        /*std::cerr << std::fixed << std::setprecision(100)
            << "relative_sample_size: " << relative_sample_size << "\n"
            << "relative_sample_offset: " << relative_sample_offset << "\n"
            << "lower_limit_float: " << lower_limit_rational << "\n"
            << "upper_limit_float: " << upper_limit_rational << "\n"
            << "lower: " << lower << "\n"
            << "upper: " << upper << "\n";*/

        if ((has_upper_limit && upper == 0)
            || (has_lower_limit && has_upper_limit && lower == upper))
            no_data = true;

        if (no_data || (!has_lower_limit && !has_upper_limit))
        {
            use_sampling = false;
        }
        else
        {
            /// Let's add the conditions to cut off something else when the index is scanned again and when the request is processed.

            std::shared_ptr<ASTFunction> lower_function;
            std::shared_ptr<ASTFunction> upper_function;

            if (has_lower_limit)
            {
                if (!key_condition.addCondition(data.sampling_expr_column_name, Range::createLeftBounded(lower, true)))
                    throw Exception("Sampling column not in primary key", ErrorCodes::ILLEGAL_COLUMN);

                ASTPtr args = std::make_shared<ASTExpressionList>();
                args->children.push_back(data.getSamplingKeyAST());
                args->children.push_back(std::make_shared<ASTLiteral>(lower));

                lower_function = std::make_shared<ASTFunction>();
                lower_function->name = "greaterOrEquals";
                lower_function->arguments = args;
                lower_function->children.push_back(lower_function->arguments);

                filter_function = lower_function;
            }

            if (has_upper_limit)
            {
                if (!key_condition.addCondition(data.sampling_expr_column_name, Range::createRightBounded(upper, false)))
                    throw Exception("Sampling column not in primary key", ErrorCodes::ILLEGAL_COLUMN);

                ASTPtr args = std::make_shared<ASTExpressionList>();
                args->children.push_back(data.getSamplingKeyAST());
                args->children.push_back(std::make_shared<ASTLiteral>(upper));

                upper_function = std::make_shared<ASTFunction>();
                upper_function->name = "less";
                upper_function->arguments = args;
                upper_function->children.push_back(upper_function->arguments);

                filter_function = upper_function;
            }

            if (has_lower_limit && has_upper_limit)
            {
                ASTPtr args = std::make_shared<ASTExpressionList>();
                args->children.push_back(lower_function);
                args->children.push_back(upper_function);

                filter_function = std::make_shared<ASTFunction>();
                filter_function->name = "and";
                filter_function->arguments = args;
                filter_function->children.push_back(filter_function->arguments);
            }

            ASTPtr query = filter_function;
            auto syntax_result = SyntaxAnalyzer(context).analyze(query, available_real_columns);
            filter_expression = ExpressionAnalyzer(filter_function, syntax_result, context).getActions(false);

            /// Add columns needed for `sample_by_ast` to `column_names_to_read`.
            std::vector<String> add_columns = filter_expression->getRequiredColumns();
            column_names_to_read.insert(column_names_to_read.end(), add_columns.begin(), add_columns.end());
            std::sort(column_names_to_read.begin(), column_names_to_read.end());
            column_names_to_read.erase(std::unique(column_names_to_read.begin(), column_names_to_read.end()), column_names_to_read.end());
        }
    }

    if (no_data)
    {
        LOG_DEBUG(log, "Sampling yields no data.");
        return {};
    }

    LOG_DEBUG(log, "Key condition: " << key_condition.toString());
    if (minmax_idx_condition)
        LOG_DEBUG(log, "MinMax index condition: " << minmax_idx_condition->toString());

    /// PREWHERE
    String prewhere_column;
    if (select.prewhere())
        prewhere_column = select.prewhere()->getColumnName();

    RangesInDataParts parts_with_ranges;

    std::vector<std::pair<MergeTreeIndexPtr, MergeTreeIndexConditionPtr>> useful_indices;
    for (const auto & index : data.skip_indices)
    {
        auto condition = index->createIndexCondition(query_info, context);
        if (!condition->alwaysUnknownOrTrue())
            useful_indices.emplace_back(index, condition);
    }

    /// Let's find what range to read from each part.
    size_t sum_marks = 0;
    size_t sum_ranges = 0;
    for (auto & part : parts)
    {
        RangesInDataPart ranges(part, part_index++);

        if (data.hasPrimaryKey())
            ranges.ranges = markRangesFromPKRange(part, key_condition, settings);
        else
            ranges.ranges = MarkRanges{MarkRange{0, part->getMarksCount()}};

        for (const auto & index_and_condition : useful_indices)
            ranges.ranges = filterMarksUsingIndex(
                    index_and_condition.first, index_and_condition.second, part, ranges.ranges, settings);

        if (!ranges.ranges.empty())
        {
            parts_with_ranges.push_back(ranges);

            sum_ranges += ranges.ranges.size();
            for (const auto & range : ranges.ranges)
                sum_marks += range.end - range.begin;
        }
    }

    LOG_DEBUG(log, "Selected " << parts.size() << " parts by date, " << parts_with_ranges.size() << " parts by key, "
        << sum_marks << " marks to read from " << sum_ranges << " ranges");

    if (parts_with_ranges.empty())
        return {};

    ProfileEvents::increment(ProfileEvents::SelectedParts, parts_with_ranges.size());
    ProfileEvents::increment(ProfileEvents::SelectedRanges, sum_ranges);
    ProfileEvents::increment(ProfileEvents::SelectedMarks, sum_marks);

    BlockInputStreams res;

    if (select.final())
    {
        /// Add columns needed to calculate the sorting expression and the sign.
        std::vector<String> add_columns = data.sorting_key_expr->getRequiredColumns();
        column_names_to_read.insert(column_names_to_read.end(), add_columns.begin(), add_columns.end());

        if (!data.merging_params.sign_column.empty())
            column_names_to_read.push_back(data.merging_params.sign_column);
        if (!data.merging_params.version_column.empty())
            column_names_to_read.push_back(data.merging_params.version_column);

        std::sort(column_names_to_read.begin(), column_names_to_read.end());
        column_names_to_read.erase(std::unique(column_names_to_read.begin(), column_names_to_read.end()), column_names_to_read.end());

        res = spreadMarkRangesAmongStreamsFinal(
            std::move(parts_with_ranges),
            column_names_to_read,
            max_block_size,
            settings.use_uncompressed_cache,
            query_info,
            virt_column_names,
            settings);
    }
    else if (settings.optimize_pk_order && query_info.read_in_pk_order)
    {
        std::vector<String> add_columns = data.sorting_key_expr->getRequiredColumns();
        column_names_to_read.insert(column_names_to_read.end(), add_columns.begin(), add_columns.end());

        if (!data.merging_params.sign_column.empty())
            column_names_to_read.push_back(data.merging_params.sign_column);
        if (!data.merging_params.version_column.empty())
            column_names_to_read.push_back(data.merging_params.version_column);

        std::sort(column_names_to_read.begin(), column_names_to_read.end());
        column_names_to_read.erase(std::unique(column_names_to_read.begin(), column_names_to_read.end()), column_names_to_read.end());

        res = spreadMarkRangesAmongStreamsPKOrder(
            std::move(parts_with_ranges),
            column_names_to_read,
            max_block_size,
            settings.use_uncompressed_cache,
            query_info,
            virt_column_names,
            settings);
    }
    else
    {
        res = spreadMarkRangesAmongStreams(
            std::move(parts_with_ranges),
            num_streams,
            column_names_to_read,
            max_block_size,
            settings.use_uncompressed_cache,
            query_info,
            virt_column_names,
            settings);
    }

    if (use_sampling)
        for (auto & stream : res)
            stream = std::make_shared<FilterBlockInputStream>(stream, filter_expression, filter_function->getColumnName());

    /// By the way, if a distributed query or query to a Merge table is made, then the `_sample_factor` column can have different values.
    if (sample_factor_column_queried)
        for (auto & stream : res)
            stream = std::make_shared<AddingConstColumnBlockInputStream<Float64>>(
                stream, std::make_shared<DataTypeFloat64>(), used_sample_factor, "_sample_factor");

    if (query_info.prewhere_info && query_info.prewhere_info->remove_columns_actions)
        for (auto & stream : res)
            stream = std::make_shared<ExpressionBlockInputStream>(stream, query_info.prewhere_info->remove_columns_actions);

    return res;
}

namespace
{

size_t roundRowsOrBytesToMarks(
    size_t rows_setting,
    size_t bytes_setting,
    size_t rows_granularity,
    size_t bytes_granularity)
{
    if (bytes_granularity == 0)
        return (rows_setting + rows_granularity - 1) / rows_granularity;
    else
        return (bytes_setting + bytes_granularity - 1) / bytes_granularity;
}

}


BlockInputStreams MergeTreeDataSelectExecutor::spreadMarkRangesAmongStreams(
    RangesInDataParts && parts,
    size_t num_streams,
    const Names & column_names,
    UInt64 max_block_size,
    bool use_uncompressed_cache,
    const SelectQueryInfo & query_info,
    const Names & virt_columns,
    const Settings & settings) const
{
<<<<<<< HEAD
=======
    const PrewhereInfoPtr prewhere_info = query_info.prewhere_info;
    const size_t max_marks_to_use_cache = roundRowsOrBytesToMarks(
        settings.merge_tree_max_rows_to_use_cache,
        settings.merge_tree_max_bytes_to_use_cache,
        data.index_granularity_info);

    const size_t min_marks_for_concurrent_read = roundRowsOrBytesToMarks(
        settings.merge_tree_min_rows_for_concurrent_read,
        settings.merge_tree_min_bytes_for_concurrent_read,
        data.index_granularity_info);
>>>>>>> 70159fb1

    /// Count marks for each part.
    std::vector<size_t> sum_marks_in_parts(parts.size());
    size_t sum_marks = 0;
    size_t total_rows = 0;

    size_t adaptive_parts = 0;
    for (size_t i = 0; i < parts.size(); ++i)
    {
        total_rows += parts[i].getRowsCount();
        /// Let the ranges be listed from right to left so that the leftmost range can be dropped using `pop_back()`.
        std::reverse(parts[i].ranges.begin(), parts[i].ranges.end());

        for (const auto & range : parts[i].ranges)
            sum_marks_in_parts[i] += range.end - range.begin;

        sum_marks += sum_marks_in_parts[i];
        if (parts[i].data_part->index_granularity_info.is_adaptive)
            adaptive_parts++;
    }

    size_t index_granularity_bytes = 0;
    if (adaptive_parts > parts.size() / 2)
        index_granularity_bytes = data.settings.index_granularity_bytes;

    const size_t max_marks_to_use_cache = roundRowsOrBytesToMarks(
        settings.merge_tree_max_rows_to_use_cache,
        settings.merge_tree_max_bytes_to_use_cache,
        data.settings.index_granularity,
        index_granularity_bytes);

    const size_t min_marks_for_concurrent_read = roundRowsOrBytesToMarks(
        settings.merge_tree_min_rows_for_concurrent_read,
        settings.merge_tree_min_bytes_for_concurrent_read,
        data.settings.index_granularity,
        index_granularity_bytes);

    if (sum_marks > max_marks_to_use_cache)
        use_uncompressed_cache = false;

    BlockInputStreams res;

    if (sum_marks > 0 && settings.merge_tree_uniform_read_distribution == 1)
    {
        /// Reduce the number of num_streams if the data is small.
        if (sum_marks < num_streams * min_marks_for_concurrent_read && parts.size() < num_streams)
            num_streams = std::max((sum_marks + min_marks_for_concurrent_read - 1) / min_marks_for_concurrent_read, parts.size());

        MergeTreeReadPoolPtr pool = std::make_shared<MergeTreeReadPool>(
            num_streams, sum_marks, min_marks_for_concurrent_read, parts, data, prewhere_info, true,
            column_names, MergeTreeReadPool::BackoffSettings(settings), settings.preferred_block_size_bytes, query_info.do_not_steal_task);

        /// Let's estimate total number of rows for progress bar.
        LOG_TRACE(log, "Reading approx. " << total_rows << " rows with " << num_streams << " streams");

        for (size_t i = 0; i < num_streams; ++i)
        {
            res.emplace_back(std::make_shared<MergeTreeThreadSelectBlockInputStream>(
                i, pool, min_marks_for_concurrent_read, max_block_size, settings.preferred_block_size_bytes,
                settings.preferred_max_column_in_block_size_bytes, data, use_uncompressed_cache,
                prewhere_info, settings, virt_columns));

            if (i == 0)
            {
                /// Set the approximate number of rows for the first source only
                res.front()->addTotalRowsApprox(total_rows);
            }
        }
    }
    else if (sum_marks > 0)
    {
        const size_t min_marks_per_stream = (sum_marks - 1) / num_streams + 1;

        for (size_t i = 0; i < num_streams && !parts.empty(); ++i)
        {
            size_t need_marks = min_marks_per_stream;

            /// Loop over parts.
            /// We will iteratively take part or some subrange of a part from the back
            ///  and assign a stream to read from it.
            while (need_marks > 0 && !parts.empty())
            {
                RangesInDataPart part = parts.back();
                parts.pop_back();

                size_t & marks_in_part = sum_marks_in_parts.back();

                /// We will not take too few rows from a part.
                if (marks_in_part >= min_marks_for_concurrent_read &&
                    need_marks < min_marks_for_concurrent_read)
                    need_marks = min_marks_for_concurrent_read;

                /// Do not leave too few rows in the part.
                if (marks_in_part > need_marks &&
                    marks_in_part - need_marks < min_marks_for_concurrent_read)
                    need_marks = marks_in_part;

                MarkRanges ranges_to_get_from_part;

                /// We take the whole part if it is small enough.
                if (marks_in_part <= need_marks)
                {
                    /// Restore the order of segments.
                    std::reverse(part.ranges.begin(), part.ranges.end());

                    ranges_to_get_from_part = part.ranges;

                    need_marks -= marks_in_part;
                    sum_marks_in_parts.pop_back();
                }
                else
                {
                    /// Loop through ranges in part. Take enough ranges to cover "need_marks".
                    while (need_marks > 0)
                    {
                        if (part.ranges.empty())
                            throw Exception("Unexpected end of ranges while spreading marks among streams", ErrorCodes::LOGICAL_ERROR);

                        MarkRange & range = part.ranges.back();

                        const size_t marks_in_range = range.end - range.begin;
                        const size_t marks_to_get_from_range = std::min(marks_in_range, need_marks);

                        ranges_to_get_from_part.emplace_back(range.begin, range.begin + marks_to_get_from_range);
                        range.begin += marks_to_get_from_range;
                        marks_in_part -= marks_to_get_from_range;
                        need_marks -= marks_to_get_from_range;
                        if (range.begin == range.end)
                            part.ranges.pop_back();
                    }
                    parts.emplace_back(part);
                }

                BlockInputStreamPtr source_stream = std::make_shared<MergeTreeSelectBlockInputStream>(
                    data, part.data_part, max_block_size, settings.preferred_block_size_bytes,
                    settings.preferred_max_column_in_block_size_bytes, column_names, ranges_to_get_from_part,
                    use_uncompressed_cache, prewhere_info, true, settings.min_bytes_to_use_direct_io,
                    settings.max_read_buffer_size, true, virt_columns, part.part_index_in_query);

                res.push_back(source_stream);
            }
        }

        if (!parts.empty())
            throw Exception("Couldn't spread marks among streams", ErrorCodes::LOGICAL_ERROR);
    }

    return res;
}

BlockInputStreams MergeTreeDataSelectExecutor::spreadMarkRangesAmongStreamsPKOrder(
    RangesInDataParts && parts,
    const Names & column_names,
    UInt64 max_block_size,
    bool use_uncompressed_cache,
    const SelectQueryInfo & query_info,
    const Names & virt_columns,
    const Settings & settings) const
{
    const PrewhereInfoPtr prewhere_info = query_info.prewhere_info;
    const size_t max_marks_to_use_cache = roundRowsOrBytesToMarks(
        settings.merge_tree_max_rows_to_use_cache,
        settings.merge_tree_max_bytes_to_use_cache,
        data.index_granularity_info);

    size_t sum_marks = 0;
    for (size_t i = 0; i < parts.size(); ++i)
        for (size_t j = 0; j < parts[i].ranges.size(); ++j)
            sum_marks += parts[i].ranges[j].end - parts[i].ranges[j].begin;

    if (sum_marks > max_marks_to_use_cache)
        use_uncompressed_cache = false;

    BlockInputStreams to_merge;

    for (size_t part_index = 0; part_index < parts.size(); ++part_index)
    {
        size_t index = part_index;
        if (query_info.read_in_reverse_order)
            index = parts.size() - part_index - 1;

        RangesInDataPart & part = parts[index];

        BlockInputStreamPtr source_stream = std::make_shared<MergeTreeSelectBlockInputStream>(
            data, part.data_part, max_block_size, settings.preferred_block_size_bytes,
            settings.preferred_max_column_in_block_size_bytes, column_names, part.ranges, use_uncompressed_cache,
            prewhere_info, true, settings.min_bytes_to_use_direct_io, settings.max_read_buffer_size, true,
            virt_columns, part.part_index_in_query);

        to_merge.emplace_back(source_stream);
    }

    return to_merge;
}



BlockInputStreams MergeTreeDataSelectExecutor::spreadMarkRangesAmongStreamsFinal(
    RangesInDataParts && parts,
    const Names & column_names,
    UInt64 max_block_size,
    bool use_uncompressed_cache,
    const SelectQueryInfo & query_info,
    const Names & virt_columns,
    const Settings & settings) const
{
<<<<<<< HEAD
=======
    const PrewhereInfoPtr prewhere_info = query_info.prewhere_info;
    const size_t max_marks_to_use_cache = roundRowsOrBytesToMarks(
        settings.merge_tree_max_rows_to_use_cache,
        settings.merge_tree_max_bytes_to_use_cache,
        data.index_granularity_info);
>>>>>>> 70159fb1

    size_t sum_marks = 0;
    size_t adaptive_parts = 0;
    for (size_t i = 0; i < parts.size(); ++i)
    {
        for (size_t j = 0; j < parts[i].ranges.size(); ++j)
            sum_marks += parts[i].ranges[j].end - parts[i].ranges[j].begin;

        if (parts[i].data_part->index_granularity_info.is_adaptive)
            adaptive_parts++;
    }

    size_t index_granularity_bytes = 0;
    if (adaptive_parts >= parts.size() / 2)
        index_granularity_bytes = data.settings.index_granularity_bytes;

    const size_t max_marks_to_use_cache = roundRowsOrBytesToMarks(
        settings.merge_tree_max_rows_to_use_cache,
        settings.merge_tree_max_bytes_to_use_cache,
        data.settings.index_granularity,
        index_granularity_bytes);

    if (sum_marks > max_marks_to_use_cache)
        use_uncompressed_cache = false;

    BlockInputStreams to_merge;

    /// NOTE `merge_tree_uniform_read_distribution` is not used for FINAL

    for (size_t part_index = 0; part_index < parts.size(); ++part_index)
    {
        RangesInDataPart & part = parts[part_index];

        BlockInputStreamPtr source_stream = std::make_shared<MergeTreeSelectBlockInputStream>(
            data, part.data_part, max_block_size, settings.preferred_block_size_bytes,
            settings.preferred_max_column_in_block_size_bytes, column_names, part.ranges, use_uncompressed_cache,
            prewhere_info, true, settings.min_bytes_to_use_direct_io, settings.max_read_buffer_size, true,
            virt_columns, part.part_index_in_query);

        to_merge.emplace_back(std::make_shared<ExpressionBlockInputStream>(source_stream, data.sorting_key_expr));
    }


    Names sort_columns = data.sorting_key_columns;
    SortDescription sort_description;
    size_t sort_columns_size = sort_columns.size();
    sort_description.reserve(sort_columns_size);

    Block header = to_merge.at(0)->getHeader();
    for (size_t i = 0; i < sort_columns_size; ++i)
        sort_description.emplace_back(header.getPositionByName(sort_columns[i]), 1, 1);

    BlockInputStreamPtr merged;
    switch (data.merging_params.mode)
    {
        case MergeTreeData::MergingParams::Ordinary:
            merged = std::make_shared<MergingSortedBlockInputStream>(to_merge, sort_description, max_block_size);
            break;

        case MergeTreeData::MergingParams::Collapsing:
            merged = std::make_shared<CollapsingFinalBlockInputStream>(
                    to_merge, sort_description, data.merging_params.sign_column);
            break;

        case MergeTreeData::MergingParams::Summing:
            merged = std::make_shared<SummingSortedBlockInputStream>(to_merge,
                    sort_description, data.merging_params.columns_to_sum, max_block_size);
            break;

        case MergeTreeData::MergingParams::Aggregating:
            merged = std::make_shared<AggregatingSortedBlockInputStream>(to_merge, sort_description, max_block_size);
            break;

        case MergeTreeData::MergingParams::Replacing:    /// TODO Make ReplacingFinalBlockInputStream
            merged = std::make_shared<ReplacingSortedBlockInputStream>(to_merge,
                    sort_description, data.merging_params.version_column, max_block_size);
            break;

        case MergeTreeData::MergingParams::VersionedCollapsing: /// TODO Make VersionedCollapsingFinalBlockInputStream
            merged = std::make_shared<VersionedCollapsingSortedBlockInputStream>(
                    to_merge, sort_description, data.merging_params.sign_column, max_block_size);
            break;

        case MergeTreeData::MergingParams::Graphite:
            throw Exception("GraphiteMergeTree doesn't support FINAL", ErrorCodes::LOGICAL_ERROR);
    }

    return {merged};
}


void MergeTreeDataSelectExecutor::createPositiveSignCondition(
    ExpressionActionsPtr & out_expression, String & out_column, const Context & context) const
{
    auto function = std::make_shared<ASTFunction>();
    auto arguments = std::make_shared<ASTExpressionList>();
    auto sign = std::make_shared<ASTIdentifier>(data.merging_params.sign_column);
    auto one = std::make_shared<ASTLiteral>(1);

    function->name = "equals";
    function->arguments = arguments;
    function->children.push_back(arguments);

    arguments->children.push_back(sign);
    arguments->children.push_back(one);

    ASTPtr query = function;
    auto syntax_result = SyntaxAnalyzer(context).analyze(query, data.getColumns().getAllPhysical());
    out_expression = ExpressionAnalyzer(query, syntax_result, context).getActions(false);
    out_column = function->getColumnName();
}


/// Calculates a set of mark ranges, that could possibly contain keys, required by condition.
/// In other words, it removes subranges from whole range, that definitely could not contain required keys.
MarkRanges MergeTreeDataSelectExecutor::markRangesFromPKRange(
    const MergeTreeData::DataPartPtr & part, const KeyCondition & key_condition, const Settings & settings) const
{
    MarkRanges res;

    size_t marks_count = part->index_granularity.getMarksCount();
    const auto & index = part->index;
    if (marks_count == 0)
        return res;

    bool has_final_mark = part->index_granularity.hasFinalMark();

    /// If index is not used.
    if (key_condition.alwaysUnknownOrTrue())
    {
        if (has_final_mark)
            res.push_back(MarkRange(0, marks_count - 1));
        else
            res.push_back(MarkRange(0, marks_count));
    }
    else
    {
        size_t used_key_size = key_condition.getMaxKeyColumn() + 1;
        size_t min_marks_for_seek = roundRowsOrBytesToMarks(
            settings.merge_tree_min_rows_for_seek,
            settings.merge_tree_min_bytes_for_seek,
            part->index_granularity_info.fixed_index_granularity,
            part->index_granularity_info.index_granularity_bytes);

        /** There will always be disjoint suspicious segments on the stack, the leftmost one at the top (back).
            * At each step, take the left segment and check if it fits.
            * If fits, split it into smaller ones and put them on the stack. If not, discard it.
            * If the segment is already of one mark length, add it to response and discard it.
            */
        std::vector<MarkRange> ranges_stack{ {0, marks_count} };

        /// NOTE Creating temporary Field objects to pass to KeyCondition.
        Row index_left(used_key_size);
        Row index_right(used_key_size);

        while (!ranges_stack.empty())
        {
            MarkRange range = ranges_stack.back();
            ranges_stack.pop_back();

            bool may_be_true;
            if (range.end == marks_count && !has_final_mark)
            {
                for (size_t i = 0; i < used_key_size; ++i)
                    index[i]->get(range.begin, index_left[i]);

                may_be_true = key_condition.getMaskAfter(
                    used_key_size, index_left.data(), data.primary_key_data_types).can_be_true;
            }
            else
            {
                if (has_final_mark && range.end == marks_count)
                    range.end -= 1; /// Remove final empty mark. It's useful only for primary key condition.

                for (size_t i = 0; i < used_key_size; ++i)
                {
                    index[i]->get(range.begin, index_left[i]);
                    index[i]->get(range.end, index_right[i]);
                }

                may_be_true = key_condition.checkInRange(
                    used_key_size, index_left.data(), index_right.data(), data.primary_key_data_types).can_be_true;
            }

            if (!may_be_true)
                continue;

            if (range.end == range.begin + 1)
            {
                /// We saw a useful gap between neighboring marks. Either add it to the last range, or start a new range.
                if (res.empty() || range.begin - res.back().end > min_marks_for_seek)
                    res.push_back(range);
                else
                    res.back().end = range.end;
            }
            else
            {
                /// Break the segment and put the result on the stack from right to left.
                size_t step = (range.end - range.begin - 1) / settings.merge_tree_coarse_index_granularity + 1;
                size_t end;

                for (end = range.end; end > range.begin + step; end -= step)
                    ranges_stack.push_back(MarkRange(end - step, end));

                ranges_stack.push_back(MarkRange(range.begin, end));
            }
        }
    }

    return res;
}

MarkRanges MergeTreeDataSelectExecutor::filterMarksUsingIndex(
    MergeTreeIndexPtr index,
    MergeTreeIndexConditionPtr condition,
    MergeTreeData::DataPartPtr part,
    const MarkRanges & ranges,
    const Settings & settings) const
{
    if (!Poco::File(part->getFullPath() + index->getFileName() + ".idx").exists())
    {
        LOG_DEBUG(log, "File for index " << backQuote(index->name) << " does not exist. Skipping it.");
        return ranges;
    }

    const size_t min_marks_for_seek = roundRowsOrBytesToMarks(
        settings.merge_tree_min_rows_for_seek,
        settings.merge_tree_min_bytes_for_seek,
        part->index_granularity_info.index_granularity_bytes,
        part->index_granularity_info.fixed_index_granularity);

    size_t granules_dropped = 0;

    size_t marks_count = part->getMarksCount();
    size_t final_mark = part->index_granularity.hasFinalMark();
    size_t index_marks_count = (marks_count - final_mark + index->granularity - 1) / index->granularity;

    MergeTreeIndexReader reader(
            index, part,
            index_marks_count,
            ranges);

    MarkRanges res;

    /// Some granules can cover two or more ranges,
    /// this variable is stored to avoid reading the same granule twice.
    MergeTreeIndexGranulePtr granule = nullptr;
    size_t last_index_mark = 0;
    for (const auto & range : ranges)
    {
        MarkRange index_range(
                range.begin / index->granularity,
                (range.end + index->granularity - 1) / index->granularity);

        if (last_index_mark != index_range.begin || !granule)
            reader.seek(index_range.begin);

        for (size_t index_mark = index_range.begin; index_mark < index_range.end; ++index_mark)
        {
            if (index_mark != index_range.begin || !granule || last_index_mark != index_range.begin)
                granule = reader.read();

            MarkRange data_range(
                    std::max(range.begin, index_mark * index->granularity),
                    std::min(range.end, (index_mark + 1) * index->granularity));

            if (!condition->mayBeTrueOnGranule(granule))
            {
                ++granules_dropped;
                continue;
            }

            if (res.empty() || res.back().end - data_range.begin > min_marks_for_seek)
                res.push_back(data_range);
            else
                res.back().end = data_range.end;
        }

        last_index_mark = index_range.end - 1;
    }

    LOG_DEBUG(log, "Index " << backQuote(index->name) << " has dropped " << granules_dropped << " granules.");

    return res;
}


}<|MERGE_RESOLUTION|>--- conflicted
+++ resolved
@@ -668,8 +668,6 @@
     const Names & virt_columns,
     const Settings & settings) const
 {
-<<<<<<< HEAD
-=======
     const PrewhereInfoPtr prewhere_info = query_info.prewhere_info;
     const size_t max_marks_to_use_cache = roundRowsOrBytesToMarks(
         settings.merge_tree_max_rows_to_use_cache,
@@ -680,7 +678,6 @@
         settings.merge_tree_min_rows_for_concurrent_read,
         settings.merge_tree_min_bytes_for_concurrent_read,
         data.index_granularity_info);
->>>>>>> 70159fb1
 
     /// Count marks for each part.
     std::vector<size_t> sum_marks_in_parts(parts.size());
@@ -887,14 +884,11 @@
     const Names & virt_columns,
     const Settings & settings) const
 {
-<<<<<<< HEAD
-=======
     const PrewhereInfoPtr prewhere_info = query_info.prewhere_info;
     const size_t max_marks_to_use_cache = roundRowsOrBytesToMarks(
         settings.merge_tree_max_rows_to_use_cache,
         settings.merge_tree_max_bytes_to_use_cache,
         data.index_granularity_info);
->>>>>>> 70159fb1
 
     size_t sum_marks = 0;
     size_t adaptive_parts = 0;
