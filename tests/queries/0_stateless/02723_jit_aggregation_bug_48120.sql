<<<<<<< HEAD
-- Tags: no-fasttest, no-ubsan, no-msan
=======
-- Tags: no-fasttest, no-cpu-aarch64, no-msan
>>>>>>> aeb5b9e9

drop table if exists dummy;
CREATE TABLE dummy ( num1 Int32, num2 Enum8('foo' = 0, 'bar' = 1, 'tar' = 2) )
ENGINE = MergeTree ORDER BY num1 as select 5, 'bar';

set compile_aggregate_expressions=1;
set min_count_to_compile_aggregate_expression=0;

-- { echoOn }
SYSTEM DROP COMPILED EXPRESSION CACHE;
SELECT minIf(num1, num1 < 5) FROM dummy GROUP BY num2;
SYSTEM DROP COMPILED EXPRESSION CACHE;
SELECT minIf(num1, num1 >= 5) FROM dummy GROUP BY num2;
-- { echoOff }

drop table dummy;<|MERGE_RESOLUTION|>--- conflicted
+++ resolved
@@ -1,8 +1,4 @@
-<<<<<<< HEAD
--- Tags: no-fasttest, no-ubsan, no-msan
-=======
--- Tags: no-fasttest, no-cpu-aarch64, no-msan
->>>>>>> aeb5b9e9
+-- Tags: no-fasttest, no-msan
 
 drop table if exists dummy;
 CREATE TABLE dummy ( num1 Int32, num2 Enum8('foo' = 0, 'bar' = 1, 'tar' = 2) )
