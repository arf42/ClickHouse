#!/usr/bin/env python3

# pylint: disable=too-many-return-statements
# pylint: disable=global-variable-not-assigned
# pylint: disable=global-statement
# pylint: disable=too-many-lines
# pylint: disable=anomalous-backslash-in-string
# pylint: disable=protected-access

import copy
import enum
import glob

# Not requests, to avoid requiring extra dependency.
import http.client
import io
import itertools
import json
import math
import multiprocessing
import os
import os.path
import platform
import random
import re
import shutil
import signal
import socket
import string
import subprocess
import sys
import tempfile
import traceback
import urllib.parse

# for crc32
import zlib
from argparse import ArgumentParser
from ast import literal_eval as make_tuple
from contextlib import redirect_stdout
from datetime import datetime, timedelta
from errno import ESRCH
from subprocess import PIPE, Popen
from time import sleep, time
from typing import Dict, List, Optional, Set, Tuple, Union

try:
    import termcolor  # type: ignore
except ImportError:
    termcolor = None


USE_JINJA = True
try:
    import jinja2
except ImportError:
    USE_JINJA = False
    print("WARNING: jinja2 not installed! Template tests will be skipped.")

MESSAGES_TO_RETRY = [
    "ConnectionPoolWithFailover: Connection failed at try",
    "DB::Exception: New table appeared in database being dropped or detached. Try again",
    "is already started to be removing by another replica right now",
    # This is from LSan, and it indicates its own internal problem:
    "Unable to get registers from thread",
]

MAX_RETRIES = 3

TEST_FILE_EXTENSIONS = [".sql", ".sql.j2", ".sh", ".py", ".expect"]

VERSION_PATTERN = r"^((\d+\.)?(\d+\.)?(\d+\.)?\d+)$"

TEST_MAX_RUN_TIME_IN_SECONDS = 180


class SharedEngineReplacer:
    ENGINES_NON_REPLICATED_REGEXP = r"[ =]((Collapsing|VersionedCollapsing|Summing|Replacing|Aggregating|)MergeTree\(?\)?)"
    ENGINES_MAPPING_REPLICATED = [
        ("ReplicatedMergeTree", "SharedMergeTree"),
        ("ReplicatedCollapsingMergeTree", "SharedCollapsingMergeTree"),
        (
            "ReplicatedVersionedCollapsingMergeTree",
            "SharedVersionedCollapsingMergeTree",
        ),
        ("ReplicatedSummingMergeTree", "SharedSummingMergeTree"),
        ("ReplicatedReplacingMergeTree", "SharedReplacingMergeTree"),
        ("ReplicatedAggregatingMergeTree", "SharedAggregatingMergeTree"),
    ]
    NEW_SYNTAX_REPLICATED_MERGE_TREE_RE = (
        r"Replicated[a-zA-Z]*MergeTree\((\\?'.*\\?')?,?(\\?'.*\\?')?[a-zA-Z, _}{]*\)"
    )
    OLD_SYNTAX_OR_ARGUMENTS_RE = r"Tree\(.*[0-9]+.*\)"

    def _check_replicad_new_syntax(self, line):
        return re.search(self.NEW_SYNTAX_REPLICATED_MERGE_TREE_RE, line) is not None

    def _check_old_syntax_or_arguments(self, line):
        return re.search(self.OLD_SYNTAX_OR_ARGUMENTS_RE, line) is not None

    @staticmethod
    def _is_comment_line(line):
        return line.startswith("SELECT") or line.startswith("select")

    @staticmethod
    def _is_create_query(line):
        return (
            line.startswith("CREATE")
            or line.startswith("create")
            or line.startswith("ENGINE")
            or line.startswith("engine")
        )

    def _replace_non_replicated(self, line, escape_quotes, use_random_path):
        groups = re.search(self.ENGINES_NON_REPLICATED_REGEXP, line)
        if groups is not None and not self._check_old_syntax_or_arguments(line):
            non_replicated_engine = groups.groups()[0]
            basename_no_ext = os.path.splitext(os.path.basename(self.file_name))[0]
            if use_random_path:
                shared_path = "/" + os.path.join(
                    basename_no_ext.replace("_", "/"),
                    str(os.getpid()),
                    str(random.randint(1, 1000)),
                )
            else:
                shared_path = "/" + os.path.join(
                    basename_no_ext.replace("_", "/"), str(os.getpid())
                )

            if escape_quotes:
                shared_engine = (
                    "Shared"
                    + non_replicated_engine.replace("()", "")
                    + f"(\\'{shared_path}\\', \\'1\\')"
                )
            else:
                shared_engine = (
                    "Shared"
                    + non_replicated_engine.replace("()", "")
                    + f"('{shared_path}', '1')"
                )
            return line.replace(non_replicated_engine, shared_engine)

        return line

    def _need_to_replace_something(self):
        return (
            self.replace_replicated or self.replace_non_replicated
        ) and "shared_merge_tree" not in self.file_name

    def _has_show_create_table(self):
        with open(self.file_name, "r", encoding="utf-8") as f:
            return re.search("show create table", f.read(), re.IGNORECASE)

    def __init__(
        self, file_name, replace_replicated, replace_non_replicated, reference_file
    ):
        self.file_name = file_name
        self.temp_file_path = get_temp_file_path()
        self.replace_replicated = replace_replicated
        self.replace_non_replicated = replace_non_replicated

        use_random_path = not reference_file and not self._has_show_create_table()

        if not self._need_to_replace_something():
            return

        shutil.copyfile(self.file_name, self.temp_file_path)
        shutil.copymode(self.file_name, self.temp_file_path)

        with open(self.file_name, "w", newline="", encoding="utf-8") as modified:
            with open(self.temp_file_path, "r", newline="", encoding="utf-8") as source:
                for line in source:
                    if self._is_comment_line(line) or (
                        reference_file and not self._is_create_query(line)
                    ):
                        modified.write(line)
                        continue

                    if self.replace_replicated:
                        for (
                            engine_from,
                            engine_to,
                        ) in SharedEngineReplacer.ENGINES_MAPPING_REPLICATED:
                            if engine_from in line and (
                                self._check_replicad_new_syntax(line)
                                or engine_from + " " in line
                                or engine_from + ";" in line
                            ):
                                line = line.replace(engine_from, engine_to)
                                break

                    if self.replace_non_replicated:
                        line = self._replace_non_replicated(
                            line, reference_file, use_random_path
                        )

                    modified.write(line)

    def __enter__(self):
        return self

    def __exit__(self, exc_type, exc_value, exc_tb):
        if not self._need_to_replace_something():
            return
        shutil.move(self.temp_file_path, self.file_name)


def get_temp_file_path():
    return os.path.join(
        tempfile._get_default_tempdir(), next(tempfile._get_candidate_names())
    )


def stringhash(s: str) -> int:
    # default hash() function consistent
    # only during process invocation https://stackoverflow.com/a/42089311
    return zlib.crc32(s.encode("utf-8"))


def read_file_as_binary_string(file_path):
    with open(file_path, "rb") as file:
        binary_data = file.read()
    return binary_data


# First and last lines of the log
def trim_for_log(s):
    if not s:
        return s
    lines = s.splitlines()
    if len(lines) > 10000:
        separator = "-" * 40 + str(len(lines) - 10000) + " lines are hidden" + "-" * 40
        return "\n".join(lines[:5000] + [] + [separator] + [] + lines[-5000:])
    return "\n".join(lines)


def is_valid_utf_8(fname):
    try:
        with open(fname, "rb") as f:
            contents = f.read()
            contents.decode("utf-8")
            return True
    except UnicodeDecodeError:
        return False


class TestException(Exception):
    pass


class HTTPError(Exception):
    def __init__(self, message=None, code=None):
        self.message = message
        self.code = code
        super().__init__(message)

    def __str__(self):
        return f"Code: {self.code}. {self.message}"


# Helpers to execute queries via HTTP interface.
def clickhouse_execute_http(
    base_args,
    query,
    body=None,
    timeout=30,
    settings=None,
    default_format=None,
    max_http_retries=5,
    retry_error_codes=False,
):
    if base_args.secure:
        client = http.client.HTTPSConnection(
            host=base_args.tcp_host, port=base_args.http_port, timeout=timeout
        )
    else:
        client = http.client.HTTPConnection(
            host=base_args.tcp_host, port=base_args.http_port, timeout=timeout
        )

    timeout = int(timeout)
    params = {
        "query": query,
        # hung check in stress tests may remove the database,
        # hence we should use 'system'.
        "database": "system",
        "connect_timeout": timeout,
        "receive_timeout": timeout,
        "send_timeout": timeout,
        "http_connection_timeout": timeout,
        "http_receive_timeout": timeout,
        "http_send_timeout": timeout,
        "output_format_parallel_formatting": 0,
        "max_rows_to_read": 0,  # Some queries read from system.text_log which might get too big
    }
    if settings is not None:
        params.update(settings)
    if default_format is not None:
        params["default_format"] = default_format

    for i in range(max_http_retries):
        try:
            client.request(
                "POST",
                f"/?{base_args.client_options_query_str}{urllib.parse.urlencode(params)}",
                body=body,
            )
            res = client.getresponse()
            data = res.read()
            if res.status == 200 or (not retry_error_codes):
                break
        except Exception as ex:
            if i == max_http_retries - 1:
                raise ex
            client.close()
            sleep(i + 1)

    if res.status != 200:
        raise HTTPError(data.decode(), res.status)

    return data


def clickhouse_execute(
    base_args,
    query,
    body=None,
    timeout=30,
    settings=None,
    max_http_retries=5,
    retry_error_codes=False,
):
    return clickhouse_execute_http(
        base_args,
        query,
        body,
        timeout,
        settings,
        max_http_retries=max_http_retries,
        retry_error_codes=retry_error_codes,
    ).strip()


def clickhouse_execute_json(
    base_args, query, timeout=60, settings=None, max_http_retries=5
):
    data = clickhouse_execute_http(
        base_args,
        query,
        None,
        timeout,
        settings,
        "JSONEachRow",
        max_http_retries=max_http_retries,
    )
    if not data:
        return None
    rows = []
    for row in data.strip().splitlines():
        rows.append(json.loads(row))
    return rows


# Should we capture client's stacktraces via SIGTSTP
CAPTURE_CLIENT_STACKTRACE = False


def kill_process_group(pgid):
    print(f"Killing process group {pgid}")
    print(f"Processes in process group {pgid}:")
    print(
        subprocess.check_output(
            f"pgrep --pgroup {pgid} -a", shell=True, stderr=subprocess.STDOUT
        ).decode("utf-8"),
        end="",
    )
    try:
        if CAPTURE_CLIENT_STACKTRACE:
            # Let's try to dump stacktrace in client (useful to catch issues there)
            os.killpg(pgid, signal.SIGTSTP)
            # Wait some time for clickhouse utilities to gather stacktrace
            if RELEASE_NON_SANITIZED:
                sleep(0.5)
            else:
                sleep(10)
        # NOTE: this still may leave some processes, that had been
        # created by timeout(1), since it also creates new process
        # group. But this should not be a problem with default
        # options, since the default time for each test is 10min,
        # and this is way more bigger then the timeout for each
        # timeout(1) invocation.
        #
        # But as a workaround we are sending SIGTERM first, and
        # only after SIGKILL, that way timeout(1) will have an
        # ability to terminate childrens (though not always since
        # signals are asynchronous).
        os.killpg(pgid, signal.SIGTERM)
        # We need minimal delay to let processes handle SIGTERM - 0.1 (this may
        # not be enough, but at least something)
        sleep(0.1)
        os.killpg(pgid, signal.SIGKILL)
    except OSError as e:
        if e.errno == ESRCH:
            print(f"Got ESRCH while killing {pgid}. Ignoring.")
        else:
            raise
    print(f"Process group {pgid} should be killed")


def cleanup_child_processes(pid):
    print(f"Child processes of {pid}:")
    try:
        pgid = os.getpgid(os.getpid())
    except OSError as e:
        if e.errno == ESRCH:
            print(f"Process {pid} does not exist. Ignoring.")
            return
        raise
    print(
        subprocess.check_output(
            f"pgrep --parent {pid} -a", shell=True, stderr=subprocess.STDOUT
        ).decode("utf-8"),
        end="",
    )
    # Due to start_new_session=True, it is not enough to kill by PGID, we need
    # to look at children processes as well.
    # But we are hoping that nobody creates session in the tests (though it is
    # possible via timeout(), but we are assuming that they will be killed by
    # timeout).
    processes = subprocess.check_output(
        f"pgrep --parent {pid}", shell=True, stderr=subprocess.STDOUT
    )
    processes = processes.decode("utf-8")
    processes = processes.strip()
    processes = processes.split("\n")
    processes = map(lambda x: int(x.strip()), processes)
    processes = list(processes)
    for child in processes:
        child_pgid = os.getpgid(child)
        if child_pgid != pgid:
            kill_process_group(child_pgid)

    # SIGKILL should not be sent, since this will kill the script itself
    os.killpg(pgid, signal.SIGTERM)


# send signal to all processes in group to avoid hung check triggering
# (to avoid terminating clickhouse-test itself, the signal should be ignored)
def stop_tests():
    signal.signal(signal.SIGTERM, signal.SIG_IGN)
    cleanup_child_processes(os.getpid())
    signal.signal(signal.SIGTERM, signal_handler)


def get_db_engine(args, database_name):
    if args.replicated_database:
        return f" ON CLUSTER test_cluster_database_replicated \
            ENGINE=Replicated('/test/clickhouse/db/{database_name}', \
            '{{shard}}', '{{replica}}')"
    if args.db_engine:
        return " ENGINE=" + args.db_engine
    return ""  # Will use default engine


def get_create_database_settings(args, testcase_args):
    create_database_settings = {}
    if testcase_args:
        create_database_settings["log_comment"] = testcase_args.testcase_basename
    if args.db_engine == "Ordinary":
        create_database_settings["allow_deprecated_database_ordinary"] = 1
    return create_database_settings


def get_zookeeper_session_uptime(args):
    try:
        if args.replicated_database:
            return int(
                clickhouse_execute(
                    args,
                    """
            SELECT min(materialize(zookeeperSessionUptime()))
            FROM clusterAllReplicas('test_cluster_database_replicated', system.one)
            """,
                )
            )
        return int(clickhouse_execute(args, "SELECT zookeeperSessionUptime()"))
    except Exception:
        return None


def need_retry(args, stdout, stderr, total_time):
    if args.check_zookeeper_session:
        # Sometimes we may get unexpected exception like "Replica is readonly" or "Shutdown is called for table"
        # instead of "Session expired" or "Connection loss"
        # Retry if session was expired during test execution.
        # If ZooKeeper is configured, then it's more reliable than checking stderr,
        # but the following condition is always true if ZooKeeper is not configured.
        session_uptime = get_zookeeper_session_uptime(args)
        if session_uptime is not None and session_uptime < math.ceil(total_time):
            return True
    return any(msg in stdout for msg in MESSAGES_TO_RETRY) or any(
        msg in stderr for msg in MESSAGES_TO_RETRY
    )


def get_processlist_size(args):
    if args.replicated_database:
        return int(
            clickhouse_execute(
                args,
                """
                SELECT
                    count()
                FROM clusterAllReplicas('test_cluster_database_replicated', system.processes)
                WHERE query NOT LIKE '%system.processes%'
                """,
            ).strip()
        )
    return int(
        clickhouse_execute(
            args,
            """
                SELECT
                    count()
                FROM system.processes
                WHERE query NOT LIKE '%system.processes%'
                """,
        ).strip()
    )


def get_processlist_with_stacktraces(args):
    if args.replicated_database:
        return clickhouse_execute(
            args,
            """
        SELECT materialize(hostName() || '::' || tcpPort()::String) as host_port, *
        -- NOTE: view() here to do JOIN on shards, instead of initiator
        FROM clusterAllReplicas('test_cluster_database_replicated', view(
            SELECT
                p.*,
                arrayStringConcat(groupArray('Thread ID ' || toString(s.thread_id) || '\n' || arrayStringConcat(arrayMap(
                    x -> concat(addressToLine(x), '::', demangle(addressToSymbol(x))),
                    s.trace), '\n') AS stacktrace
                )) AS stacktraces
            FROM system.processes p
            JOIN system.stack_trace s USING (query_id)
            WHERE query NOT LIKE '%system.processes%'
            GROUP BY p.*
        ))
        ORDER BY elapsed DESC FORMAT Vertical
        """,
            settings={
                "allow_introspection_functions": 1,
            },
            timeout=120,
        )
    return clickhouse_execute(
        args,
        """
        SELECT
            p.*,
            arrayStringConcat(groupArray('Thread ID ' || toString(s.thread_id) || '\n' || arrayStringConcat(arrayMap(
                x -> concat(addressToLine(x), '::', demangle(addressToSymbol(x))),
                s.trace), '\n') AS stacktrace
            )) AS stacktraces
        FROM system.processes p
        JOIN system.stack_trace s USING (query_id)
        WHERE query NOT LIKE '%system.processes%'
        GROUP BY p.*
        ORDER BY elapsed DESC FORMAT Vertical
        """,
        settings={
            "allow_introspection_functions": 1,
        },
        timeout=120,
    )


def get_transactions_list(args):
    try:
        if args.replicated_database:
            return clickhouse_execute_json(
                args,
                "SELECT materialize((hostName(), tcpPort())) as host, * FROM "
                "clusterAllReplicas('test_cluster_database_replicated', system.transactions)",
            )
        return clickhouse_execute_json(args, "select * from system.transactions")
    except Exception as e:
        return f"Cannot get list of transactions: {e}"


def kill_gdb_if_any():
    # Check if we have running gdb.
    code = subprocess.call("pidof gdb", shell=True)
    if code != 0:
        return

    for i in range(5):
        code = subprocess.call("kill -TERM $(pidof gdb)", shell=True, timeout=30)
        if code != 0:
            sleep(i)
        else:
            break


# collect server stacktraces using gdb
def get_stacktraces_from_gdb(server_pid):
    try:
        # We could attach gdb to clickhouse-server before running some tests
        # to print stacktraces of all crashes even if clickhouse cannot print it for some reason.
        # We should kill existing gdb if any before starting new one.
        kill_gdb_if_any()

        cmd = f"gdb -batch -ex 'thread apply all backtrace' -p {server_pid}"
        return subprocess.check_output(cmd, shell=True).decode("utf-8")
    except Exception as e:
        print(f"Error occurred while receiving stack traces from gdb: {e}")
        return None


# collect server stacktraces from system.stack_trace table
def get_stacktraces_from_clickhouse(args):
    settings_str = " ".join(
        [
            get_additional_client_options(args),
            "--allow_introspection_functions=1",
            "--skip_unavailable_shards=1",
        ]
    )
    replicated_msg = (
        f"{args.client} {settings_str} --query "
        '"SELECT materialize((hostName(), tcpPort())) as host, thread_name, thread_id, query_id, trace, '
        "arrayStringConcat(arrayMap(x, y -> concat(x, ': ', y), "
        "arrayMap(x -> addressToLine(x), trace), "
        "arrayMap(x -> demangle(addressToSymbol(x)), trace)), '\n') as trace_str "
        "FROM clusterAllReplicas('test_cluster_database_replicated', 'system.stack_trace') "
        'ORDER BY host, thread_id FORMAT Vertical"'
    )

    msg = (
        f"{args.client} {settings_str} --query "
        "\"SELECT thread_name, thread_id, query_id, trace, arrayStringConcat(arrayMap(x, y -> concat(x, ': ', y), "
        "arrayMap(x -> addressToLine(x), trace), "
        "arrayMap(x -> demangle(addressToSymbol(x)), trace)), '\n') as trace_str "
        'FROM system.stack_trace FORMAT Vertical"'
    )

    try:
        return subprocess.check_output(
            replicated_msg if args.replicated_database else msg,
            shell=True,
            stderr=subprocess.STDOUT,
        ).decode("utf-8")
    except Exception as e:
        print(f"Error occurred while receiving stack traces from client: {e}")
        return None


def print_stacktraces() -> None:
    server_pid = get_server_pid()

    bt = None

    if server_pid and not args.replicated_database:
        print("")
        print(
            f"Located ClickHouse server process {server_pid} listening at TCP port {args.tcp_port}"
        )
        print("Collecting stacktraces from all running threads with gdb:")

        bt = get_stacktraces_from_gdb(server_pid)

        if len(bt) < 1000:
            print("Got suspiciously small stacktraces: ", bt)
            bt = None

    if bt is None:
        print("\nCollecting stacktraces from system.stacktraces table:")

        bt = get_stacktraces_from_clickhouse(args)

    if bt is not None:
        print(bt)
        return

    print(
        colored(
            f"\nUnable to locate ClickHouse server process listening at TCP port "
            f"{args.tcp_port}. It must have crashed or exited prematurely!",
            args,
            "red",
            attrs=["bold"],
        )
    )


def get_server_pid():
    # lsof does not work in stress tests for some reason
    cmd_lsof = f"lsof -i tcp:{args.tcp_port} -s tcp:LISTEN -Fp | sed 's/^p//p;d'"
    cmd_pidof = "pidof -s clickhouse-server"

    commands = [cmd_lsof, cmd_pidof]
    output = None

    for cmd in commands:
        try:
            output = subprocess.check_output(
                cmd, shell=True, stderr=subprocess.STDOUT, universal_newlines=True
            )
            if output:
                return int(output)
        except Exception as e:
            print(f"Cannot get server pid with {cmd}, got {output}: {e}")

    return None  # most likely server is dead


def colored(text, args, color=None, on_color=None, attrs=None):
    if termcolor and (sys.stdout.isatty() or args.force_color):
        return termcolor.colored(text, color, on_color, attrs)
    return text


class TestStatus(enum.Enum):
    FAIL = "FAIL"
    UNKNOWN = "UNKNOWN"
    OK = "OK"
    SKIPPED = "SKIPPED"


class FailureReason(enum.Enum):
    # FAIL reasons
    TIMEOUT = "Timeout!"
    SERVER_DIED = "server died"
    EXIT_CODE = "return code: "
    STDERR = "having stderror: "
    EXCEPTION = "having exception in stdout: "
    RESULT_DIFF = "result differs with reference: "
    TOO_LONG = (
        f"Test runs too long (> {TEST_MAX_RUN_TIME_IN_SECONDS}s). Make it faster."
    )
    INTERNAL_QUERY_FAIL = "Internal query (CREATE/DROP DATABASE) failed:"

    # SKIPPED reasons
    NOT_SUPPORTED_IN_CLOUD = "not supported in cloud environment"
    NOT_SUPPORTED_IN_PRIVATE = "not supported in private build"
    DISABLED = "disabled"
    SKIP = "skip"
    NO_JINJA = "no jinja"
    NO_ZOOKEEPER = "no zookeeper"
    NO_SHARD = "no shard"
    FAST_ONLY = "running fast tests only"
    NO_LONG = "not running long tests"
    REPLICATED_DB = "replicated-database"
    NON_ATOMIC_DB = "database engine not Atomic"
    OBJECT_STORAGE = "object-storage"
    S3_STORAGE = "s3-storage"
    AZURE_BLOB_STORAGE = "azure-blob-storage"
    BUILD = "not running for current build"
    NO_PARALLEL_REPLICAS = "smth in not supported with parallel replicas"
    SHARED_MERGE_TREE = "no-shared-merge-tree"
    DISTRIBUTED_CACHE = "distributed-cache"

    # UNKNOWN reasons
    NO_REFERENCE = "no reference file"
    INTERNAL_ERROR = "Test internal error: "


def threshold_generator(always_on_prob, always_off_prob, min_val, max_val):
    def gen():
        tmp = random.random()
        if tmp <= always_on_prob:
            return min_val
        if tmp <= always_on_prob + always_off_prob:
            return max_val

        if isinstance(min_val, int) and isinstance(max_val, int):
            return random.randint(min_val, max_val)
        return random.uniform(min_val, max_val)

    return gen


# To keep dependency list as short as possible, tzdata is not used here (to
# avoid try/except block for import)
def get_localzone():
    return os.getenv("TZ", "/".join(os.readlink("/etc/localtime").split("/")[-2:]))


class SettingsRandomizer:
    settings = {
        "max_insert_threads": lambda: (
            12 if random.random() < 0.03 else random.randint(1, 3)
        ),
        "group_by_two_level_threshold": threshold_generator(0.2, 0.2, 1, 1000000),
        "group_by_two_level_threshold_bytes": threshold_generator(
            0.2, 0.2, 1, 50000000
        ),
        "distributed_aggregation_memory_efficient": lambda: random.randint(0, 1),
        "fsync_metadata": lambda: random.randint(0, 1),
        "output_format_parallel_formatting": lambda: random.randint(0, 1),
        "input_format_parallel_parsing": lambda: random.randint(0, 1),
        "min_chunk_bytes_for_parallel_parsing": lambda: max(
            1024, int(random.gauss(10 * 1024 * 1024, 5 * 1000 * 1000))
        ),
        "max_read_buffer_size": lambda: random.randint(500000, 1048576),
        "prefer_localhost_replica": lambda: random.randint(0, 1),
        "max_block_size": lambda: random.randint(8000, 100000),
        "max_joined_block_size_rows": lambda: random.randint(8000, 100000),
        "max_threads": lambda: 32 if random.random() < 0.03 else random.randint(1, 3),
        "optimize_append_index": lambda: random.randint(0, 1),
        "optimize_if_chain_to_multiif": lambda: random.randint(0, 1),
        "optimize_if_transform_strings_to_enum": lambda: random.randint(0, 1),
        "optimize_read_in_order": lambda: random.randint(0, 1),
        "optimize_or_like_chain": lambda: random.randint(0, 1),
        "optimize_substitute_columns": lambda: random.randint(0, 1),
        "enable_multiple_prewhere_read_steps": lambda: random.randint(0, 1),
        "read_in_order_two_level_merge_threshold": lambda: random.randint(0, 100),
        "optimize_aggregation_in_order": lambda: random.randint(0, 1),
        "aggregation_in_order_max_block_bytes": lambda: random.randint(0, 50000000),
        "use_uncompressed_cache": lambda: random.randint(0, 1),
        "min_bytes_to_use_direct_io": threshold_generator(
            0.2, 0.5, 1, 10 * 1024 * 1024 * 1024
        ),
        "min_bytes_to_use_mmap_io": threshold_generator(
            0.2, 0.5, 1, 10 * 1024 * 1024 * 1024
        ),
        "local_filesystem_read_method": lambda: random.choice(
            # Allow to use uring only when running on Linux
            ["read", "pread", "mmap", "pread_threadpool", "io_uring"]
            if platform.system().lower() == "linux"
            else ["read", "pread", "mmap", "pread_threadpool"]
        ),
        "remote_filesystem_read_method": lambda: random.choice(["read", "threadpool"]),
        "local_filesystem_read_prefetch": lambda: random.randint(0, 1),
        "filesystem_cache_segments_batch_size": lambda: random.choice(
            [0, 1, 2, 3, 5, 10, 50, 100]
        ),
        "read_from_filesystem_cache_if_exists_otherwise_bypass_cache": lambda: random.randint(
            0, 1
        ),
        "throw_on_error_from_cache_on_write_operations": lambda: random.randint(0, 1),
        "remote_filesystem_read_prefetch": lambda: random.randint(0, 1),
        "allow_prefetched_read_pool_for_remote_filesystem": lambda: random.randint(
            0, 1
        ),
        "filesystem_prefetch_max_memory_usage": lambda: random.choice(
            ["32Mi", "64Mi", "128Mi"]
        ),
        "filesystem_prefetches_limit": lambda: random.choice(
            [0, 10]
        ),  # 0 means unlimited (but anyway limited by prefetch_max_memory_usage)
        "filesystem_prefetch_min_bytes_for_single_read_task": lambda: random.choice(
            ["1Mi", "8Mi", "16Mi"]
        ),
        "filesystem_prefetch_step_marks": lambda: random.choice(
            [0, 50]
        ),  # 0 means 'auto'
        "filesystem_prefetch_step_bytes": lambda: random.choice(
            [0, "100Mi"]
        ),  # 0 means 'auto'
        # "compile_expressions": lambda: random.randint(0, 1), - this setting has a bug: https://github.com/ClickHouse/ClickHouse/issues/51264
        "compile_aggregate_expressions": lambda: random.randint(0, 1),
        "compile_sort_description": lambda: random.randint(0, 1),
        "merge_tree_coarse_index_granularity": lambda: random.randint(2, 32),
        "optimize_distinct_in_order": lambda: random.randint(0, 1),
        "max_bytes_before_external_sort": threshold_generator(
            0.3, 0.5, 0, 10 * 1024 * 1024 * 1024
        ),
        "max_bytes_before_external_group_by": threshold_generator(
            0.3, 0.5, 0, 10 * 1024 * 1024 * 1024
        ),
        "max_bytes_before_remerge_sort": lambda: random.randint(1, 3000000000),
        "min_compress_block_size": lambda: random.randint(1, 1048576 * 3),
        "max_compress_block_size": lambda: random.randint(1, 1048576 * 3),
        "merge_tree_compact_parts_min_granules_to_multibuffer_read": lambda: random.randint(
            1, 128
        ),
        "optimize_sorting_by_input_stream_properties": lambda: random.randint(0, 1),
        "http_response_buffer_size": lambda: random.randint(0, 10 * 1048576),
        "http_wait_end_of_query": lambda: random.random() > 0.5,
        "enable_memory_bound_merging_of_aggregation_results": lambda: random.randint(
            0, 1
        ),
        "min_count_to_compile_expression": lambda: random.choice([0, 3]),
        "min_count_to_compile_aggregate_expression": lambda: random.choice([0, 3]),
        "min_count_to_compile_sort_description": lambda: random.choice([0, 3]),
        "session_timezone": lambda: random.choice(
            [
                # special non-deterministic around 1970 timezone, see [1].
                #
                #   [1]: https://github.com/ClickHouse/ClickHouse/issues/42653
                "America/Mazatlan",
                "America/Hermosillo",
                "Mexico/BajaSur",
                # These timezones had DST transitions on some unusual dates (e.g. 2000-01-15 12:00:00).
                "Africa/Khartoum",
                "Africa/Juba",
                # server default that is randomized across all timezones
                # NOTE: due to lots of trickery we cannot use empty timezone here, but this should be the same.
                get_localzone(),
            ]
        ),
        # This setting affect part names and their content which can be read from tables in tests.
        # We have a lot of tests which relies on part names, so it's very unsafe to enable randomization
        # of this setting
        # "prefer_warmed_unmerged_parts_seconds": lambda: random.randint(0, 10),
        "use_page_cache_for_disks_without_file_cache": lambda: random.random() < 0.7,
        "page_cache_inject_eviction": lambda: random.random() < 0.5,
        "merge_tree_read_split_ranges_into_intersecting_and_non_intersecting_injection_probability": lambda: round(
            random.random(), 2
        ),
        "prefer_external_sort_block_bytes": lambda: random.choice([0, 1, 100000000]),
        "cross_join_min_rows_to_compress": lambda: random.choice([0, 1, 100000000]),
        "cross_join_min_bytes_to_compress": lambda: random.choice([0, 1, 100000000]),
        "min_external_table_block_size_bytes": lambda: random.choice([0, 1, 100000000]),
        "max_parsing_threads": lambda: random.choice([0, 1, 10]),
        "optimize_functions_to_subcolumns": lambda: random.randint(0, 1),
        "parallel_replicas_local_plan": lambda: random.randint(0, 1),
        "output_format_native_write_json_as_string": lambda: random.randint(0, 1),
<<<<<<< HEAD
        "parallel_replicas_min_number_of_rows_per_replica": lambda: random.randint(
            0, 1
        ),
=======
        "enable_vertical_final": lambda: random.randint(0, 1),
>>>>>>> e63a799b
    }

    @staticmethod
    def get_random_settings(args):
        random_settings = {}
        is_debug = BuildFlags.DEBUG in args.build_flags
        for setting, generator in SettingsRandomizer.settings.items():
            if (
                is_debug
                and setting == "allow_prefetched_read_pool_for_remote_filesystem"
            ):
                random_settings[setting] = 0
            else:
                random_settings[setting] = generator()
        return random_settings


class MergeTreeSettingsRandomizer:
    settings = {
        "ratio_of_defaults_for_sparse_serialization": threshold_generator(
            0.3, 0.5, 0.0, 1.0
        ),
        "prefer_fetch_merged_part_size_threshold": threshold_generator(
            0.2, 0.5, 1, 10 * 1024 * 1024 * 1024
        ),
        "vertical_merge_algorithm_min_rows_to_activate": threshold_generator(
            0.4, 0.4, 1, 1000000
        ),
        "vertical_merge_algorithm_min_columns_to_activate": threshold_generator(
            0.4, 0.4, 1, 100
        ),
        "allow_vertical_merges_from_compact_to_wide_parts": lambda: random.randint(
            0, 1
        ),
        "min_merge_bytes_to_use_direct_io": threshold_generator(
            0.25, 0.25, 1, 10 * 1024 * 1024 * 1024
        ),
        "index_granularity_bytes": lambda: random.randint(1024, 30 * 1024 * 1024),
        "merge_max_block_size": lambda: random.randint(1, 8192 * 3),
        "index_granularity": lambda: random.randint(1, 65536),
        "min_bytes_for_wide_part": threshold_generator(0.3, 0.3, 0, 1024 * 1024 * 1024),
        "compress_marks": lambda: random.randint(0, 1),
        "compress_primary_key": lambda: random.randint(0, 1),
        "marks_compress_block_size": lambda: random.randint(8000, 100000),
        "primary_key_compress_block_size": lambda: random.randint(8000, 100000),
        "replace_long_file_name_to_hash": lambda: random.randint(0, 1),
        "max_file_name_length": threshold_generator(0.3, 0.3, 0, 128),
        "min_bytes_for_full_part_storage": threshold_generator(
            0.3, 0.3, 0, 512 * 1024 * 1024
        ),
        "compact_parts_max_bytes_to_buffer": lambda: random.randint(
            1024, 512 * 1024 * 1024
        ),
        "compact_parts_max_granules_to_buffer": threshold_generator(0.15, 0.15, 1, 256),
        "compact_parts_merge_max_bytes_to_prefetch_part": lambda: random.randint(
            1, 32 * 1024 * 1024
        ),
        "cache_populated_by_fetch": lambda: random.randint(0, 1),
        "concurrent_part_removal_threshold": threshold_generator(0.2, 0.3, 0, 100),
        "old_parts_lifetime": threshold_generator(0.2, 0.3, 10, 8 * 60),
        "prewarm_mark_cache": lambda: random.randint(0, 1),
        "use_const_adaptive_granularity": lambda: random.randint(0, 1),
        "enable_index_granularity_compression": lambda: random.randint(0, 1),
    }

    @staticmethod
    def get_random_settings(args):
        random_settings = {}
        for setting, generator in MergeTreeSettingsRandomizer.settings.items():
            if setting not in args.changed_merge_tree_settings:
                random_settings[setting] = generator()
        return random_settings


def replace_in_file(filename, what, with_what):
    os.system(f"LC_ALL=C sed -i -e 's|{what}|{with_what}|g' {filename}")


class TestResult:
    def __init__(
        self,
        case_name: str,
        status: TestStatus,
        reason: Optional[FailureReason],
        total_time: float,
        description: str,
    ):
        self.case_name: str = case_name
        self.status: TestStatus = status
        self.reason: Optional[FailureReason] = reason
        self.total_time: float = total_time
        self.description: str = description
        self.need_retry: bool = False

    def check_if_need_retry(self, args, stdout, stderr, runs_count):
        if (
            self.status != TestStatus.FAIL
            or not need_retry(args, stdout, stderr, self.total_time)
            or MAX_RETRIES < runs_count
        ):
            return
        self.need_retry = True


class TestCase:
    @staticmethod
    def get_description_from_exception_info(exc_info):
        exc_type, exc_value, tb = exc_info
        exc_name = exc_type.__name__
        traceback_str = "\n".join(traceback.format_tb(tb, 10))
        description = f"\n{exc_name}\n{exc_value}\n{traceback_str}"
        return description

    @staticmethod
    def get_reference_file(suite_dir, name):
        """
        Returns reference file name for specified test
        """

        name = removesuffix(name, ".gen")
        for ext in [".reference", ".gen.reference"]:
            reference_file = os.path.join(suite_dir, name) + ext
            if os.path.isfile(reference_file):
                return reference_file
        return None

    @staticmethod
    def configure_testcase_args(args, case_file, suite_tmp_dir):
        testcase_args = copy.deepcopy(args)

        testcase_args.testcase_start_time = datetime.now()
        testcase_basename = os.path.basename(case_file)
        testcase_args.testcase_client = (
            f"{testcase_args.client} --log_comment '{testcase_basename}'"
        )
        testcase_args.testcase_basename = testcase_basename

        if testcase_args.database:
            database = testcase_args.database
            os.environ.setdefault("CLICKHOUSE_DATABASE", database)
            os.environ.setdefault("CLICKHOUSE_TMP", suite_tmp_dir)
            testcase_args.test_tmp_dir = suite_tmp_dir
        else:
            # If --database is not specified, we will create temporary database with
            # unique name and we will recreate and drop it for each test
            def random_str(length=8):
                alphabet = string.ascii_lowercase + string.digits
                # NOTE: it is important not to use default random generator, since it shares state.
                return "".join(
                    random.SystemRandom().choice(alphabet) for _ in range(length)
                )

            database = f"test_{random_str()}"

            clickhouse_execute(
                args,
                "CREATE DATABASE IF NOT EXISTS "
                + database
                + get_db_engine(testcase_args, database),
                settings=get_create_database_settings(args, testcase_args),
            )

            os.environ["CLICKHOUSE_DATABASE"] = database
            # Set temporary directory to match the randomly generated database,
            # because .sh tests also use it for temporary files and we want to avoid
            # collisions.
            testcase_args.test_tmp_dir = os.path.join(suite_tmp_dir, database)
            os.mkdir(testcase_args.test_tmp_dir)
            os.environ["CLICKHOUSE_TMP"] = testcase_args.test_tmp_dir

        testcase_args.testcase_database = database

        # Printed only in case of failures
        #
        # NOTE: here we use "CLICKHOUSE_TMP" instead of "file_suffix",
        # so it is installed in configure_testcase_args() unlike other files
        # (stdout_file, stderr_file) in TestCase::__init__().
        # Since using CLICKHOUSE_TMP is easier to use in expect.
        testcase_args.debug_log_file = (
            os.path.join(testcase_args.test_tmp_dir, testcase_basename) + ".debuglog"
        )

        return testcase_args

    @staticmethod
    def cli_format_settings(settings_list) -> str:
        out = []
        for k, v in settings_list.items():
            out.extend([f"--{k}", str(v)])
        return " ".join(out)

    @staticmethod
    def http_format_settings(settings_list) -> str:
        return urllib.parse.urlencode(settings_list)

    def has_show_create_table_in_test(self):
        return not subprocess.call(["grep", "-iq", "show create", self.case_file])

    def add_random_settings(self, client_options):
        new_options = ""
        if self.randomize_settings:
            http_params = self.http_format_settings(self.random_settings)
            if len(self.base_url_params) == 0:
                os.environ["CLICKHOUSE_URL_PARAMS"] = http_params
            else:
                os.environ["CLICKHOUSE_URL_PARAMS"] = (
                    self.base_url_params + "&" + http_params
                )

            new_options += f" {self.cli_format_settings(self.random_settings)}"

        if self.randomize_merge_tree_settings:
            new_options += f" --allow_merge_tree_settings {self.cli_format_settings(self.merge_tree_random_settings)}"

        if new_options != "":
            new_options += " --allow_repeated_settings"

            os.environ["CLICKHOUSE_CLIENT_OPT"] = (
                self.base_client_options + new_options + " "
            )

        return client_options + new_options

    def remove_random_settings_from_env(self):
        os.environ["CLICKHOUSE_URL_PARAMS"] = self.base_url_params
        os.environ["CLICKHOUSE_CLIENT_OPT"] = self.base_client_options

    def add_info_about_settings(self, description):
        if self.randomize_settings:
            description += f"\nSettings used in the test: {self.cli_format_settings(self.random_settings)}"
        if self.randomize_merge_tree_settings:
            description += f"\n\nMergeTree settings used in test: {self.cli_format_settings(self.merge_tree_random_settings)}"

        return description + "\n"

    def apply_random_settings_limits(self, random_settings):
        for setting in random_settings:
            if setting in self.random_settings_limits:
                min_value = self.random_settings_limits[setting][0]
                if min_value and random_settings[setting] < min_value:
                    random_settings[setting] = min_value
                max_value = self.random_settings_limits[setting][1]
                if max_value and random_settings[setting] > max_value:
                    random_settings[setting] = max_value

    def __init__(self, suite, case: str, args, is_concurrent: bool):
        self.case: str = case  # case file name
        self.tags: Set[str] = suite.all_tags[case] if case in suite.all_tags else set()
        self.random_settings_limits = (
            suite.all_random_settings_limits[case]
            if case in suite.all_random_settings_limits
            else {}
        )

        for tag in os.getenv("GLOBAL_TAGS", "").split(","):
            self.tags.add(tag.strip())

        self.case_file: str = os.path.join(suite.suite_path, case)
        (self.name, self.ext) = os.path.splitext(case)

        file_suffix = f".{os.getpid()}" if is_concurrent and args.test_runs > 1 else ""
        self.reference_file = self.get_reference_file(suite.suite_path, self.name)
        self.stdout_file = (
            os.path.join(suite.suite_tmp_path, self.name) + file_suffix + ".stdout"
        )
        self.stderr_file = (
            os.path.join(suite.suite_tmp_path, self.name) + file_suffix + ".stderr"
        )

        self.testcase_args = None
        self.runs_count = 0

        has_no_random_settings_tag = self.tags and "no-random-settings" in self.tags

        self.randomize_settings = not (
            args.no_random_settings or has_no_random_settings_tag
        )

        has_no_random_merge_tree_settings_tag = (
            self.tags and "no-random-merge-tree-settings" in self.tags
        )

        # If test contains SHOW CREATE TABLE do not
        # randomize merge tree settings, because
        # they will be added to table definition and test will fail
        self.randomize_merge_tree_settings = not (
            args.no_random_merge_tree_settings
            or has_no_random_settings_tag
            or has_no_random_merge_tree_settings_tag
            or self.has_show_create_table_in_test()
        )

        if self.randomize_settings:
            self.random_settings = SettingsRandomizer.get_random_settings(args)
            self.apply_random_settings_limits(self.random_settings)

        if self.randomize_merge_tree_settings:
            self.merge_tree_random_settings = (
                MergeTreeSettingsRandomizer.get_random_settings(args)
            )
            self.apply_random_settings_limits(self.merge_tree_random_settings)

        self.base_url_params = (
            os.environ["CLICKHOUSE_URL_PARAMS"]
            if "CLICKHOUSE_URL_PARAMS" in os.environ
            else ""
        )

        self.base_client_options = (
            os.environ["CLICKHOUSE_CLIENT_OPT"]
            if "CLICKHOUSE_CLIENT_OPT" in os.environ
            else ""
        )

        self.show_whitespaces_in_diff = args.show_whitespaces_in_diff

    # should skip test, should increment skipped_total, skip reason
    def should_skip_test(self, suite) -> Optional[FailureReason]:
        tags = self.tags

        if tags and ("disabled" in tags) and not args.disabled:
            return FailureReason.DISABLED

        if args.private and self.name in suite.private_skip_list:
            return FailureReason.NOT_SUPPORTED_IN_PRIVATE

        if args.cloud and ("no-replicated-database" in tags):
            return FailureReason.REPLICATED_DB

        if args.cloud and self.name in suite.cloud_skip_list:
            return FailureReason.NOT_SUPPORTED_IN_CLOUD

        if (
            os.path.exists(os.path.join(suite.suite_path, self.name) + ".disabled")
            and not args.disabled
        ):
            return FailureReason.DISABLED

        if "no-parallel-replicas" in tags and args.no_parallel_replicas:
            return FailureReason.NO_PARALLEL_REPLICAS

        if args.skip and any(s in self.name for s in args.skip):
            return FailureReason.SKIP

        if not USE_JINJA and self.ext.endswith("j2"):
            return FailureReason.NO_JINJA

        if (
            tags
            and (("zookeeper" in tags) or ("replica" in tags))
            and not args.zookeeper
        ):
            return FailureReason.NO_ZOOKEEPER

        if (
            tags
            and (("shard" in tags) or ("distributed" in tags) or ("global" in tags))
            and not args.shard
        ):
            return FailureReason.NO_SHARD

        if tags and ("no-fasttest" in tags) and args.fast_tests_only:
            return FailureReason.FAST_ONLY

        if (
            tags
            and (("long" in tags) or ("deadlock" in tags) or ("race" in tags))
            and args.no_long
        ):
            # Tests for races and deadlocks usually are run in a loop for a significant amount of time
            return FailureReason.NO_LONG

        if tags and ("no-replicated-database" in tags) and args.replicated_database:
            return FailureReason.REPLICATED_DB

        if tags and ("no-distributed-cache" in tags) and args.distributed_cache:
            return FailureReason.DISTRIBUTED_CACHE

        if (
            tags
            and ("atomic-database" in tags)
            and (args.replicated_database or args.db_engine not in (None, "Atomic"))
        ):
            return FailureReason.NON_ATOMIC_DB

        if (
            tags
            and ("no-shared-merge-tree" in tags)
            and args.replace_replicated_with_shared
        ):
            return FailureReason.SHARED_MERGE_TREE

        if tags and ("no-s3-storage" in tags) and args.s3_storage:
            return FailureReason.S3_STORAGE
        if tags and ("no-azure-blob-storage" in tags) and args.azure_blob_storage:
            return FailureReason.AZURE_BLOB_STORAGE
        if (
            tags
            and ("no-object-storage" in tags)
            and (args.azure_blob_storage or args.s3_storage)
        ):
            return FailureReason.OBJECT_STORAGE
        if (
            tags
            and "no-object-storage-with-slow-build" in tags
            and (args.s3_storage or args.azure_blob_storage)
            and BuildFlags.RELEASE not in args.build_flags
        ):
            return FailureReason.OBJECT_STORAGE

        if "no-batch" in tags and (
            args.run_by_hash_num is not None or args.run_by_hash_total is not None
        ):
            return FailureReason.SKIP

        if "no-flaky-check" in tags and (1 == int(os.environ.get("IS_FLAKY_CHECK", 0))):
            return FailureReason.SKIP

        if tags:
            for build_flag in args.build_flags:
                if "no-" + build_flag in tags:
                    return FailureReason.BUILD
            for tag in tags:
                tag = tag.replace("-", "_")
                if tag.startswith("use_") and tag not in args.build_flags:
                    return FailureReason.BUILD

        return None

    def process_result_impl(self, proc, total_time: float):
        kill_output = ""
        if proc:
            if proc.returncode is None:
                f = io.StringIO()
                with redirect_stdout(f):
                    kill_process_group(os.getpgid(proc.pid))
                kill_output = f.getvalue()

        description = ""

        debug_log = ""
        if os.path.exists(self.testcase_args.debug_log_file):
            with open(self.testcase_args.debug_log_file, "rb") as stream:
                debug_log += self.testcase_args.debug_log_file + ":\n"
                debug_log += str(stream.read(), errors="replace", encoding="utf-8")
                debug_log += "\n"

        stdout = ""
        if os.path.exists(self.stdout_file):
            with open(self.stdout_file, "rb") as stdfd:
                stdout = str(stdfd.read(), errors="replace", encoding="utf-8")

        stderr = kill_output
        if os.path.exists(self.stderr_file):
            with open(self.stderr_file, "rb") as stdfd:
                stderr += str(stdfd.read(), errors="replace", encoding="utf-8")

        if debug_log:
            debug_log = "\n".join(debug_log.splitlines()[:100])

        if proc:
            if proc.returncode is None:
                if stderr:
                    description += stderr
                if debug_log:
                    description += "\n"
                    description += debug_log
                return TestResult(
                    self.name,
                    TestStatus.FAIL,
                    FailureReason.TIMEOUT,
                    total_time,
                    description,
                )

            if proc.returncode != 0:
                reason = FailureReason.EXIT_CODE
                description += str(proc.returncode)

                if stderr:
                    description += "\n"
                    description += stderr
                if debug_log:
                    description += "\n"
                    description += debug_log

                # Stop on fatal errors like segmentation fault. They are sent to client via logs.
                if " <Fatal> " in stderr:
                    reason = FailureReason.SERVER_DIED

                if (
                    self.testcase_args.stop
                    and (
                        "Connection refused" in stderr
                        or "Attempt to read after eof" in stderr
                    )
                    and "Received exception from server" not in stderr
                ):
                    reason = FailureReason.SERVER_DIED

                if os.path.isfile(self.stdout_file):
                    description += ", result:\n\n"
                    with open(self.stdout_file, "rb") as f:
                        description += trim_for_log(
                            f.read().decode("utf-8", errors="ignore")
                        )
                    description += "\n"

                description += f"\nstdout:\n{stdout}\n"
                return TestResult(
                    self.name, TestStatus.FAIL, reason, total_time, description
                )

        if stderr:
            description += "\n"
            description += trim_for_log(stderr)
            description += "\n"
            description += "\nstdout:\n"
            description += trim_for_log(stdout)
            description += "\n"

            if debug_log:
                description += "\n"
                description += debug_log
            return TestResult(
                self.name,
                TestStatus.FAIL,
                FailureReason.STDERR,
                total_time,
                description,
            )

        if "Exception" in stdout:
            description += "\n{}\n".format("\n".join(stdout.splitlines()[:100]))
            if debug_log:
                description += "\n"
                description += debug_log
            return TestResult(
                self.name,
                TestStatus.FAIL,
                FailureReason.EXCEPTION,
                total_time,
                description,
            )

        if "@@SKIP@@" in stdout:
            skip_reason = stdout.replace("@@SKIP@@", "").rstrip("\n")
            description += " - "
            description += skip_reason
            return TestResult(
                self.name,
                TestStatus.SKIPPED,
                FailureReason.SKIP,
                total_time,
                description,
            )

        if self.reference_file is None:
            return TestResult(
                self.name,
                TestStatus.UNKNOWN,
                FailureReason.NO_REFERENCE,
                total_time,
                description,
            )

        result_is_different = subprocess.call(
            ["diff", "-q", self.reference_file, self.stdout_file], stdout=PIPE
        )

        if result_is_different:
            with Popen(
                [
                    "diff",
                    "-U",
                    str(self.testcase_args.unified),
                    self.reference_file,
                    self.stdout_file,
                ],
                stdout=PIPE,
                universal_newlines=True,
            ) as diff_proc:
                if self.show_whitespaces_in_diff:
                    with Popen(
                        ["sed", "-e", "s/[ \t]\\+$/&$/g"],
                        stdin=diff_proc.stdout,
                        stdout=PIPE,
                    ) as sed_proc:
                        diff = sed_proc.communicate()[0].decode(
                            "utf-8", errors="ignore"
                        )
                else:
                    diff = diff_proc.communicate()[0]

            if diff.startswith("Binary files "):
                diff += "Content of stdout:\n===================\n"
                with open(self.stdout_file, "rb") as file:
                    diff += str(file.read())
                diff += "==================="
            description += f"\n{diff}\n"
            if debug_log:
                description += "\n"
                description += debug_log
            return TestResult(
                self.name,
                TestStatus.FAIL,
                FailureReason.RESULT_DIFF,
                total_time,
                description,
            )

        if (
            self.testcase_args.test_runs > 1
            and total_time > TEST_MAX_RUN_TIME_IN_SECONDS
            and "long" not in self.tags
        ):
            if debug_log:
                description += "\n"
                description += debug_log
            # We're in Flaky Check mode, check the run time as well while we're at it.
            return TestResult(
                self.name,
                TestStatus.FAIL,
                FailureReason.TOO_LONG,
                total_time,
                description,
            )

        if os.path.exists(self.stdout_file):
            os.remove(self.stdout_file)
        if os.path.exists(self.stderr_file):
            os.remove(self.stderr_file)
        if os.path.exists(self.testcase_args.debug_log_file):
            os.remove(self.testcase_args.debug_log_file)

        return TestResult(self.name, TestStatus.OK, None, total_time, description)

    @staticmethod
    def print_test_time(test_time) -> str:
        if args.print_time:
            return f" {test_time:.2f} sec."
        return ""

    def process_result(self, result: TestResult, messages):
        description_full = messages[result.status]
        description_full += self.print_test_time(result.total_time)
        if result.reason is not None:
            description_full += f"\nReason: {result.reason.value} "

        description_full += result.description

        if (
            args.collect_per_test_coverage
            and BuildFlags.SANITIZE_COVERAGE in args.build_flags
        ):
            try:
                clickhouse_execute(
                    args,
                    f"INSERT INTO system.coverage_log SELECT now(), '{self.case}', coverageCurrent()",
                    retry_error_codes=True,
                )
            except Exception as e:
                print("Cannot insert coverage data: ", str(e))

            # Check for dumped coverage files
            file_pattern = "coverage.*"
            matching_files = glob.glob(file_pattern)
            for file_path in matching_files:
                try:
                    body = read_file_as_binary_string(file_path)
                    clickhouse_execute(
                        args,
                        "INSERT INTO system.coverage_log "
                        "SETTINGS async_insert=1, wait_for_async_insert=0, async_insert_busy_timeout_min_ms=200, async_insert_busy_timeout_max_ms=1000 "
                        f"SELECT now(), '{self.case}', groupArray(data) FROM input('data UInt64') FORMAT RowBinary",
                        body=body,
                        retry_error_codes=True,
                    )
                except Exception as e:
                    print("Cannot insert coverage data: ", str(e))
                # Remove the file even in case of exception to avoid accumulation and quadratic complexity.
                os.remove(file_path)

            _ = clickhouse_execute(args, "SYSTEM FLUSH ASYNC INSERT QUEUE")

            coverage = clickhouse_execute(
                args,
                "SELECT length(coverageCurrent())",
                retry_error_codes=True,
            ).decode()

            description_full += f" (coverage: {coverage})"

        description_full += "\n"

        if result.status == TestStatus.FAIL and self.testcase_args:
            description_full += "Database: " + self.testcase_args.testcase_database

        result.description = description_full
        return result

    @staticmethod
    def send_test_name_failed(suite: str, case: str):
        pid = os.getpid()
        clickhouse_execute(
            args,
            f"SELECT 'Running test {suite}/{case} from pid={pid}'",
            retry_error_codes=True,
        )

    def run_single_test(
        self, server_logs_level, client_options
    ) -> Tuple[Optional[Popen], float]:
        args = self.testcase_args
        client = args.testcase_client
        start_time = args.testcase_start_time
        database = args.testcase_database

        if args.client_log:
            log_opt = " --client_logs_file=" + args.client_log + " "
            client_options += log_opt

            for env_name in [
                "TSAN_OPTIONS",
                "ASAN_OPTIONS",
                "MSAN_OPTIONS",
                "UBSAN_OPTIONS",
            ]:
                current_options = os.environ.get(env_name, None)
                if current_options is None:
                    os.environ[env_name] = f"log_path={args.client_log}"
                elif "log_path=" not in current_options:
                    os.environ[env_name] += f":log_path={args.client_log}"

            os.environ["CLICKHOUSE_CLIENT_OPT"] = (
                os.environ["CLICKHOUSE_CLIENT_OPT"]
                if "CLICKHOUSE_CLIENT_OPT" in os.environ
                else ""
            ) + log_opt

        # This is for .sh tests
        os.environ["CLICKHOUSE_LOG_COMMENT"] = args.testcase_basename

        query_params = ""
        if "need-query-parameters" in self.tags:
            query_params = (
                " --param_CLICKHOUSE_DATABASE="
                + database
                + " --param_CLICKHOUSE_DATABASE_1="
                + database
                + "_1"
            )

        params = {
            "client": client + " --database=" + database + query_params,
            "logs_level": server_logs_level,
            "options": client_options,
            "test": self.case_file,
            "stdout": self.stdout_file,
            "stderr": self.stderr_file,
            "secure": "--secure" if args.secure else "",
        }

        # >> append to stderr (but not stdout since it is not used there),
        # because there are also output of per test database creation
        pattern = "{test} > {stdout} 2> {stderr}"

        if self.ext == ".sql" and args.cloud:
            # Get at least some logs, because we don't have access to system.text_log and pods...
            pattern = (
                "{client} --send_logs_level={logs_level} {secure} --multiquery {options}"
                " --send_logs_level=trace < {test} > {stdout}  2>> /test_output/some_logs_from_server.log"
            )
        elif self.ext == ".sql" and not args.cloud:
            pattern = (
                "{client} --send_logs_level={logs_level} {secure} --multiquery {options} < "
                + pattern
            )

        # We want to calculate per-test code coverage. That's why we reset it before each test.
        if (
            args.collect_per_test_coverage
            and args.reset_coverage_before_every_test
            and BuildFlags.SANITIZE_COVERAGE in args.build_flags
        ):
            clickhouse_execute(
                args,
                "SYSTEM RESET COVERAGE",
                retry_error_codes=True,
            )

        command = pattern.format(**params)

        # pylint:disable-next=consider-using-with; TODO: fix
        proc = Popen(command, shell=True, env=os.environ, start_new_session=True)

        try:
            proc.wait(args.timeout)
        except subprocess.TimeoutExpired:
            # Whether the test timed out will be decided later
            pass

        total_time = (datetime.now() - start_time).total_seconds()

        # Normalize randomized database names in stdout, stderr files.
        replace_in_file(self.stdout_file, database, "default")
        if args.hide_db_name:
            replace_in_file(self.stderr_file, database, "default")
        if args.replicated_database:
            replace_in_file(self.stdout_file, "/auto_{shard}", "")
            replace_in_file(self.stdout_file, "auto_{replica}", "")

        # Normalize hostname in stdout file.
        replace_in_file(self.stdout_file, socket.gethostname(), "localhost")

        if os.environ.get("CLICKHOUSE_PORT_TCP"):
            replace_in_file(
                self.stdout_file,
                f"PORT {os.environ['CLICKHOUSE_PORT_TCP']}",
                "PORT 9000",
            )
            replace_in_file(
                self.stdout_file,
                f"localhost	{os.environ['CLICKHOUSE_PORT_TCP']}",
                "localhost	9000",
            )

        if os.environ.get("CLICKHOUSE_PORT_TCP_SECURE"):
            replace_in_file(
                self.stdout_file,
                f"PORT {os.environ['CLICKHOUSE_PORT_TCP_SECURE']}",
                "PORT 9440",
            )
            replace_in_file(
                self.stdout_file,
                f"localhost	{os.environ['CLICKHOUSE_PORT_TCP_SECURE']}",
                "localhost	9440",
            )

        if os.environ.get("CLICKHOUSE_PATH"):
            replace_in_file(
                self.stdout_file,
                os.environ["CLICKHOUSE_PATH"],
                "/var/lib/clickhouse",
            )

        if os.environ.get("CLICKHOUSE_PORT_HTTPS"):
            replace_in_file(
                self.stdout_file,
                f"https://localhost:{os.environ['CLICKHOUSE_PORT_HTTPS']}/",
                "https://localhost:8443/",
            )

        return proc, total_time

    def run(self, args, suite, client_options, server_logs_level):
        start_time = datetime.now()

        try:
            skip_reason = self.should_skip_test(suite)
            if skip_reason is not None:
                return TestResult(self.name, TestStatus.SKIPPED, skip_reason, 0.0, "")

            if args.testname:
                try:
                    self.send_test_name_failed(suite.suite, self.case)
                except Exception:
                    return TestResult(
                        self.name,
                        TestStatus.FAIL,
                        FailureReason.SERVER_DIED,
                        0.0,
                        "\nServer does not respond to health check\n",
                    )

            self.runs_count += 1
            self.testcase_args = self.configure_testcase_args(
                args, self.case_file, suite.suite_tmp_path
            )

            client_options = self.add_random_settings(client_options)

            if not is_valid_utf_8(self.case_file) or (
                self.reference_file and not is_valid_utf_8(self.reference_file)
            ):
                proc, total_time = self.run_single_test(
                    server_logs_level, client_options
                )

                result = self.process_result_impl(proc, total_time)
                result.check_if_need_retry(
                    args, result.description, result.description, self.runs_count
                )
                # to avoid breaking CSV parser
                result.description = result.description.replace("\0", "")
            else:
                with SharedEngineReplacer(
                    self.case_file,
                    args.replace_replicated_with_shared,
                    args.replace_non_replicated_with_shared,
                    False,
                ):
                    with SharedEngineReplacer(
                        self.reference_file,
                        args.replace_replicated_with_shared,
                        args.replace_non_replicated_with_shared,
                        True,
                    ):
                        (
                            proc,
                            total_time,
                        ) = self.run_single_test(server_logs_level, client_options)

                        result = self.process_result_impl(proc, total_time)

                        result.check_if_need_retry(
                            args,
                            result.description,
                            result.description,
                            self.runs_count,
                        )
                        # to avoid breaking CSV parser
                        result.description = result.description.replace("\0", "")
            if result.status == TestStatus.FAIL:
                result.description = self.add_info_about_settings(result.description)

            self._cleanup(result.status == TestStatus.OK)

            return result
        except KeyboardInterrupt as e:
            raise e
        except HTTPError:
            total_time = (datetime.now() - start_time).total_seconds()
            return TestResult(
                self.name,
                TestStatus.FAIL,
                FailureReason.INTERNAL_QUERY_FAIL,
                total_time,
                self.add_info_about_settings(
                    self.get_description_from_exception_info(sys.exc_info())
                ),
            )
        except socket.timeout:
            total_time = (datetime.now() - start_time).total_seconds()
            return TestResult(
                self.name,
                TestStatus.FAIL,
                FailureReason.TIMEOUT,
                total_time,
                self.add_info_about_settings(
                    self.get_description_from_exception_info(sys.exc_info())
                ),
            )
        except (ConnectionError, http.client.ImproperConnectionState):
            total_time = (datetime.now() - start_time).total_seconds()
            return TestResult(
                self.name,
                TestStatus.FAIL,
                FailureReason.SERVER_DIED,
                total_time,
                self.add_info_about_settings(
                    self.get_description_from_exception_info(sys.exc_info())
                ),
            )
        except Exception:
            total_time = (datetime.now() - start_time).total_seconds()
            return TestResult(
                self.name,
                TestStatus.UNKNOWN,
                FailureReason.INTERNAL_ERROR,
                total_time,
                self.get_description_from_exception_info(sys.exc_info()),
            )
        finally:
            self.remove_random_settings_from_env()

    def _cleanup(self, passed):
        args = self.testcase_args

        need_cleanup = not args.database
        if need_cleanup and args.no_drop_if_fail:
            need_cleanup = passed

        if not need_cleanup:
            return

        time_passed = (datetime.now() - args.testcase_start_time).total_seconds()
        timeout = max(args.timeout - time_passed, 20)

        self._cleanup_database(args, timeout)
        shutil.rmtree(args.test_tmp_dir)

    def _cleanup_database(self, args, timeout):
        database = args.testcase_database

        # Check if the test does not cleanup its tables.
        # Only for newly added tests. Please extend this check to the old tests as well.
        if self.case_file >= "02800":
            leftover_tables = (
                clickhouse_execute(
                    args,
                    f"SHOW TABLES FROM {database}",
                    timeout=timeout,
                    settings={
                        "log_comment": args.testcase_basename,
                    },
                )
                .decode()
                .replace("\n", ", ")
            )

            if len(leftover_tables) != 0:
                raise TestException(
                    f"The test should cleanup its tables ({leftover_tables}), otherwise it is inconvenient for running it locally."
                )

        drop_database_query = f"DROP DATABASE IF EXISTS {database}"
        if args.replicated_database:
            drop_database_query += " ON CLUSTER test_cluster_database_replicated"

        # It's possible to get an error "New table appeared in database being dropped or detached. Try again."
        for _ in range(1, 60):
            try:
                clickhouse_execute(
                    args,
                    drop_database_query,
                    timeout=timeout,
                    settings={
                        "log_comment": args.testcase_basename,
                    },
                )
            except HTTPError as e:
                if need_retry(args, e.message, e.message, 0):
                    continue
                raise
            break


class TestSuite:
    @staticmethod
    def tests_in_suite_key_func(item: str) -> float:
        if args.order == "random":
            return random.random()

        reverse = 1 if args.order == "asc" else -1

        if -1 == item.find("_"):
            return 99998

        prefix, _ = item.split("_", 1)

        try:
            return reverse * int(prefix)
        except ValueError:
            return 99997

    @staticmethod
    def render_test_template(j2env, suite_dir, test_name):
        """
        Render template for test and reference file if needed
        """

        if j2env is None:
            return test_name

        test_base_name = removesuffix(test_name, ".sql.j2", ".sql")

        reference_file_name = test_base_name + ".reference.j2"
        reference_file_path = os.path.join(suite_dir, reference_file_name)
        if os.path.isfile(reference_file_path):
            tpl = j2env.get_template(reference_file_name)
            tpl.stream().dump(
                os.path.join(suite_dir, test_base_name) + ".gen.reference"
            )

        if test_name.endswith(".sql.j2"):
            tpl = j2env.get_template(test_name)
            generated_test_name = test_base_name + ".gen.sql"
            tpl.stream().dump(os.path.join(suite_dir, generated_test_name))
            return generated_test_name

        return test_name

    @staticmethod
    def read_test_tags_and_random_settings_limits(
        suite_dir: str, all_tests: List[str]
    ) -> (Dict[str, Set[str]], Dict[str, Dict[str, Tuple[int, int]]]):
        def get_comment_sign(filename):
            if filename.endswith(".sql") or filename.endswith(".sql.j2"):
                return "--"
            if (
                filename.endswith(".sh")
                or filename.endswith(".py")
                or filename.endswith(".expect")
            ):
                return "#"
            raise TestException(f"Unknown file_extension: {filename}")

        def parse_tags_from_line(line, comment_sign) -> Set[str]:
            if not line.startswith(comment_sign):
                return set()
            tags_str = line[len(comment_sign) :].lstrip()  # noqa: ignore E203
            tags_prefix = "Tags:"
            if not tags_str.startswith(tags_prefix):
                return set()
            tags_str = tags_str[len(tags_prefix) :]  # noqa: ignore E203
            tags = tags_str.split(",")
            tags = {tag.strip() for tag in tags}
            return tags

        def parse_random_settings_limits_from_line(
            line, comment_sign
        ) -> Dict[str, Tuple[int, int]]:
            if not line.startswith(comment_sign):
                return {}
            random_settings_limits_str = line[len(comment_sign) :].lstrip()
            random_settings_limits_prefix = "Random settings limits:"
            if not random_settings_limits_str.startswith(random_settings_limits_prefix):
                return {}
            random_settings_limits_str = random_settings_limits_str[
                len(random_settings_limits_prefix) :
            ]
            # limits are specified in a form 'setting1=(min, max); setting2=(min,max); ...'
            random_settings_limits = {}
            for setting_and_limit in random_settings_limits_str.split(";"):
                setting_and_limit = setting_and_limit.split("=")
                random_settings_limits[setting_and_limit[0].strip()] = make_tuple(
                    setting_and_limit[1]
                )
            return random_settings_limits

        def find_tag_line(lines, comment_sign):
            for line in lines:
                if line.startswith(comment_sign) and line[
                    len(comment_sign) :
                ].lstrip().startswith("Tags:"):
                    return line
            return ""

        def find_random_settings_limits_line(lines, comment_sign):
            for line in lines:
                if line.startswith(comment_sign) and line[
                    len(comment_sign) :
                ].lstrip().startswith("Random settings limits:"):
                    return line
            return ""

        def load_tags_and_random_settings_limits_from_file(filepath):
            comment_sign = get_comment_sign(filepath)
            need_query_params = False
            with open(filepath, "r", encoding="utf-8") as file:
                try:
                    lines = file.readlines()
                    tag_line = find_tag_line(lines, comment_sign)
                    random_settings_limits_line = find_random_settings_limits_line(
                        lines, comment_sign
                    )
                except UnicodeDecodeError:
                    return [], {}
                try:
                    if filepath.endswith(".sql"):
                        for line in lines:
                            if "{CLICKHOUSE_DATABASE" in line:
                                need_query_params = True
                except UnicodeDecodeError:
                    pass
            parsed_tags = parse_tags_from_line(tag_line, comment_sign)
            if need_query_params:
                parsed_tags.add("need-query-parameters")
            random_settings_limits = parse_random_settings_limits_from_line(
                random_settings_limits_line, comment_sign
            )
            return parsed_tags, random_settings_limits

        all_tags = {}
        all_random_settings_limits = {}
        start_time = datetime.now()
        for test_name in all_tests:
            (
                tags,
                random_settings_limits,
            ) = load_tags_and_random_settings_limits_from_file(
                os.path.join(suite_dir, test_name)
            )  # noqa: ignore E203
            if tags:
                all_tags[test_name] = tags
            if random_settings_limits:
                all_random_settings_limits[test_name] = random_settings_limits
        elapsed = (datetime.now() - start_time).total_seconds()
        if elapsed > 1:
            print(
                f"Tags and random settings limits for suite {suite_dir} read in {elapsed:.2f} seconds"
            )
        return all_tags, all_random_settings_limits

    def __init__(self, args, suite_path: str, suite_tmp_path: str, suite: str):
        self.args = args
        self.suite_path: str = suite_path
        self.suite_tmp_path: str = suite_tmp_path
        self.suite: str = suite
        self.cloud_skip_list: List[str] = []
        self.private_skip_list: List[str] = []

        if args.run_by_hash_num is not None and args.run_by_hash_total is not None:
            if args.run_by_hash_num > args.run_by_hash_total:
                raise TestException(
                    f"Incorrect run by hash, value {args.run_by_hash_num} bigger than total {args.run_by_hash_total}"
                )

            def filter_func(x: str) -> bool:
                return bool(
                    stringhash(x) % args.run_by_hash_total == args.run_by_hash_num
                )

        else:

            def filter_func(x: str) -> bool:
                _ = x
                return True

        self.all_tests: List[str] = self.get_tests_list(
            self.tests_in_suite_key_func, filter_func
        )

        all_tags_and_random_settings_limits = (
            self.read_test_tags_and_random_settings_limits(
                self.suite_path, self.all_tests
            )
        )
        self.all_tags: Dict[str, Set[str]] = all_tags_and_random_settings_limits[0]
        self.all_random_settings_limits: Dict[str, Dict[str, (int, int)]] = (
            all_tags_and_random_settings_limits[1]
        )
        self.sequential_tests = []
        self.parallel_tests = []
        for test_name in self.all_tests:
            if self.is_sequential_test(test_name) and not args.no_sequential:
                self.sequential_tests.append(test_name)
            elif not args.no_parallel:
                self.parallel_tests.append(test_name)

    def is_sequential_test(self, test_name):
        if args.sequential:
            if any(s in test_name for s in args.sequential):
                return True

        if test_name not in self.all_tags:
            return False

        return ("no-parallel" in self.all_tags[test_name]) or (
            "sequential" in self.all_tags[test_name]
        )

    def get_tests_list(self, sort_key, filter_func):
        """
        Return list of tests file names to run
        """

        all_tests = list(self.get_selected_tests(filter_func))
        all_tests = all_tests * self.args.test_runs
        all_tests.sort(key=sort_key)
        return all_tests

    def get_selected_tests(self, filter_func):
        """
        Find all files with tests, filter, render templates
        """

        j2env = (
            jinja2.Environment(
                loader=jinja2.FileSystemLoader(self.suite_path),
                keep_trailing_newline=True,
            )
            if USE_JINJA
            else None
        )
        if j2env is not None:
            j2env.globals.update(product=itertools.product)

        for test_name in os.listdir(self.suite_path):
            if not is_test_from_dir(self.suite_path, test_name):
                continue
            if self.args.test and not any(
                re.search(pattern, test_name) for pattern in self.args.test
            ):
                continue
            if USE_JINJA and test_name.endswith(".gen.sql"):
                continue
            if not filter_func(test_name):
                continue
            test_name = self.render_test_template(j2env, self.suite_path, test_name)
            yield test_name

    @staticmethod
    def read_test_suite(args, suite_dir_name: str):
        def is_data_present():
            try:
                return int(clickhouse_execute(args, "EXISTS TABLE test.hits"))
            except Exception as e:
                print(
                    "Cannot check if dataset is available, assuming it's not: ", str(e)
                )
                return False

        base_dir = os.path.abspath(args.queries)
        tmp_dir = os.path.abspath(args.tmp)
        suite_path = os.path.join(base_dir, suite_dir_name)

        suite_re_obj = re.search("^[0-9]+_(.*)$", suite_dir_name)
        if not suite_re_obj:  # skip .gitignore and so on
            return None

        suite_tmp_path = os.path.join(tmp_dir, suite_dir_name)
        if not os.path.exists(suite_tmp_path):
            os.makedirs(suite_tmp_path)

        suite = suite_re_obj.group(1)

        if not os.path.isdir(suite_path):
            return None

        if "stateful" in suite and not args.no_stateful and not is_data_present():
            print("Won't run stateful tests because test data wasn't loaded.")
            return None
        if "stateless" in suite and args.no_stateless:
            print("Won't run stateless tests because they were manually disabled.")
            return None
        if "stateful" in suite and args.no_stateful:
            print("Won't run stateful tests because they were manually disabled.")
            return None

        return TestSuite(args, suite_path, suite_tmp_path, suite)


stop_time = None
exit_code = None
server_died = None
multiprocessing_manager = None
restarted_tests = None


class ServerDied(Exception):
    pass


class GlobalTimeout(Exception):
    pass


def run_tests_array(all_tests_with_params: Tuple[List[str], int, TestSuite, bool]):
    (
        all_tests,
        num_tests,
        test_suite,
        is_concurrent,
    ) = all_tests_with_params
    global stop_time
    global exit_code
    global server_died
    global restarted_tests

    OP_SQUARE_BRACKET = colored("[", args, attrs=["bold"])
    CL_SQUARE_BRACKET = colored("]", args, attrs=["bold"])

    MSG_FAIL = (
        OP_SQUARE_BRACKET
        + colored(" FAIL ", args, "red", attrs=["bold"])
        + CL_SQUARE_BRACKET
    )
    MSG_UNKNOWN = (
        OP_SQUARE_BRACKET
        + colored(" UNKNOWN ", args, "yellow", attrs=["bold"])
        + CL_SQUARE_BRACKET
    )
    MSG_OK = (
        OP_SQUARE_BRACKET
        + colored(" OK ", args, "green", attrs=["bold"])
        + CL_SQUARE_BRACKET
    )
    MSG_SKIPPED = (
        OP_SQUARE_BRACKET
        + colored(" SKIPPED ", args, "cyan", attrs=["bold"])
        + CL_SQUARE_BRACKET
    )

    MESSAGES = {
        TestStatus.FAIL: MSG_FAIL,
        TestStatus.UNKNOWN: MSG_UNKNOWN,
        TestStatus.OK: MSG_OK,
        TestStatus.SKIPPED: MSG_SKIPPED,
    }

    passed_total = 0
    skipped_total = 0
    failures_total = 0
    failures_chain = 0
    start_time = datetime.now()

    client_options = get_additional_client_options(args)

    if num_tests > 0:
        about = "about " if is_concurrent else ""
        proc_name = multiprocessing.current_process().name
        print(f"Running {about}{num_tests} {test_suite.suite} tests ({proc_name}).")

    while True:
        if all_tests:
            try:
                case = all_tests.pop(0)
            except IndexError:
                break
        else:
            break

        if server_died.is_set():
            stop_tests()
            raise ServerDied("Server died")

        if stop_time and time() > stop_time:
            print("\nStop tests run because global time limit is exceeded.\n")
            stop_tests()
            raise GlobalTimeout("Stop tests run because global time limit is exceeded")

        test_case = TestCase(test_suite, case, args, is_concurrent)

        try:
            description = ""
            test_case_name = removesuffix(test_case.name, ".gen", ".sql") + ": "

            if is_concurrent:
                description = f"{test_case_name:72}"
            else:
                sys.stdout.flush()
                sys.stdout.write(f"{test_case_name:72}")
                # This flush is needed so you can see the test name of the long
                # running test before it will finish. But don't do it in parallel
                # mode, so that the lines don't mix.
                sys.stdout.flush()

            while True:
                # This is the upper level timeout
                # It helps with completely frozen processes, like in case of gdb errors
                def timeout_handler(_signum, _frame):
                    stop_tests()
                    raise TimeoutError("Test execution timed out")

                signal.signal(signal.SIGALRM, timeout_handler)
                signal.alarm(int(args.timeout * 1.1))
                test_result = None
                try:
                    test_result = test_case.run(
                        args, test_suite, client_options, server_logs_level
                    )
                    test_result = test_case.process_result(test_result, MESSAGES)
                except TimeoutError:
                    break
                finally:
                    signal.alarm(0)

                if not test_result or not test_result.need_retry:
                    break
                restarted_tests.append(test_result)

            # First print the description, than invoke the check result logic
            description += test_result.description

            if description and not description.endswith("\n"):
                description += "\n"

            sys.stdout.write(description)
            sys.stdout.flush()

            if test_result.status == TestStatus.OK:
                passed_total += 1
                failures_chain = 0
            elif test_result.status == TestStatus.FAIL:
                failures_total += 1
                failures_chain += 1
                if test_result.reason == FailureReason.SERVER_DIED:
                    stop_tests()
                    server_died.set()
                    raise ServerDied("Server died")
            elif test_result.status == TestStatus.SKIPPED:
                skipped_total += 1

        except KeyboardInterrupt as e:
            print(colored("Break tests execution", args, "red"))
            stop_tests()
            raise e

        if failures_chain >= args.max_failures_chain:
            stop_tests()
            raise ServerDied("Max failures chain")

    if failures_total > 0:
        print(
            colored(
                f"\nHaving {failures_total} errors! {passed_total} tests passed."
                f" {skipped_total} tests skipped."
                f" {(datetime.now() - start_time).total_seconds():.2f} s elapsed"
                f" ({multiprocessing.current_process().name}).",
                args,
                "red",
                attrs=["bold"],
            )
        )
        exit_code.value = 1
    else:
        print(
            colored(
                f"\n{passed_total} tests passed. {skipped_total} tests skipped."
                f" {(datetime.now() - start_time).total_seconds():.2f} s elapsed"
                f" ({multiprocessing.current_process().name}).",
                args,
                "green",
                attrs=["bold"],
            )
        )

    sys.stdout.flush()


server_logs_level = "warning"


def check_server_started(args):
    print("Connecting to ClickHouse server...", end="")

    sys.stdout.flush()
    retry_count = args.server_check_retries
    query = "SELECT version(), arrayStringConcat(groupArray(value), ' ') FROM system.build_options WHERE name IN ('GIT_HASH', 'GIT_BRANCH')"
    while retry_count > 0:
        try:
            res = (
                str(clickhouse_execute(args, query).decode())
                .strip()
                .replace("\t", " @ ")
            )
            print(" OK")
            print(f"Connected to server {res}")
            sys.stdout.flush()
            return True
        except (ConnectionError, http.client.ImproperConnectionState) as e:
            if args.hung_check:
                print("Connection error, will retry: ", str(e))
            else:
                print(".", end="")
            sys.stdout.flush()
            retry_count -= 1
            sleep(0.5)
            continue
        except TimeoutError:
            print("\nConnection timeout, will not retry")
            break
        except Exception as e:
            print(
                "\nUexpected exception, will not retry: ",
                type(e).__name__,
                ": ",
                str(e),
            )
            break

    print("\nAll connection tries failed")
    sys.stdout.flush()
    return False


class BuildFlags:
    THREAD = "tsan"
    ADDRESS = "asan"
    UNDEFINED = "ubsan"
    MEMORY = "msan"
    DEBUG = "debug"
    SANITIZE_COVERAGE = "sanitize-coverage"
    RELEASE = "release"
    ORDINARY_DATABASE = "ordinary-database"
    POLYMORPHIC_PARTS = "polymorphic-parts"


# Release and non-sanitizer build
RELEASE_NON_SANITIZED = False


def collect_build_flags(args):
    global RELEASE_NON_SANITIZED

    result = []

    value = clickhouse_execute(
        args, "SELECT value FROM system.build_options WHERE name = 'CXX_FLAGS'"
    )
    if b"-fsanitize=thread" in value:
        result.append(BuildFlags.THREAD)
    elif b"-fsanitize=address" in value:
        result.append(BuildFlags.ADDRESS)
    elif b"-fsanitize=undefined" in value:
        result.append(BuildFlags.UNDEFINED)
    elif b"-fsanitize=memory" in value:
        result.append(BuildFlags.MEMORY)
    elif b"-DSANITIZE_COVERAGE=1" in value:
        result.append(BuildFlags.SANITIZE_COVERAGE)

    value = clickhouse_execute(
        args, "SELECT value FROM system.build_options WHERE name = 'BUILD_TYPE'"
    )
    if b"Debug" in value:
        result.append(BuildFlags.DEBUG)
    elif b"RelWithDebInfo" in value or b"Release" in value:
        result.append(BuildFlags.RELEASE)

    RELEASE_NON_SANITIZED = result == [BuildFlags.RELEASE]

    value = clickhouse_execute(
        args,
        "SELECT value FROM system.settings WHERE name = 'allow_deprecated_database_ordinary'",
    )
    if value == b"1" or args.db_engine == "Ordinary":
        result.append(BuildFlags.ORDINARY_DATABASE)

    value = int(
        clickhouse_execute(
            args,
            "SELECT value FROM system.merge_tree_settings WHERE name = 'min_bytes_for_wide_part'",
        )
    )
    if value == 0:
        result.append(BuildFlags.POLYMORPHIC_PARTS)

    use_flags = clickhouse_execute(
        args,
        "SELECT name FROM system.build_options WHERE name like 'USE_%' AND value in ('ON', '1')",
    )
    for use_flag in use_flags.strip().splitlines():
        use_flag = use_flag.decode().lower()
        result.append(use_flag)

    system_processor = clickhouse_execute(
        args,
        "SELECT value FROM system.build_options WHERE name = 'SYSTEM_PROCESSOR' LIMIT 1",
    ).strip()
    if system_processor:
        result.append(f"cpu-{system_processor.decode().lower()}")

    return result


def collect_changed_merge_tree_settings(args):
    changed_settings = (
        clickhouse_execute(
            args,
            "SELECT name FROM system.merge_tree_settings WHERE changed",
        )
        .strip()
        .splitlines()
    )

    return list(map(lambda s: s.decode(), changed_settings))


def check_table_column(args, database, table, column):
    return (
        int(
            clickhouse_execute(
                args,
                f"""
    SELECT count()
    FROM system.columns
    WHERE database = '{database}' AND table = '{table}' AND name = '{column}'
    """,
            )
        )
        > 0
    )


def suite_key_func(item: str) -> Union[float, Tuple[int, str]]:
    if args.order == "random":
        return random.random()

    if -1 == item.find("_"):
        return 99998, ""

    prefix, suffix = item.split("_", 1)

    try:
        return int(prefix), suffix
    except ValueError:
        return 99997, ""


def extract_key(key: str) -> str:
    return subprocess.getstatusoutput(
        args.extract_from_config + " --try --config " + args.configserver + key
    )[1]


def run_tests_process(*args, **kwargs):
    return run_tests_array(*args, **kwargs)


def do_run_tests(jobs, test_suite: TestSuite):
    print(
        "Found",
        len(test_suite.parallel_tests),
        "parallel tests and",
        len(test_suite.sequential_tests),
        "sequential tests",
    )
    if test_suite.parallel_tests:
        tests_n = len(test_suite.parallel_tests)
        jobs = min(jobs, tests_n)

        # If we don't do random shuffling then there will be always
        # nearly the same groups of test suites running concurrently.
        # Thus, if there is a test within group which appears to be broken
        # then it will affect all other tests in a non-random form.
        # So each time a bad test fails - other tests from the group will also fail
        # and this process will be more or less stable.
        # It makes it more difficult to detect real flaky tests,
        # because the distribution and the amount
        # of failures will be nearly the same for all tests from the group.
        # TODO: add shuffle for sequential tests
        random.shuffle(test_suite.parallel_tests)

        batch_size = len(test_suite.parallel_tests) // jobs
        manager = multiprocessing.Manager()
        parallel_tests = manager.list()
        parallel_tests.extend(test_suite.parallel_tests)

        processes = []
        for _ in range(jobs):
            process = multiprocessing.Process(
                target=run_tests_process,
                args=((parallel_tests, batch_size, test_suite, True),),
            )
            processes.append(process)
            process.start()

        while processes:
            sys.stdout.flush()
            # Periodically check the server for hangs
            # and stop all processes in this case
            try:
                clickhouse_execute(
                    args,
                    query="SELECT 1 /*hung check*/",
                    max_http_retries=20,
                    timeout=10,
                )
            except Exception as e:
                print(f"Hung check failed: {str(e)}")
                server_died.set()

            if server_died.is_set():
                print("Server died, terminating all processes...")
                kill_gdb_if_any()
                # Wait for test results
                sleep(args.timeout)
                for p in processes:
                    if p.is_alive():
                        p.terminate()
                break

            for p in processes[:]:
                if not p.is_alive():
                    processes.remove(p)

    if test_suite.sequential_tests:
        run_tests_array(
            (
                test_suite.sequential_tests,
                len(test_suite.sequential_tests),
                test_suite,
                False,
            )
        )

    return len(test_suite.sequential_tests) + len(test_suite.parallel_tests)


def is_test_from_dir(suite_dir, case):
    case_file = os.path.join(suite_dir, case)
    # We could also test for executable files (os.access(case_file, os.X_OK),
    # but it interferes with 01610_client_spawn_editor.editor, which is invoked
    # as a query editor in the test, and must be marked as executable.
    return os.path.isfile(case_file) and any(
        case_file.endswith(suppotred_ext) for suppotred_ext in TEST_FILE_EXTENSIONS
    )


def removesuffix(text, *suffixes):
    """
    Added in python 3.9
    https://www.python.org/dev/peps/pep-0616/

    This version can work with several possible suffixes
    """
    for suffix in suffixes:
        if suffix and text.endswith(suffix):
            return text[: -len(suffix)]
    return text


def reportCoverageFor(args, what, query, permissive=False):
    value = clickhouse_execute(args, query).decode()

    if value != "":
        print(f"\nThe following {what} were not covered by tests:\n")
        print(value)
        print("\n")
        return permissive

    return True


# This is high-level coverage on per-component basis (functions, data types, etc.)
# Don't be confused with the code coverage.
def reportCoverage(args):
    clickhouse_execute(args, "SYSTEM FLUSH LOGS")

    return (
        reportCoverageFor(
            args,
            "functions",
            """
            SELECT name
            FROM system.functions
            WHERE NOT is_aggregate AND origin = 'System' AND alias_to = ''
                AND name NOT IN
                (
                    SELECT arrayJoin(used_functions) FROM system.query_log WHERE event_date >= yesterday()
                )
            ORDER BY name
        """,
            True,
        )
        and reportCoverageFor(
            args,
            "aggregate functions",
            """
            SELECT name
            FROM system.functions
            WHERE is_aggregate AND origin = 'System' AND alias_to = ''
                AND name NOT IN
                (
                    SELECT arrayJoin(used_aggregate_functions) FROM system.query_log WHERE event_date >= yesterday()
                )
            ORDER BY name
        """,
        )
        and reportCoverageFor(
            args,
            "aggregate function combinators",
            """
            SELECT name
            FROM system.aggregate_function_combinators
            WHERE NOT is_internal
                AND name NOT IN
                (
                    SELECT arrayJoin(used_aggregate_function_combinators) FROM system.query_log WHERE event_date >= yesterday()
                )
            ORDER BY name
        """,
        )
        and reportCoverageFor(
            args,
            "data type families",
            """
            SELECT name
            FROM system.data_type_families
            WHERE alias_to = '' AND name NOT LIKE 'Interval%'
                AND name NOT IN
                (
                    SELECT arrayJoin(used_data_type_families) FROM system.query_log WHERE event_date >= yesterday()
                )
            ORDER BY name
        """,
        )
    )


def reportLogStats(args):
    clickhouse_execute(args, "SYSTEM FLUSH LOGS")

    query = """
        WITH
            240 AS mins,
            (
                SELECT (count(), sum(length(toValidUTF8(message))))
                FROM system.text_log
                WHERE (now() - toIntervalMinute(mins)) < event_time
            ) AS total
        SELECT
            count() AS count,
            round(count / (total.1), 3) AS `count_%`,
            formatReadableSize(sum(length(toValidUTF8(message)))) AS size,
            round(sum(length(toValidUTF8(message))) / (total.2), 3) AS `size_%`,
            countDistinct(logger_name) AS uniq_loggers,
            countDistinct(thread_id) AS uniq_threads,
            groupArrayDistinct(toString(level)) AS levels,
            round(sum(query_id = '') / count, 3) AS `background_%`,
            message_format_string
        FROM system.text_log
        WHERE (now() - toIntervalMinute(mins)) < event_time
        GROUP BY message_format_string
        ORDER BY count DESC
        LIMIT 100
        FORMAT PrettySpaceNoEscapes
    """
    value = clickhouse_execute(args, query).decode(errors="replace")
    print("\nTop patterns of log messages:\n")
    print(value)
    print("\n")

    query = """
        WITH
            240 AS mins
        SELECT
            count() AS count,
            substr(replaceRegexpAll(toValidUTF8(message), '[^A-Za-z]+', ''), 1, 32) AS pattern,
            substr(any(toValidUTF8(message)), 1, 256) as runtime_message,
            any((extract(source_file, '/[a-zA-Z0-9_]+\\.[a-z]+'), source_line)) as line
        FROM system.text_log
        WHERE (now() - toIntervalMinute(mins)) < event_time AND message_format_string = ''
        GROUP BY pattern
        ORDER BY count DESC
        LIMIT 30
        FORMAT PrettySpaceNoEscapes
    """
    value = clickhouse_execute(args, query).decode(errors="replace")
    print("\nTop messages without format string (fmt::runtime):\n")
    print(value)
    print("\n")

    query = """
        SELECT message_format_string, count(), any(toValidUTF8(message)) AS any_message
        FROM system.text_log
        WHERE (now() - toIntervalMinute(240)) < event_time
        AND (message NOT LIKE (replaceRegexpAll(message_format_string, '{[:.0-9dfx]*}', '%') AS s))
        AND (message NOT LIKE concat('%Exception: ', s, '%'))
        GROUP BY message_format_string ORDER BY count() DESC LIMIT 20 FORMAT PrettySpaceNoEscapes
    """
    value = clickhouse_execute(args, query).decode(errors="replace")
    print("\nTop messages not matching their format strings:\n")
    print(value)
    print("\n")

    query = """
        WITH ('', '({}) Keys: {}', '({}) {}', 'Aggregating', 'Became leader', 'Cleaning queue',
              'Creating set.', 'Cyclic aliases', 'Detaching {}', 'Executing {}', 'Fire events: {}',
              'Found part {}', 'Loaded queue', 'No sharding key', 'No tables', 'Query: {}',
              'Removed', 'Removed part {}', 'Removing parts.', 'Request URI: {}', 'Sending part {}',
              'Sent handshake', 'Starting {}', 'Will mimic {}', 'Writing to {}', 'dropIfEmpty',
              'loadAll {}', '{} ({}:{})', '{} -> {}', '{} {}', '{}: {}', '{}%', 'Read object: {}',
              'New segment: {}', 'Convert overflow', 'Division by zero', 'Files set to {}',
              'Bytes set to {}', 'Numeric overflow', 'Invalid mode: {}',
              'Write file: {}', 'Unable to parse JSONPath', 'Host is empty in S3 URI.', 'Expected end of line',
              'inflate failed: {}{}', 'Center is not valid', 'Column ''{}'' is ambiguous', 'Cannot parse object', 'Invalid date: {}',
              'There is no cache by name: {}', 'No part {} in table', '`{}` should be a String', 'There are duplicate id {}',
              'Invalid replica name: {}', 'Unexpected value {} in enum', 'Unknown BSON type: {}', 'Point is not valid',
              'Invalid qualified name: {}', 'INTO OUTFILE is not allowed', 'Arguments must not be NaN', 'Cell is not valid',
              'brotli decode error{}', 'Invalid H3 index: {}', 'Too large node state size', 'No additional keys found.',
              'Attempt to read after EOF.', 'Replication was stopped', '{}	building file infos', 'Cannot parse uuid {}',
              'Query was cancelled', 'Cancelled merging parts', 'Cancelled mutating parts', 'Log pulling is cancelled',
              'Transaction was cancelled', 'Could not find table: {}', 'Table {} doesn''t exist',
              'Database {} doesn''t exist', 'Dictionary ({}) not found', 'Unknown table function {}',
              'Unknown format {}', 'Unknown explain kind ''{}''', 'Unknown setting {}', 'Unknown input format {}',
              'Unknown identifier: ''{}''', 'User name is empty', 'Expected function, got: {}',
              'Attempt to read after eof', 'String size is too big ({}), maximum: {}'
        ) AS known_short_messages
        SELECT count() AS c, message_format_string, substr(any(toValidUTF8(message)), 1, 120),
            min(if(length(regexpExtract(toValidUTF8(message), '(.*)\\([A-Z0-9_]+\\)')) as prefix_len > 0, prefix_len, length(toValidUTF8(message))) - 26 AS length_without_exception_boilerplate) AS min_length_without_exception_boilerplate
        FROM system.text_log
        WHERE (now() - toIntervalMinute(240)) < event_time
            AND (length(message_format_string) < 16
                OR (message ILIKE '%DB::Exception%' AND length_without_exception_boilerplate < 30))
            AND message_format_string NOT IN known_short_messages
        GROUP BY message_format_string ORDER BY c DESC LIMIT 50 FORMAT PrettySpaceNoEscapes
    """
    value = clickhouse_execute(args, query).decode(errors="replace")
    print("\nTop short messages:\n")
    print(value)
    print("\n")

    query = """
        SELECT max((freq, message_format_string)), level
        FROM (SELECT count() / (SELECT count() FROM system.text_log
              WHERE (now() - toIntervalMinute(240)) < event_time) AS freq,
              min(level) AS level, message_format_string FROM system.text_log
              WHERE (now() - toIntervalMinute(120)) < event_time
              GROUP BY message_format_string ORDER BY freq DESC)
        GROUP BY level
    """
    value = clickhouse_execute(args, query).decode(errors="replace")
    print("\nTop messages by level:\n")
    print(value)
    print("\n")


def try_get_skip_list(base_dir, name):
    test_names_to_skip = []
    skip_list_path = os.path.join(base_dir, name)
    if not os.path.exists(skip_list_path):
        return test_names_to_skip

    with open(skip_list_path, "r", encoding="utf-8") as fd:
        for line in fd.read().split("\n"):
            if line == "" or line[0] == " ":
                continue
            test_name = line.split()[0].strip()
            if test_name != "":
                test_names_to_skip.append(test_name)

    return test_names_to_skip


def main(args):
    global server_died
    global stop_time
    global exit_code
    global server_logs_level
    global restarted_tests

    if not check_server_started(args):
        msg = "Server is not responding. Cannot execute 'SELECT 1' query."
        if args.hung_check:
            print(msg)
            pid = get_server_pid()
            print("Got server pid", pid)
            print_stacktraces()
        raise TestException(msg)

    args.build_flags = collect_build_flags(args)
    args.changed_merge_tree_settings = collect_changed_merge_tree_settings(args)

    if args.s3_storage and (BuildFlags.RELEASE not in args.build_flags):
        args.no_random_settings = True

    if args.skip:
        args.skip = set(args.skip)

    if args.replace_replicated_with_shared:
        if not args.skip:
            args.skip = set([])
        args.skip = set(args.skip)

    base_dir = os.path.abspath(args.queries)

    # Keep same default values as in queries/shell_config.sh
    os.environ.setdefault("CLICKHOUSE_BINARY", args.binary)
    # os.environ.setdefault("CLICKHOUSE_CLIENT", args.client)
    os.environ.setdefault("CLICKHOUSE_CONFIG", args.configserver)

    if args.configclient:
        os.environ.setdefault("CLICKHOUSE_CONFIG_CLIENT", args.configclient)

    # Force to print server warnings in stderr
    # Shell scripts could change logging level
    os.environ.setdefault("CLICKHOUSE_CLIENT_SERVER_LOGS_LEVEL", server_logs_level)

    # This code is bad as the time is not monotonic
    if args.global_time_limit:
        stop_time = time() + args.global_time_limit

    if args.zookeeper is None:
        args.zookeeper = True

    if args.shard is None:
        args.shard = bool(extract_key(' --key listen_host | grep -E "127.0.0.2|::"'))

    def create_common_database(args, db_name):
        create_database_retries = 0
        while create_database_retries < MAX_RETRIES:
            start_time = datetime.now()
            try:
                clickhouse_execute(
                    args,
                    f"CREATE DATABASE IF NOT EXISTS {db_name} "
                    f"{get_db_engine(args, db_name)}",
                    settings=get_create_database_settings(args, None),
                )
                break
            except HTTPError as e:
                total_time = (datetime.now() - start_time).total_seconds()
                if not need_retry(args, e.message, e.message, total_time):
                    break
            create_database_retries += 1

    try:
        if args.database and args.database != "test":
            create_common_database(args, args.database)

        create_common_database(args, "test")
    except Exception as e:
        print(f"Failed to create databases for tests: {e}")
        server_died.set()

    if (
        args.collect_per_test_coverage
        and BuildFlags.SANITIZE_COVERAGE in args.build_flags
    ):
        clickhouse_execute(
            args,
            """
                CREATE TABLE IF NOT EXISTS system.coverage_log
                (
                    time DateTime,
                    test_name String,
                    coverage Array(UInt64)
                ) ENGINE = MergeTree ORDER BY test_name
                COMMENT 'Contains information about per-test coverage from the CI, but used only for exporting to the CI cluster';
            """,
        )

        # Coverage collected at the system startup before running any tests:
        clickhouse_execute(
            args,
            "INSERT INTO system.coverage_log SELECT now(), '', coverageCurrent()",
        )

    total_tests_run = 0
    cloud_skip_list = try_get_skip_list(base_dir, "../queries-no-cloud-tests.txt")
    private_skip_list = try_get_skip_list(base_dir, "../queries-no-private-tests.txt")

    for suite in sorted(os.listdir(base_dir), key=suite_key_func):
        if server_died.is_set():
            break

        test_suite = TestSuite.read_test_suite(args, suite)
        if test_suite is None:
            continue

        test_suite.cloud_skip_list = cloud_skip_list
        test_suite.private_skip_list = private_skip_list
        total_tests_run += do_run_tests(args.jobs, test_suite)

    if server_died.is_set():
        exit_code.value = 1

    if args.hung_check:
        # Some queries may execute in background for some time after test was finished. This is normal.
        print("Checking the hung queries: ", end="")
        hung_count = 0
        try:
            deadline = datetime.now() + timedelta(seconds=90)
            while datetime.now() < deadline:
                hung_count = get_processlist_size(args)
                if hung_count == 0:
                    print(" done")
                    break
                print(". ", end="")
        except Exception as e:
            print(
                colored(
                    "\nHung check failed. Failed to get processlist size: " + str(e),
                    args,
                    "red",
                    attrs=["bold"],
                )
            )
            exit_code.value = 1

        processlist = ""
        if hung_count > 0:
            try:
                processlist = get_processlist_with_stacktraces(args)
            except Exception as e:
                print(
                    colored(
                        "\nHung check failed. Failed to get processlist with stacktraces: "
                        + str(e),
                        args,
                        "red",
                        attrs=["bold"],
                    )
                )
                exit_code.value = 1

        if processlist:
            print(
                colored(
                    "\nFound hung queries in processlist:", args, "red", attrs=["bold"]
                )
            )
            print(processlist.decode())
            print(get_transactions_list(args))

            print_stacktraces()
            exit_code.value = 1
        else:
            print(colored("\nNo queries hung.", args, "green", attrs=["bold"]))

    if args.client_log:
        for log_file in [args.client_log, *glob.glob(f"{args.client_log}.*")]:
            if not os.path.exists(log_file):
                continue
            with open(log_file, "rb") as stream:
                content = stream.read().decode()
                if len(content):
                    print(f"Has fatal logs from client in '{log_file}':\n")
                    print(content)
            os.remove(log_file)

    if len(restarted_tests) > 0:
        print("\nSome tests were restarted:\n")

        for test_result in restarted_tests:
            print(f"\n{test_result.case_name:72}: ")
            # replace it with lowercase to avoid parsing retried tests as failed
            for status in TestStatus:
                test_result.description = test_result.description.replace(
                    status.value, status.value.lower()
                )
            print(test_result.description)

    if total_tests_run == 0:
        print("No tests were run.")
        sys.exit(1)
    else:
        print("All tests have finished.")

    if args.report_logs_stats:
        try:
            reportLogStats(args)
        except Exception as e:
            print(f"Failed to get stats about log messages: {e}")

    if args.report_coverage and not reportCoverage(args):
        exit_code.value = 1

    sys.exit(exit_code.value)


def find_binary(name):
    if os.access(name, os.X_OK):
        return name
    paths = os.environ.get("PATH").split(":")
    for path in paths:
        bin_path = os.path.join(path, name)
        if os.access(bin_path, os.X_OK):
            return bin_path

    # maybe it wasn't in PATH
    bin_path = os.path.join("/usr/local/bin", name)
    if os.access(bin_path, os.X_OK):
        return bin_path
    bin_path = os.path.join("/usr/bin", name)
    if os.access(bin_path, os.X_OK):
        return bin_path

    raise TestException(f"{name} was not found in PATH")


def find_clickhouse_command(binary, command):
    symlink = binary + "-" + command
    if os.access(symlink, os.X_OK):
        return symlink

    # To avoid requiring symlinks (in case you download binary from CI)
    return binary + " " + command


def get_additional_client_options(args):
    if args.client_option:
        client_options = " ".join("--" + option for option in args.client_option)
        if "CLICKHOUSE_CLIENT_OPT" in os.environ:
            return os.environ["CLICKHOUSE_CLIENT_OPT"] + " " + client_options
        return client_options
    if "CLICKHOUSE_CLIENT_OPT" in os.environ:
        return os.environ["CLICKHOUSE_CLIENT_OPT"]
    return ""


def get_additional_client_options_url(args):
    if args.client_option:
        return "&".join(args.client_option)
    return ""


def parse_args():
    parser = ArgumentParser(description="ClickHouse functional tests")
    parser.add_argument("-q", "--queries", help="Path to queries dir")
    parser.add_argument("--tmp", help="Path to tmp dir")

    parser.add_argument(
        "-b",
        "--binary",
        default="clickhouse",
        type=find_binary,
        help="Path to clickhouse binary or name of binary in PATH",
    )
    parser.add_argument(
        "-c",
        "--client",
        help="Path to clickhouse-client, this option is useless"
        "name of binary in PATH",
    )

    parser.add_argument("--extract_from_config", help="extract-from-config program")
    parser.add_argument(
        "--configclient", help="Client config (if you do not use default ports)"
    )
    parser.add_argument(
        "--configserver",
        default="/etc/clickhouse-server/config.xml",
        help="Preprocessed server config",
    )
    parser.add_argument(
        "-o", "--output", help="Output xUnit compliant test report directory"
    )
    parser.add_argument(
        "-t",
        "--timeout",
        type=int,
        default=600,
        help="Timeout for each test case in seconds",
    )
    parser.add_argument(
        "--global_time_limit",
        type=int,
        help="Stop if executing more than specified time (after current test is finished)",
    )
    parser.add_argument("test", nargs="*", help="Optional test case name regex")
    parser.add_argument(
        "-d",
        "--disabled",
        action="store_true",
        default=False,
        help="Also run disabled tests",
    )
    parser.add_argument(
        "--stop",
        action="store_true",
        default=None,
        dest="stop",
        help="Stop on network errors",
    )
    parser.add_argument(
        "--order", default="desc", choices=["asc", "desc", "random"], help="Run order"
    )
    parser.add_argument(
        "--testname",
        action="store_true",
        default=None,
        dest="testname",
        help="Make query with test name before test run",
    )
    parser.add_argument("--hung-check", action="store_true", default=False)
    parser.add_argument("--no-left-queries-check", action="store_true", default=False)
    parser.add_argument("--force-color", action="store_true", default=False)
    parser.add_argument(
        "--database", help="Database for tests (random name test_XXXXXX by default)"
    )
    parser.add_argument(
        "--no-drop-if-fail",
        action="store_true",
        help="Do not drop database for test if test has failed",
    )
    parser.add_argument(
        "--hide-db-name",
        action="store_true",
        help='Replace random database name with "default" in stderr',
    )
    parser.add_argument(
        "--no-sequential", action="store_true", help="Not run no-parallel"
    )
    parser.add_argument(
        "--no-parallel", action="store_true", help="Run only no-parallel"
    )
    parser.add_argument(
        "-j", "--jobs", default=1, nargs="?", type=int, help="Run all tests in parallel"
    )
    parser.add_argument(
        "--test-runs",
        default=1,
        nargs="?",
        type=int,
        help="Run each test many times (useful for e.g. flaky check)",
    )
    parser.add_argument(
        "-U",
        "--unified",
        default=3,
        type=int,
        help="output NUM lines of unified context",
    )
    parser.add_argument(
        "-r",
        "--server-check-retries",
        default=180,
        type=int,
        help="Num of tries to execute SELECT 1 before tests started",
    )
    parser.add_argument("--db-engine", help="Database engine name")
    parser.add_argument(
        "--replicated-database",
        action="store_true",
        default=False,
        help="Run tests with Replicated database engine",
    )
    parser.add_argument(
        "--fast-tests-only",
        action="store_true",
        default=False,
        help='Run only fast tests (the tests without the "no-fasttest" tag)',
    )
    parser.add_argument(
        "--no-stateless", action="store_true", help="Disable all stateless tests"
    )
    parser.add_argument(
        "--no-stateful", action="store_true", help="Disable all stateful tests"
    )
    parser.add_argument("--skip", nargs="+", help="Skip these tests")
    parser.add_argument(
        "--sequential",
        nargs="+",
        help="Run all tests sequentially",
    )
    parser.add_argument(
        "--no-long", action="store_true", dest="no_long", help="Do not run long tests"
    )
    parser.add_argument(
        "--client-option", nargs="+", help="Specify additional client argument"
    )
    parser.add_argument(
        "--print-time", action="store_true", dest="print_time", help="Print test time"
    )
    parser.add_argument(
        "--check-zookeeper-session",
        action="store_true",
        help="Check ZooKeeper session uptime to determine if failed test should be retried",
    )
    parser.add_argument(
        "--s3-storage",
        action="store_true",
        default=False,
        help="Run tests over s3 storage",
    )
    parser.add_argument(
        "--distributed-cache",
        action="store_true",
        default=False,
        help="Run tests with enabled distributed cache",
    )
    parser.add_argument(
        "--azure-blob-storage",
        action="store_true",
        default=False,
        help="Run tests over azure blob storage",
    )
    parser.add_argument(
        "--no-random-settings",
        action="store_true",
        default=False,
        help="Disable settings randomization",
    )
    parser.add_argument(
        "--no-random-merge-tree-settings",
        action="store_true",
        default=False,
        help="Disable MergeTree settings randomization",
    )
    parser.add_argument(
        "--run-by-hash-num",
        type=int,
        help="Run tests matching crc32(test_name) % run_by_hash_total == run_by_hash_num",
    )
    parser.add_argument(
        "--run-by-hash-total",
        type=int,
        help="Total test groups for crc32(test_name) % run_by_hash_total == run_by_hash_num",
    )

    parser.add_argument(
        "--show-whitespaces-in-diff",
        action="store_true",
        help="Display $ characters after line with trailing whitespaces in diff output",
    )

    group = parser.add_mutually_exclusive_group(required=False)
    group.add_argument(
        "--cloud",
        action="store_true",
        default=None,
        dest="cloud",
        help="Run only tests that are supported in ClickHouse Cloud environment",
    )

    group.add_argument(
        "--no-cloud",
        action="store_false",
        default=None,
        dest="cloud",
        help="Run all the tests, including the ones not supported in ClickHouse Cloud environment",
    )
    parser.set_defaults(cloud=False)

    group = parser.add_mutually_exclusive_group(required=False)
    group.add_argument(
        "--private",
        action="store_true",
        default=None,
        dest="private",
        help="Run only tests that are supported in the private build",
    )

    group.add_argument(
        "--no-private",
        action="store_false",
        default=None,
        dest="private",
        help="Run all the tests, including the ones not supported in the private build",
    )
    # Only used to skip tests via "../queries-no-private-tests.txt", so it's fine to keep it enabled by default
    parser.set_defaults(private=True)

    group = parser.add_mutually_exclusive_group(required=False)
    group.add_argument(
        "--zookeeper",
        action="store_true",
        default=None,
        dest="zookeeper",
        help="Run zookeeper related tests",
    )
    group.add_argument(
        "--no-zookeeper",
        action="store_false",
        default=None,
        dest="zookeeper",
        help="Do not run zookeeper related tests",
    )

    group = parser.add_mutually_exclusive_group(required=False)
    group.add_argument(
        "--shard",
        action="store_true",
        default=None,
        dest="shard",
        help="Run sharding related tests "
        "(required to clickhouse-server listen 127.0.0.2 127.0.0.3)",
    )
    group.add_argument(
        "--no-shard",
        action="store_false",
        default=None,
        dest="shard",
        help="Do not run shard related tests",
    )

    # TODO: Remove upgrade-check option after release 24.3 and use
    #       ignore_drop_queries_probability option in stress.py as in stress tests
    group.add_argument(
        "--upgrade-check",
        action="store_true",
        help="Run tests for further server upgrade testing by ignoring all"
        "drop queries in tests for collecting data from new version of server",
    )
    parser.add_argument(
        "--secure",
        action="store_true",
        default=False,
        help="Use secure connection to connect to clickhouse-server",
    )
    parser.add_argument(
        "--max-failures-chain",
        default=20,
        type=int,
        help="Max number of failed tests in a row (stop tests if higher)",
    )
    parser.add_argument(
        "--report-coverage",
        action="store_true",
        default=False,
        help="Check what high-level server components were covered by tests",
    )
    parser.add_argument(
        "--collect-per-test-coverage",
        action="store_true",
        default=True,
        help="Create `system.coverage_log` table on the server and collect information about low-level code coverage on a per test basis there",
    )
    parser.add_argument(
        "--reset-coverage-before-every-test",
        action="store_true",
        default=True,
        help="Collect isolated test coverage for every test instead of a cumulative. Useful only when tests are run sequentially.",
    )
    parser.add_argument(
        "--report-logs-stats",
        action="store_true",
        default=False,
        help="Report statistics about log messages",
    )
    parser.add_argument(
        "--no-parallel-replicas",
        action="store_true",
        default=False,
        help="Do not include tests that are not supported with parallel replicas feature",
    )
    parser.add_argument(
        "--replace-replicated-with-shared",
        action="store_true",
        default=os.environ.get("REPLACE_RMT_WITH_SMT", False),
        help="Replace ReplicatedMergeTree engine with SharedMergeTree",
    )
    parser.add_argument(
        "--replace-non-replicated-with-shared",
        action="store_true",
        default=os.environ.get("REPLACE_MT_WITH_SMT", False),
        help="Replace ordinary MergeTree engine with SharedMergeTree",
    )
    parser.add_argument(
        "--client-log",
        default="./client.fatal.log",
        help="Path to file for fatal logs from client",
    )
    parser.add_argument(
        "--capture-client-stacktrace",
        action="store_true",
        help="Capture stacktraces from clickhouse-client/local on errors",
    )

    return parser.parse_args()


class Terminated(KeyboardInterrupt):
    def __init__(self, signal):
        self.signal = signal


def signal_handler(signal, frame):
    raise Terminated(signal)


if __name__ == "__main__":
    # Move to a new process group and kill it at exit so that we don't have any
    # infinite tests processes left
    # (new process group is required to avoid killing some parent processes)
    os.setpgid(0, 0)

    stop_time = None
    exit_code = multiprocessing.Value("i", 0)
    server_died = multiprocessing.Event()
    multiprocessing_manager = multiprocessing.Manager()
    restarted_tests = multiprocessing_manager.list()

    signal.signal(signal.SIGTERM, signal_handler)
    signal.signal(signal.SIGINT, signal_handler)
    signal.signal(signal.SIGHUP, signal_handler)

    try:
        args = parse_args()
    except Exception as e:
        print(e, file=sys.stderr)
        sys.exit(1)

    if args.queries and not os.path.isdir(args.queries):
        print(
            f"Cannot access the specified directory with queries ({args.queries})",
            file=sys.stderr,
        )
        assert False, "No --queries provided"

    CAPTURE_CLIENT_STACKTRACE = args.capture_client_stacktrace

    # Autodetect the directory with queries if not specified
    if args.queries is None:
        args.queries = "queries"

    if not os.path.isdir(args.queries):
        # If we're running from the repo
        args.queries = os.path.join(
            os.path.dirname(os.path.abspath(__file__)), "queries"
        )

    if not os.path.isdir(args.queries):
        # Next we're going to try some system directories, don't write 'stdout' files into them.
        if args.tmp is None:
            args.tmp = "/tmp/clickhouse-test"

        args.queries = "/usr/local/share/clickhouse-test/queries"

    if not os.path.isdir(args.queries):
        args.queries = "/usr/share/clickhouse-test/queries"

    if not os.path.isdir(args.queries):
        print(
            "Failed to detect path to the queries directory. Please specify it with "
            "'--queries' option.",
            file=sys.stderr,
        )
        sys.exit(1)

    print("Using queries from '" + args.queries + "' directory")

    if args.tmp is None:
        args.tmp = args.queries

    if args.client:
        print(
            "WARNING: --client option is deprecated and will be removed the the future, use --binary instead",
            file=sys.stderr,
        )

    args.client = find_clickhouse_command(args.binary, "client")

    if args.extract_from_config:
        print(
            "WARNING: --extract_from_config option is deprecated and will be removed the the future",
            file=sys.stderr,
        )
    args.extract_from_config = find_clickhouse_command(
        args.binary, "extract-from-config"
    )

    if args.configclient:
        args.client += " --config-file=" + args.configclient

    tcp_host = os.getenv("CLICKHOUSE_HOST")
    if tcp_host is not None:
        args.tcp_host = tcp_host
        args.client += f" --host={tcp_host}"
    else:
        args.tcp_host = "localhost"

    tcp_port = os.getenv("CLICKHOUSE_PORT_TCP")
    if tcp_port is not None:
        args.tcp_port = int(tcp_port)
        args.client += f" --port={tcp_port}"
    else:
        args.tcp_port = 9440 if args.secure else 9000
        if args.secure:
            os.environ["CLICKHOUSE_PORT_TCP"] = str(args.tcp_port)

    http_port = os.getenv("CLICKHOUSE_PORT_HTTP")
    if http_port is not None:
        args.http_port = int(http_port)
    else:
        args.http_port = 8443 if args.secure else 8123
        os.environ["CLICKHOUSE_PORT_HTTP"] = str(args.http_port)
        if args.secure and os.getenv("CLICKHOUSE_PORT_HTTP_PROTO") is None:
            os.environ["CLICKHOUSE_PORT_HTTP_PROTO"] = "https"

    client_database = os.getenv("CLICKHOUSE_DATABASE")
    if client_database is not None:
        args.client += f" --database={client_database}"
        args.client_database = client_database
    else:
        args.client_database = "default"

    if args.upgrade_check:
        args.client += " --fake-drop"

    if args.client_option or args.secure:
        # Set options for client
        if "CLICKHOUSE_CLIENT_OPT" in os.environ:
            os.environ["CLICKHOUSE_CLIENT_OPT"] += " "
        else:
            os.environ["CLICKHOUSE_CLIENT_OPT"] = ""
        os.environ["CLICKHOUSE_CLIENT_OPT"] += get_additional_client_options(args)

        if args.secure:
            os.environ["CLICKHOUSE_CLIENT_OPT"] += " --secure "

        # Set options for curl
        if "CLICKHOUSE_URL_PARAMS" in os.environ:
            os.environ["CLICKHOUSE_URL_PARAMS"] += "&"
        else:
            os.environ["CLICKHOUSE_URL_PARAMS"] = ""

        client_options_query_str = get_additional_client_options_url(args)
        args.client_options_query_str = client_options_query_str + "&"
        args.client_options_query_str += os.environ["CLICKHOUSE_URL_PARAMS"]
        os.environ["CLICKHOUSE_URL_PARAMS"] += client_options_query_str
    else:
        args.client_options_query_str = ""

    if args.jobs is None:
        args.jobs = multiprocessing.cpu_count()

    if args.db_engine and args.db_engine == "Ordinary":
        MESSAGES_TO_RETRY.append(" locking attempt on ")

    if args.replace_replicated_with_shared:
        args.s3_storage = True

    try:
        main(args)
    except ServerDied as e:
        print(f"{e}", file=sys.stderr)
        sys.exit(1)
    except Terminated as e:
        print(f"Terminated with {e.signal} signal", file=sys.stderr)
        sys.exit(128 + e.signal)
    except KeyboardInterrupt:
        print("Interrupted")
        sys.exit(128 + signal.SIGINT)<|MERGE_RESOLUTION|>--- conflicted
+++ resolved
@@ -920,13 +920,10 @@
         "optimize_functions_to_subcolumns": lambda: random.randint(0, 1),
         "parallel_replicas_local_plan": lambda: random.randint(0, 1),
         "output_format_native_write_json_as_string": lambda: random.randint(0, 1),
-<<<<<<< HEAD
         "parallel_replicas_min_number_of_rows_per_replica": lambda: random.randint(
             0, 1
         ),
-=======
         "enable_vertical_final": lambda: random.randint(0, 1),
->>>>>>> e63a799b
     }
 
     @staticmethod
