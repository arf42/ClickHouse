--- conflicted
+++ resolved
@@ -2445,7 +2445,6 @@
         == instance.query("SELECT number, toString(number + 1) FROM numbers(300)")
     )
 
-<<<<<<< HEAD
 
 @pytest.mark.parametrize("storage_type", ["s3", "azure"])
 def test_metadata_cache(started_cluster, storage_type):
@@ -2542,7 +2541,8 @@
     assert "0\t0\n" == instance.query(
             f"SELECT ProfileEvents['IcebergMetadataFilesCacheHits'], ProfileEvents['IcebergMetadataFilesCacheMisses'] FROM system.query_log WHERE query_id = '{query_id}' AND type = 'QueryFinish'",
         )
-=======
+
+
 @pytest.mark.parametrize("storage_type", ["s3", "azure", "local"])
 def test_minmax_pruning(started_cluster, storage_type):
     instance = started_cluster.instances["node1"]
@@ -2790,5 +2790,4 @@
             f"SELECT * FROM {creation_expression} WHERE ddd >= toDecimal64('17.21', 3) ORDER BY ALL"
         )
         == 1
-    )
->>>>>>> 7b1cb73a
+    )