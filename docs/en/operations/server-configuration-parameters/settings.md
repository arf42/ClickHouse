--- conflicted
+++ resolved
@@ -255,8 +255,7 @@
 
 Default: `0`
 
-<<<<<<< HEAD
-## concurrent_threads_scheduler
+## concurrent_threads_scheduler {#concurrent_threads_scheduler}
 
 The policy on how to perform a scheduling of CPU slots specified by `concurrent_threads_soft_limit_num` and `concurrent_threads_soft_limit_ratio_to_cores`. Algorithm used to govern how limited number of CPU slots are distributed among concurrent queries. Scheduler may be changed at runtime without server restart.
 
@@ -269,10 +268,7 @@
 - `round_robin` — Every query with setting `use_concurrency_control` = 1 allocates up to `max_threads` CPU slots. One slot per thread. On contention CPU slot are granted to queries using round-robin. Note that the first slot is granted unconditionally, which could lead to unfairness and increased latency of queries having high `max_threads` in presence of high number of queries with `max_threads` = 1.
 - `fair_round_robin` — Every query with setting `use_concurrency_control` = 1 allocates up to `max_threads - 1` CPU slots. Variation of `round_robin` that does not require a CPU slot for the first thread of every query. This way queries having `max_threads` = 1 do not require any slot and could not unfairly allocate all slots. There are no slots granted unconditionally.
 
-## default_database
-=======
 ## default_database {#default_database}
->>>>>>> 84204e8e
 
 The default database name.
 
