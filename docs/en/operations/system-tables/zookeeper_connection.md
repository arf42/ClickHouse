---
title: zookeeper_connection
slug: /en/operations/system-tables/zookeeper_connection
---
<<<<<<< HEAD
# zookeeper_connection
=======
import SystemTableCloud from '@site/docs/en/_snippets/_system_table_cloud.md';

# zookeeper_connection

<SystemTableCloud/>
>>>>>>> 0431c657

This table does not exist if ZooKeeper is not configured. The 'system.zookeeper_connection' table shows current connections to ZooKeeper (including auxiliary ZooKeepers). Each row shows information about one connection.

Columns:

-   `name` ([String](../../sql-reference/data-types/string.md)) — ZooKeeper cluster's name.
-   `host` ([String](../../sql-reference/data-types/string.md)) — The hostname/IP of the ZooKeeper node that ClickHouse connected to.
-   `port` ([String](../../sql-reference/data-types/string.md)) — The port of the ZooKeeper node that ClickHouse connected to.
-   `index` ([UInt8](../../sql-reference/data-types/int-uint.md)) — The index of the ZooKeeper node that ClickHouse connected to. The index is from ZooKeeper config.
-   `connected_time` ([DateTime](../../sql-reference/data-types/datetime.md)) — When the connection was established
-   `session_uptime_elapsed_seconds` ([UInt64](../../sql-reference/data-types/int-uint.md)) — Seconds elapsed since the connection was established
-   `is_expired` ([UInt8](../../sql-reference/data-types/int-uint.md)) — Is the current connection expired.
-   `keeper_api_version` ([String](../../sql-reference/data-types/string.md)) — Keeper API version.
-   `client_id` ([UInt64](../../sql-reference/data-types/int-uint.md)) — Session id of the connection.
-   `xid` ([Int32](../../sql-reference/data-types/int-uint.md)) — Xid of the current session.

Example:

``` sql
SELECT * FROM system.zookeeper_connection;
```

``` text
┌─name────┬─host──────┬─port─┬─index─┬──────connected_time─┬─session_uptime_elapsed_seconds─┬─is_expired─┬─keeper_api_version─┬─client_id─┐
│ default │ 127.0.0.1 │ 9181 │     0 │ 2023-06-15 14:36:01 │                           3058 │          0 │                  3 │         5 │
└─────────┴───────────┴──────┴───────┴─────────────────────┴────────────────────────────────┴────────────┴────────────────────┴───────────┘
```<|MERGE_RESOLUTION|>--- conflicted
+++ resolved
@@ -2,15 +2,12 @@
 title: zookeeper_connection
 slug: /en/operations/system-tables/zookeeper_connection
 ---
-<<<<<<< HEAD
-# zookeeper_connection
-=======
+
 import SystemTableCloud from '@site/docs/en/_snippets/_system_table_cloud.md';
 
 # zookeeper_connection
 
 <SystemTableCloud/>
->>>>>>> 0431c657
 
 This table does not exist if ZooKeeper is not configured. The 'system.zookeeper_connection' table shows current connections to ZooKeeper (including auxiliary ZooKeepers). Each row shows information about one connection.
 
