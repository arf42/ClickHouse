--- conflicted
+++ resolved
@@ -3807,1426 +3807,4 @@
 
 :::note
 Use this setting only for backward compatibility if your use cases depend on old syntax.
-:::
-<<<<<<< HEAD
-=======
-
-Possible values:
-
--   0 — Disabled.
--   1 — Enabled.
-
-Default value: 1.
-
-## input_format_null_as_default {#input_format_null_as_default}
-
-Enables or disables the initialization of [NULL](../../sql-reference/syntax.md/#null-literal) fields with [default values](../../sql-reference/statements/create/table.md/#create-default-values), if data type of these fields is not [nullable](../../sql-reference/data-types/nullable.md/#data_type-nullable).
-If column type is not nullable and this setting is disabled, then inserting `NULL` causes an exception. If column type is nullable, then `NULL` values are inserted as is, regardless of this setting.
-
-This setting is applicable to [INSERT ... VALUES](../../sql-reference/statements/insert-into.md) queries for text input formats.
-
-Possible values:
-
--   0 — Inserting `NULL` into a not nullable column causes an exception.
--   1 — `NULL` fields are initialized with default column values.
-
-Default value: `1`.
-
-## input_format_allow_seeks {#input_format_allow_seeks}
-
-Allow seeks while reading in ORC/Parquet/Arrow input formats.
-
-Enabled by default.
-
-## input_format_max_rows_to_read_for_schema_inference {#input_format_max_rows_to_read_for_schema_inference}
-
-The maximum rows of data to read for automatic schema inference.
-
-Default value: `25'000`.
-
-## column_names_for_schema_inference {#column_names_for_schema_inference}
-
-The list of column names to use in schema inference for formats without column names. The format: 'column1,column2,column3,...'
-
-## schema_inference_hints {#schema_inference_hints}
-
-The list of column names and types to use as hints in schema inference for formats without schema.
-
-Example:
-
-Query:
-```sql
-desc format(JSONEachRow, '{"x" : 1, "y" : "String", "z" : "0.0.0.0" }') settings schema_inference_hints='x UInt8, z IPv4';
-```
-
-Result:
-```sql
-x	UInt8
-y	Nullable(String)
-z	IPv4
-```
-
-## schema_inference_make_columns_nullable {#schema_inference_make_columns_nullable}
-
-Controls making inferred types `Nullable` in schema inference for formats without information about nullability.
-If the setting is enabled, the inferred type will be `Nullable` only if column contains `NULL` in a sample that is parsed during schema inference.
-
-Default value: `true`.
-
-## input_format_try_infer_integers {#input_format_try_infer_integers}
-
-If enabled, ClickHouse will try to infer integers instead of floats in schema inference for text formats. If all numbers in the column from input data are integers, the result type will be `Int64`, if at least one number is float, the result type will be `Float64`.
-
-Enabled by default.
-
-## input_format_try_infer_dates {#input_format_try_infer_dates}
-
-If enabled, ClickHouse will try to infer type `Date` from string fields in schema inference for text formats. If all fields from a column in input data were successfully parsed as dates, the result type will be `Date`, if at least one field was not parsed as date, the result type will be `String`.
-
-Enabled by default.
-
-## input_format_try_infer_datetimes {#input_format_try_infer_datetimes}
-
-If enabled, ClickHouse will try to infer type `DateTime64` from string fields in schema inference for text formats. If all fields from a column in input data were successfully parsed as datetimes, the result type will be `DateTime64`, if at least one field was not parsed as datetime, the result type will be `String`.
-
-Enabled by default.
-
-## date_time_input_format {#date_time_input_format}
-
-Allows choosing a parser of the text representation of date and time.
-
-The setting does not apply to [date and time functions](../../sql-reference/functions/date-time-functions.md).
-
-Possible values:
-
--   `'best_effort'` — Enables extended parsing.
-
-    ClickHouse can parse the basic `YYYY-MM-DD HH:MM:SS` format and all [ISO 8601](https://en.wikipedia.org/wiki/ISO_8601) date and time formats. For example, `'2018-06-08T01:02:03.000Z'`.
-
--   `'basic'` — Use basic parser.
-
-    ClickHouse can parse only the basic `YYYY-MM-DD HH:MM:SS` or `YYYY-MM-DD` format. For example, `2019-08-20 10:18:56` or `2019-08-20`.
-
-Default value: `'basic'`.
-
-See also:
-
--   [DateTime data type.](../../sql-reference/data-types/datetime.md)
--   [Functions for working with dates and times.](../../sql-reference/functions/date-time-functions.md)
-
-## date_time_output_format {#date_time_output_format}
-
-Allows choosing different output formats of the text representation of date and time.
-
-Possible values:
-
--   `simple` - Simple output format.
-
-    ClickHouse output date and time `YYYY-MM-DD hh:mm:ss` format. For example, `2019-08-20 10:18:56`. The calculation is performed according to the data type's time zone (if present) or server time zone.
-
--   `iso` - ISO output format.
-
-    ClickHouse output date and time in [ISO 8601](https://en.wikipedia.org/wiki/ISO_8601) `YYYY-MM-DDThh:mm:ssZ` format. For example, `2019-08-20T10:18:56Z`. Note that output is in UTC (`Z` means UTC).
-
--   `unix_timestamp` - Unix timestamp output format.
-
-    ClickHouse output date and time in [Unix timestamp](https://en.wikipedia.org/wiki/Unix_time) format. For example `1566285536`.
-
-Default value: `simple`.
-
-See also:
-
--   [DateTime data type.](../../sql-reference/data-types/datetime.md)
--   [Functions for working with dates and times.](../../sql-reference/functions/date-time-functions.md)
-
-## input_format_ipv4_default_on_conversion_error {#input_format_ipv4_default_on_conversion_error}
-
-Deserialization of IPv4 will use default values instead of throwing exception on conversion error.
-
-Disabled by default.
-
-## input_format_ipv6_default_on_conversion_error {#input_format_ipv6_default_on_conversion_error}
-
-Deserialization of IPV6 will use default values instead of throwing exception on conversion error.
-
-Disabled by default.
-
-## bool_true_representation {#bool_true_representation}
-
-Text to represent true bool value in TSV/CSV/Vertical/Pretty formats.
-
-Default value: `true`
-
-## bool_false_representation {#bool_false_representation}
-
-Text to represent false bool value in TSV/CSV/Vertical/Pretty formats.
-
-Default value: `false`
-
-## output_format_decimal_trailing_zeros {#output_format_decimal_trailing_zeros}
-
-Output trailing zeros when printing Decimal values. E.g. 1.230000 instead of 1.23.
-
-Disabled by default.
-
-## input_format_allow_errors_num {#input_format_allow_errors_num}
-
-Sets the maximum number of acceptable errors when reading from text formats (CSV, TSV, etc.).
-
-The default value is 0.
-
-Always pair it with `input_format_allow_errors_ratio`.
-
-If an error occurred while reading rows but the error counter is still less than `input_format_allow_errors_num`, ClickHouse ignores the row and moves on to the next one.
-
-If both `input_format_allow_errors_num` and `input_format_allow_errors_ratio` are exceeded, ClickHouse throws an exception.
-
-## input_format_allow_errors_ratio {#input_format_allow_errors_ratio}
-
-Sets the maximum percentage of errors allowed when reading from text formats (CSV, TSV, etc.).
-The percentage of errors is set as a floating-point number between 0 and 1.
-
-The default value is 0.
-
-Always pair it with `input_format_allow_errors_num`.
-
-If an error occurred while reading rows but the error counter is still less than `input_format_allow_errors_ratio`, ClickHouse ignores the row and moves on to the next one.
-
-If both `input_format_allow_errors_num` and `input_format_allow_errors_ratio` are exceeded, ClickHouse throws an exception.
-
-## format_schema {#format-schema}
-
-This parameter is useful when you are using formats that require a schema definition, such as [Cap’n Proto](https://capnproto.org/) or [Protobuf](https://developers.google.com/protocol-buffers/). The value depends on the format.
-
-## output_format_enable_streaming {#output_format_enable_streaming}
-
-Enable streaming in output formats that support it.
-
-Disabled by default.
-
-## output_format_write_statistics {#output_format_write_statistics}
-
-Write statistics about read rows, bytes, time elapsed in suitable output formats.
-
-Enabled by default
-
-## insert_distributed_one_random_shard {#insert_distributed_one_random_shard}
-
-Enables or disables random shard insertion into a [Distributed](../../engines/table-engines/special/distributed.md/#distributed) table when there is no distributed key.
-
-By default, when inserting data into a `Distributed` table with more than one shard, the ClickHouse server will reject any insertion request if there is no distributed key. When `insert_distributed_one_random_shard = 1`, insertions are allowed and data is forwarded randomly among all shards.
-
-Possible values:
-
--   0 — Insertion is rejected if there are multiple shards and no distributed key is given.
--   1 — Insertion is done randomly among all available shards when no distributed key is given.
-
-Default value: `0`.
-
-## JSON formats settings {#json-formats-settings}
-
-### input_format_import_nested_json {#input_format_import_nested_json}
-
-Enables or disables the insertion of JSON data with nested objects.
-
-Supported formats:
-
--   [JSONEachRow](../../interfaces/formats.md/#jsoneachrow)
-
-Possible values:
-
--   0 — Disabled.
--   1 — Enabled.
-
-Default value: 0.
-
-See also:
-
--   [Usage of Nested Structures](../../interfaces/formats.md/#jsoneachrow-nested) with the `JSONEachRow` format.
-
-### input_format_json_read_bools_as_numbers {#input_format_json_read_bools_as_numbers}
-
-Allow parsing bools as numbers in JSON input formats.
-
-Enabled by default.
-
-### input_format_json_read_numbers_as_strings {#input_format_json_read_numbers_as_strings}
-
-Allow parsing numbers as strings in JSON input formats.
-
-Disabled by default.
-
-### input_format_json_read_objects_as_strings {#input_format_json_read_objects_as_strings}
-
-Allow parsing JSON objects as strings in JSON input formats.
-
-Example:
-
-```sql
-SET input_format_json_read_objects_as_strings = 1;
-CREATE TABLE test (id UInt64, obj String, date Date) ENGINE=Memory();
-INSERT INTO test FORMAT JSONEachRow {"id" : 1, "obj" : {"a" : 1, "b" : "Hello"}, "date" : "2020-01-01"};
-SELECT * FROM test;
-```
-
-Result:
-
-```
-┌─id─┬─obj──────────────────────┬───────date─┐
-│  1 │ {"a" : 1, "b" : "Hello"} │ 2020-01-01 │
-└────┴──────────────────────────┴────────────┘
-```
-
-Disabled by default.
-
-### input_format_json_validate_types_from_metadata {#input_format_json_validate_types_from_metadata}
-
-For JSON/JSONCompact/JSONColumnsWithMetadata input formats, if this setting is set to 1,
-the types from metadata in input data will be compared with the types of the corresponding columns from the table.
-
-Enabled by default.
-
-### output_format_json_quote_64bit_integers {#output_format_json_quote_64bit_integers}
-
-Controls quoting of 64-bit or bigger [integers](../../sql-reference/data-types/int-uint.md) (like `UInt64` or `Int128`) when they are output in a [JSON](../../interfaces/formats.md/#json) format.
-Such integers are enclosed in quotes by default. This behavior is compatible with most JavaScript implementations.
-
-Possible values:
-
--   0 — Integers are output without quotes.
--   1 — Integers are enclosed in quotes.
-
-Default value: 1.
-
-### output_format_json_quote_64bit_floats {#output_format_json_quote_64bit_floats}
-
-Controls quoting of 64-bit [floats](../../sql-reference/data-types/float.md) when they are output in JSON* formats.
-
-Disabled by default.
-
-### output_format_json_quote_denormals {#output_format_json_quote_denormals}
-
-Enables `+nan`, `-nan`, `+inf`, `-inf` outputs in [JSON](../../interfaces/formats.md/#json) output format.
-
-Possible values:
-
--   0 — Disabled.
--   1 — Enabled.
-
-Default value: 0.
-
-**Example**
-
-Consider the following table `account_orders`:
-
-```text
-┌─id─┬─name───┬─duration─┬─period─┬─area─┐
-│  1 │ Andrew │       20 │      0 │  400 │
-│  2 │ John   │       40 │      0 │    0 │
-│  3 │ Bob    │       15 │      0 │ -100 │
-└────┴────────┴──────────┴────────┴──────┘
-```
-
-When `output_format_json_quote_denormals = 0`, the query returns `null` values in output:
-
-```sql
-SELECT area/period FROM account_orders FORMAT JSON;
-```
-
-```json
-{
-        "meta":
-        [
-                {
-                        "name": "divide(area, period)",
-                        "type": "Float64"
-                }
-        ],
-
-        "data":
-        [
-                {
-                        "divide(area, period)": null
-                },
-                {
-                        "divide(area, period)": null
-                },
-                {
-                        "divide(area, period)": null
-                }
-        ],
-
-        "rows": 3,
-
-        "statistics":
-        {
-                "elapsed": 0.003648093,
-                "rows_read": 3,
-                "bytes_read": 24
-        }
-}
-```
-
-When `output_format_json_quote_denormals = 1`, the query returns:
-
-```json
-{
-        "meta":
-        [
-                {
-                        "name": "divide(area, period)",
-                        "type": "Float64"
-                }
-        ],
-
-        "data":
-        [
-                {
-                        "divide(area, period)": "inf"
-                },
-                {
-                        "divide(area, period)": "-nan"
-                },
-                {
-                        "divide(area, period)": "-inf"
-                }
-        ],
-
-        "rows": 3,
-
-        "statistics":
-        {
-                "elapsed": 0.000070241,
-                "rows_read": 3,
-                "bytes_read": 24
-        }
-}
-```
-
-### output_format_json_quote_decimals {#output_format_json_quote_decimals}
-
-Controls quoting of decimals in JSON output formats.
-
-Disabled by default.
-
-### output_format_json_escape_forward_slashes {#output_format_json_escape_forward_slashes}
-
-Controls escaping forward slashes for string outputs in JSON output format. This is intended for compatibility with JavaScript. Don't confuse with backslashes that are always escaped.
-
-Enabled by default.
-
-### output_format_json_named_tuples_as_objects {#output_format_json_named_tuples_as_objects}
-
-Serialize named tuple columns as JSON objects.
-
-Enabled by default.
-
-### input_format_json_named_tuples_as_objects {#input_format_json_named_tuples_as_objects}
-
-Parse named tuple columns as JSON objects.
-
-Enabled by default.
-
-### input_format_json_defaults_for_missing_elements_in_named_tuple {#input_format_json_defaults_for_missing_elements_in_named_tuple}
-
-Insert default values for missing elements in JSON object while parsing named tuple.
-This setting works only when setting `input_format_json_named_tuples_as_objects` is enabled.
-
-Enabled by default.
-
-### output_format_json_array_of_rows {#output_format_json_array_of_rows}
-
-Enables the ability to output all rows as a JSON array in the [JSONEachRow](../../interfaces/formats.md/#jsoneachrow) format.
-
-Possible values:
-
--   1 — ClickHouse outputs all rows as an array, each row in the `JSONEachRow` format.
--   0 — ClickHouse outputs each row separately in the `JSONEachRow` format.
-
-Default value: `0`.
-
-**Example of a query with the enabled setting**
-
-Query:
-
-```sql
-SET output_format_json_array_of_rows = 1;
-SELECT number FROM numbers(3) FORMAT JSONEachRow;
-```
-
-Result:
-
-```text
-[
-{"number":"0"},
-{"number":"1"},
-{"number":"2"}
-]
-```
-
-**Example of a query with the disabled setting**
-
-Query:
-
-```sql
-SET output_format_json_array_of_rows = 0;
-SELECT number FROM numbers(3) FORMAT JSONEachRow;
-```
-
-Result:
-
-```text
-{"number":"0"}
-{"number":"1"}
-{"number":"2"}
-```
-
-### output_format_json_validate_utf8 {#output_format_json_validate_utf8}
-
-Controls validation of UTF-8 sequences in JSON output formats, doesn't impact formats JSON/JSONCompact/JSONColumnsWithMetadata, they always validate UTF-8.
-
-Disabled by default.
-
-### format_json_object_each_row_column_for_object_name {#format_json_object_each_row_column_for_object_name}
-
-The name of column that will be used for storing/writing object names in [JSONObjectEachRow](../../interfaces/formats.md/#jsonobjecteachrow) format.
-Column type should be String. If value is empty, default names `row_{i}`will be used for object names.
-
-Default value: ''.
-
-## TSV format settings {#tsv-format-settings}
-
-### input_format_tsv_empty_as_default {#input_format_tsv_empty_as_default}
-
-When enabled, replace empty input fields in TSV with default values. For complex default expressions `input_format_defaults_for_omitted_fields` must be enabled too.
-
-Disabled by default.
-
-### input_format_tsv_enum_as_number {#input_format_tsv_enum_as_number}
-
-When enabled, always treat enum values as enum ids for TSV input format. It's recommended to enable this setting if data contains only enum ids to optimize enum parsing.
-
-Possible values:
-
--   0 — Enum values are parsed as values or as enum IDs.
--   1 — Enum values are parsed only as enum IDs.
-
-Default value: 0.
-
-**Example**
-
-Consider the table:
-
-```sql
-CREATE TABLE table_with_enum_column_for_tsv_insert (Id Int32,Value Enum('first' = 1, 'second' = 2)) ENGINE=Memory();
-```
-
-When the `input_format_tsv_enum_as_number` setting is enabled:
-
-Query:
-
-```sql
-SET input_format_tsv_enum_as_number = 1;
-INSERT INTO table_with_enum_column_for_tsv_insert FORMAT TSV 102	2;
-SELECT * FROM table_with_enum_column_for_tsv_insert;
-```
-
-Result:
-
-```text
-┌──Id─┬─Value──┐
-│ 102 │ second │
-└─────┴────────┘
-```
-
-Query:
-
-```sql
-SET input_format_tsv_enum_as_number = 1;
-INSERT INTO table_with_enum_column_for_tsv_insert FORMAT TSV 103	'first';
-```
-
-throws an exception.
-
-When the `input_format_tsv_enum_as_number` setting is disabled:
-
-Query:
-
-```sql
-SET input_format_tsv_enum_as_number = 0;
-INSERT INTO table_with_enum_column_for_tsv_insert FORMAT TSV 102	2;
-INSERT INTO table_with_enum_column_for_tsv_insert FORMAT TSV 103	'first';
-SELECT * FROM table_with_enum_column_for_tsv_insert;
-```
-
-Result:
-
-```text
-┌──Id─┬─Value──┐
-│ 102 │ second │
-└─────┴────────┘
-┌──Id─┬─Value──┐
-│ 103 │ first  │
-└─────┴────────┘
-```
-
-### input_format_tsv_use_best_effort_in_schema_inference {#input_format_tsv_use_best_effort_in_schema_inference}
-
-Use some tweaks and heuristics to infer schema in TSV format. If disabled, all fields will be treated as String.
-
-Enabled by default.
-
-### input_format_tsv_skip_first_lines {#input_format_tsv_skip_first_lines}
-
-The number of lines to skip at the beginning of data in TSV input format.
-
-Default value: `0`.
-
-### input_format_tsv_detect_header {#input_format_tsv_detect_header}
-
-Automatically detect header with names and types in TSV format.
-
-Enabled by default.
-
-### output_format_tsv_crlf_end_of_line {#output_format_tsv_crlf_end_of_line}
-
-Use DOC/Windows-style line separator (CRLF) in TSV instead of Unix style (LF).
-
-Disabled by default.
-
-### format_tsv_null_representation {#format_tsv_null_representation}
-
-Defines the representation of `NULL` for [TSV](../../interfaces/formats.md/#tabseparated) output and input formats. User can set any string as a value, for example, `My NULL`.
-
-Default value: `\N`.
-
-**Examples**
-
-Query
-
-```sql
-SELECT * FROM tsv_custom_null FORMAT TSV;
-```
-
-Result
-
-```text
-788
-\N
-\N
-```
-
-Query
-
-```sql
-SET format_tsv_null_representation = 'My NULL';
-SELECT * FROM tsv_custom_null FORMAT TSV;
-```
-
-Result
-
-```text
-788
-My NULL
-My NULL
-```
-
-## CSV format settings {#csv-format-settings}
-
-### format_csv_delimiter {#format_csv_delimiter}
-
-The character is interpreted as a delimiter in the CSV data.
-
-Default value: `,`.
-
-### format_csv_allow_single_quotes {#format_csv_allow_single_quotes}
-
-If it is set to true, allow strings in single quotes.
-
-Enabled by default.
-
-### format_csv_allow_double_quotes {#format_csv_allow_double_quotes}
-
-If it is set to true, allow strings in double quotes.
-
-Enabled by default.
-
-### output_format_csv_crlf_end_of_line {#output_format_csv_crlf_end_of_line}
-
-Use DOS/Windows-style line separator (CRLF) in CSV instead of Unix style (LF).
-
-Disabled by default.
-
-### input_format_csv_enum_as_number {#input_format_csv_enum_as_number}
-
-When enabled, always treat enum values as enum ids for CSV input format. It's recommended to enable this setting if data contains only enum ids to optimize enum parsing.
-
-Possible values:
-
--   0 — Enum values are parsed as values or as enum IDs.
--   1 — Enum values are parsed only as enum IDs.
-
-Default value: 0.
-
-**Examples**
-
-Consider the table:
-
-```sql
-CREATE TABLE table_with_enum_column_for_csv_insert (Id Int32,Value Enum('first' = 1, 'second' = 2)) ENGINE=Memory();
-```
-
-When the `input_format_csv_enum_as_number` setting is enabled:
-
-Query:
-
-```sql
-SET input_format_csv_enum_as_number = 1;
-INSERT INTO table_with_enum_column_for_csv_insert FORMAT CSV 102,2
-```
-
-Result:
-
-```text
-┌──Id─┬─Value──┐
-│ 102 │ second │
-└─────┴────────┘
-```
-
-Query:
-
-```sql
-SET input_format_csv_enum_as_number = 1;
-INSERT INTO table_with_enum_column_for_csv_insert FORMAT CSV 103,'first'
-```
-
-throws an exception.
-
-When the `input_format_csv_enum_as_number` setting is disabled:
-
-Query:
-
-```sql
-SET input_format_csv_enum_as_number = 0;
-INSERT INTO table_with_enum_column_for_csv_insert FORMAT CSV 102,2
-INSERT INTO table_with_enum_column_for_csv_insert FORMAT CSV 103,'first'
-SELECT * FROM table_with_enum_column_for_csv_insert;
-```
-
-Result:
-
-```text
-┌──Id─┬─Value──┐
-│ 102 │ second │
-└─────┴────────┘
-┌──Id─┬─Value─┐
-│ 103 │ first │
-└─────┴───────┘
-```
-
-### input_format_csv_arrays_as_nested_csv {#input_format_csv_arrays_as_nested_csv}
-
-When reading Array from CSV, expect that its elements were serialized in nested CSV and then put into string. Example: "[""Hello"", ""world"", ""42"""" TV""]". Braces around array can be omitted.
-
-Disabled by default.
-
-### input_format_csv_empty_as_default {#input_format_csv_empty_as_default}
-
-When enabled, replace empty input fields in CSV with default values. For complex default expressions `input_format_defaults_for_omitted_fields` must be enabled too.
-
-Enabled by default.
-
-### input_format_csv_use_best_effort_in_schema_inference {#input_format_csv_use_best_effort_in_schema_inference}
-
-Use some tweaks and heuristics to infer schema in CSV format. If disabled, all fields will be treated as String.
-
-Enabled by default.
-
-### input_format_csv_skip_first_lines {#input_format_csv_skip_first_lines}
-
-The number of lines to skip at the beginning of data in CSV input format.
-
-Default value: `0`.
-
-### input_format_csv_detect_header {#input_format_csv_detect_header}
-
-Automatically detect header with names and types in CSV format.
-
-Enabled by default.
-
-### format_csv_null_representation {#format_csv_null_representation}
-
-Defines the representation of `NULL` for [CSV](../../interfaces/formats.md/#csv) output and input formats. User can set any string as a value, for example, `My NULL`.
-
-Default value: `\N`.
-
-**Examples**
-
-Query
-
-```sql
-SELECT * from csv_custom_null FORMAT CSV;
-```
-
-Result
-
-```text
-788
-\N
-\N
-```
-
-Query
-
-```sql
-SET format_csv_null_representation = 'My NULL';
-SELECT * FROM csv_custom_null FORMAT CSV;
-```
-
-Result
-
-```text
-788
-My NULL
-My NULL
-```
-
-## Values format settings {#values-format-settings}
-
-### input_format_values_interpret_expressions {#input_format_values_interpret_expressions}
-
-Enables or disables the full SQL parser if the fast stream parser can’t parse the data. This setting is used only for the [Values](../../interfaces/formats.md/#data-format-values) format at the data insertion. For more information about syntax parsing, see the [Syntax](../../sql-reference/syntax.md) section.
-
-Possible values:
-
--   0 — Disabled.
-
-    In this case, you must provide formatted data. See the [Formats](../../interfaces/formats.md) section.
-
--   1 — Enabled.
-
-    In this case, you can use an SQL expression as a value, but data insertion is much slower this way. If you insert only formatted data, then ClickHouse behaves as if the setting value is 0.
-
-Default value: 1.
-
-Example of Use
-
-Insert the [DateTime](../../sql-reference/data-types/datetime.md) type value with the different settings.
-
-``` sql
-SET input_format_values_interpret_expressions = 0;
-INSERT INTO datetime_t VALUES (now())
-```
-
-``` text
-Exception on client:
-Code: 27. DB::Exception: Cannot parse input: expected ) before: now()): (at row 1)
-```
-
-``` sql
-SET input_format_values_interpret_expressions = 1;
-INSERT INTO datetime_t VALUES (now())
-```
-
-``` text
-Ok.
-```
-
-The last query is equivalent to the following:
-
-``` sql
-SET input_format_values_interpret_expressions = 0;
-INSERT INTO datetime_t SELECT now()
-```
-
-``` text
-Ok.
-```
-
-### input_format_values_deduce_templates_of_expressions {#input_format_values_deduce_templates_of_expressions}
-
-Enables or disables template deduction for SQL expressions in [Values](../../interfaces/formats.md/#data-format-values) format. It allows parsing and interpreting expressions in `Values` much faster if expressions in consecutive rows have the same structure. ClickHouse tries to deduce the template of an expression, parse the following rows using this template and evaluate the expression on a batch of successfully parsed rows.
-
-Possible values:
-
--   0 — Disabled.
--   1 — Enabled.
-
-Default value: 1.
-
-For the following query:
-
-``` sql
-INSERT INTO test VALUES (lower('Hello')), (lower('world')), (lower('INSERT')), (upper('Values')), ...
-```
-
--   If `input_format_values_interpret_expressions=1` and `format_values_deduce_templates_of_expressions=0`, expressions are interpreted separately for each row (this is very slow for large number of rows).
--   If `input_format_values_interpret_expressions=0` and `format_values_deduce_templates_of_expressions=1`, expressions in the first, second and third rows are parsed using template `lower(String)` and interpreted together, expression in the forth row is parsed with another template (`upper(String)`).
--   If `input_format_values_interpret_expressions=1` and `format_values_deduce_templates_of_expressions=1`, the same as in previous case, but also allows fallback to interpreting expressions separately if it’s not possible to deduce template.
-
-### input_format_values_accurate_types_of_literals {#input_format_values_accurate_types_of_literals}
-
-This setting is used only when `input_format_values_deduce_templates_of_expressions = 1`. Expressions for some column may have the same structure, but contain numeric literals of different types, e.g.
-
-``` sql
-(..., abs(0), ...),             -- UInt64 literal
-(..., abs(3.141592654), ...),   -- Float64 literal
-(..., abs(-1), ...),            -- Int64 literal
-```
-
-Possible values:
-
--   0 — Disabled.
-
-    In this case, ClickHouse may use a more general type for some literals (e.g., `Float64` or `Int64` instead of `UInt64` for `42`), but it may cause overflow and precision issues.
-
--   1 — Enabled.
-
-    In this case, ClickHouse checks the actual type of literal and uses an expression template of the corresponding type. In some cases, it may significantly slow down expression evaluation in `Values`.
-
-Default value: 1.
-
-## Arrow format settings {#arrow-format-settings}
-
-### input_format_arrow_import_nested {#input_format_arrow_import_nested}
-
-Enables or disables the ability to insert the data into [Nested](../../sql-reference/data-types/nested-data-structures/nested.md) columns as an array of structs in [Arrow](../../interfaces/formats.md/#data_types-matching-arrow) input format.
-
-Possible values:
-
--   0 — Data can not be inserted into `Nested` columns as an array of structs.
--   1 — Data can be inserted into `Nested` columns as an array of structs.
-
-Default value: `0`.
-
-### input_format_arrow_case_insensitive_column_matching {#input_format_arrow_case_insensitive_column_matching}
-
-Ignore case when matching Arrow column names with ClickHouse column names.
-
-Disabled by default.
-
-### input_format_arrow_allow_missing_columns {#input_format_arrow_allow_missing_columns}
-
-While importing data, when column is not found in schema default value will be used instead of error.
-
-Disabled by default.
-
-### input_format_arrow_skip_columns_with_unsupported_types_in_schema_inference {#input_format_arrow_skip_columns_with_unsupported_types_in_schema_inference}
-
-Allow skipping columns with unsupported types while schema inference for format Arrow.
-
-Disabled by default.
-
-### output_format_arrow_low_cardinality_as_dictionary {#output_format_arrow_low_cardinality_as_dictionary}
-
-Allows to convert the [LowCardinality](../../sql-reference/data-types/lowcardinality.md) type to the `DICTIONARY` type of the [Arrow](../../interfaces/formats.md/#data-format-arrow) format for `SELECT` queries.
-
-Possible values:
-
--   0 — The `LowCardinality` type is not converted to the `DICTIONARY` type.
--   1 — The `LowCardinality` type is converted to the `DICTIONARY` type.
-
-Default value: `0`.
-
-### output_format_arrow_string_as_string {#output_format_arrow_string_as_string}
-
-Use Arrow String type instead of Binary for String columns.
-
-Disabled by default.
-
-## ORC format settings {#orc-format-settings}
-
-### input_format_orc_import_nested {#input_format_orc_import_nested}
-
-Enables or disables the ability to insert the data into [Nested](../../sql-reference/data-types/nested-data-structures/nested.md) columns as an array of structs in [ORC](../../interfaces/formats.md/#data-format-orc) input format.
-
-Possible values:
-
--   0 — Data can not be inserted into `Nested` columns as an array of structs.
--   1 — Data can be inserted into `Nested` columns as an array of structs.
-
-Default value: `0`.
-
-### input_format_orc_row_batch_size {#input_format_orc_row_batch_size}
-
-Batch size when reading ORC stripes.
-
-Default value: `100'000`
-
-### input_format_orc_case_insensitive_column_matching {#input_format_orc_case_insensitive_column_matching}
-
-Ignore case when matching ORC column names with ClickHouse column names.
-
-Disabled by default.
-
-### input_format_orc_allow_missing_columns {#input_format_orc_allow_missing_columns}
-
-While importing data, when column is not found in schema default value will be used instead of error.
-
-Disabled by default.
-
-### input_format_orc_skip_columns_with_unsupported_types_in_schema_inference {#input_format_orc_skip_columns_with_unsupported_types_in_schema_inference}
-
-Allow skipping columns with unsupported types while schema inference for format Arrow.
-
-Disabled by default.
-
-### output_format_orc_string_as_string {#output_format_orc_string_as_string}
-
-Use ORC String type instead of Binary for String columns.
-
-Disabled by default.
-
-## Parquet format settings {#parquet-format-settings}
-
-## input_format_parquet_import_nested {#input_format_parquet_import_nested}
-
-Enables or disables the ability to insert the data into [Nested](../../sql-reference/data-types/nested-data-structures/nested.md) columns as an array of structs in [Parquet](../../interfaces/formats.md/#data-format-parquet) input format.
-
-Possible values:
-
--   0 — Data can not be inserted into `Nested` columns as an array of structs.
--   1 — Data can be inserted into `Nested` columns as an array of structs.
-
-Default value: `0`.
-
-### input_format_parquet_case_insensitive_column_matching {#input_format_parquet_case_insensitive_column_matching}
-
-Ignore case when matching Parquet column names with ClickHouse column names.
-
-Disabled by default.
-
-### output_format_parquet_row_group_size {#output_format_parquet_row_group_size}
-
-Row group size in rows.
-
-Default value: `1'000'000`.
-
-### input_format_parquet_allow_missing_columns {#input_format_parquet_allow_missing_columns}
-
-While importing data, when column is not found in schema default value will be used instead of error.
-
-Disabled by default.
-
-### input_format_parquet_skip_columns_with_unsupported_types_in_schema_inference {#input_format_parquet_skip_columns_with_unsupported_types_in_schema_inference}
-
-Allow skipping columns with unsupported types while schema inference for format Parquet.
-
-Disabled by default.
-
-### output_format_parquet_string_as_string {#output_format_parquet_string_as_string}
-
-Use Parquet String type instead of Binary for String columns.
-
-Disabled by default.
-
-## Hive format settings {#hive-format-settings}
-
-### input_format_hive_text_fields_delimiter {#input_format_hive_text_fields_delimiter}
-
-Delimiter between fields in Hive Text File.
-
-Default value: `\x01`.
-
-### input_format_hive_text_collection_items_delimiter {#input_format_hive_text_collection_items_delimiter}
-
-Delimiter between collection(array or map) items in Hive Text File.
-
-Default value: `\x02`.
-
-### input_format_hive_text_map_keys_delimiter {#input_format_hive_text_map_keys_delimiter}
-
-Delimiter between a pair of map key/values in Hive Text File.
-
-Default value: `\x03`.
-
-## MsgPack format settings {#msgpack-format-settings}
-
-### input_format_msgpack_number_of_columns {#input_format_msgpack_number_of_columns}
-
-The number of columns in inserted MsgPack data. Used for automatic schema inference from data.
-
-Default value: `0`.
-
-### output_format_msgpack_uuid_representation {#output_format_msgpack_uuid_representation}
-
-The way how to output UUID in MsgPack format.
-Possible values:
-
-- `bin` - as 16-bytes binary.
-- `str` - as a string of 36 bytes.
-- `ext` - as extention with ExtType = 2.
-
-Default value: `ext`.
-
-
-## Protobuf format settings {#protobuf-format-settings}
-
-### input_format_protobuf_flatten_google_wrappers {#input_format_protobuf_flatten_google_wrappers}
-
-Enable Google wrappers for regular non-nested columns, e.g. google.protobuf.StringValue 'str' for String column 'str'. For Nullable columns empty wrappers are recognized as defaults, and missing as nulls.
-
-Disabled by default.
-
-### output_format_protobuf_nullables_with_google_wrappers {#output_format_protobuf_nullables_with_google_wrappers}
-
-When serializing Nullable columns with Google wrappers, serialize default values as empty wrappers. If turned off, default and null values are not serialized.
-
-Disabled by default.
-
-## Avro format settings {#avro-format-settings}
-
-### input_format_avro_allow_missing_fields {#input_format_avro_allow_missing_fields}
-
-Enables using fields that are not specified in [Avro](../../interfaces/formats.md/#data-format-avro) or [AvroConfluent](../../interfaces/formats.md/#data-format-avro-confluent) format schema. When a field is not found in the schema, ClickHouse uses the default value instead of throwing an exception.
-
-Possible values:
-
--   0 — Disabled.
--   1 — Enabled.
-
-Default value: 0.
-
-### format_avro_schema_registry_url {#format_avro_schema_registry_url}
-
-Sets [Confluent Schema Registry](https://docs.confluent.io/current/schema-registry/index.html) URL to use with [AvroConfluent](../../interfaces/formats.md/#data-format-avro-confluent) format.
-
-Default value: `Empty`.
-
-### output_format_avro_codec {#output_format_avro_codec}
-
-Sets the compression codec used for output Avro file.
-
-Type: string
-
-Possible values:
-
--   `null` — No compression
--   `deflate` — Compress with Deflate (zlib)
--   `snappy` — Compress with [Snappy](https://google.github.io/snappy/)
-
-Default value: `snappy` (if available) or `deflate`.
-
-### output_format_avro_sync_interval {#output_format_avro_sync_interval}
-
-Sets minimum data size (in bytes) between synchronization markers for output Avro file.
-
-Type: unsigned int
-
-Possible values: 32 (32 bytes) - 1073741824 (1 GiB)
-
-Default value: 32768 (32 KiB)
-
-### output_format_avro_string_column_pattern {#output_format_avro_string_column_pattern}
-
-Regexp of column names of type String to output as Avro `string` (default is `bytes`).
-RE2 syntax is supported.
-
-Type: string
-
-### output_format_avro_rows_in_file {#output_format_avro_rows_in_file}
-
-Max rows in a file (if permitted by storage).
-
-Default value: `1`.
-
-## Pretty formats settings {#pretty-formats-settings}
-
-### output_format_pretty_max_rows {#output_format_pretty_max_rows}
-
-Rows limit for Pretty formats.
-
-Default value: `10'000`.
-
-### output_format_pretty_max_column_pad_width {#output_format_pretty_max_column_pad_width}
-
-Maximum width to pad all values in a column in Pretty formats.
-
-Default value: `250`.
-
-### output_format_pretty_max_value_width {#output_format_pretty_max_value_width}
-
-Limits the width of value displayed in [Pretty](../../interfaces/formats.md/#pretty) formats. If the value width exceeds the limit, the value is cut.
-
-Possible values:
-
--   Positive integer.
--   0 — The value is cut completely.
-
-Default value: `10000` symbols.
-
-**Examples**
-
-Query:
-```sql
-SET output_format_pretty_max_value_width = 10;
-SELECT range(number) FROM system.numbers LIMIT 10 FORMAT PrettyCompactNoEscapes;
-```
-Result:
-```text
-┌─range(number)─┐
-│ []            │
-│ [0]           │
-│ [0,1]         │
-│ [0,1,2]       │
-│ [0,1,2,3]     │
-│ [0,1,2,3,4⋯   │
-│ [0,1,2,3,4⋯   │
-│ [0,1,2,3,4⋯   │
-│ [0,1,2,3,4⋯   │
-│ [0,1,2,3,4⋯   │
-└───────────────┘
-```
-
-Query with zero width:
-```sql
-SET output_format_pretty_max_value_width = 0;
-SELECT range(number) FROM system.numbers LIMIT 5 FORMAT PrettyCompactNoEscapes;
-```
-Result:
-```text
-┌─range(number)─┐
-│ ⋯             │
-│ ⋯             │
-│ ⋯             │
-│ ⋯             │
-│ ⋯             │
-└───────────────┘
-```
-
-### output_format_pretty_color {#output_format_pretty_color}
-
-Use ANSI escape sequences to paint colors in Pretty formats.
-
-Enabled by default.
-
-### output_format_pretty_grid_charset {#output_format_pretty_grid_charset}
-
-Allows changing a charset which is used for printing grids borders. Available charsets are UTF-8, ASCII.
-
-**Example**
-
-``` text
-SET output_format_pretty_grid_charset = 'UTF-8';
-SELECT * FROM a;
-┌─a─┐
-│ 1 │
-└───┘
-
-SET output_format_pretty_grid_charset = 'ASCII';
-SELECT * FROM a;
-+-a-+
-| 1 |
-+---+
-```
-
-### output_format_pretty_row_numbers {#output_format_pretty_row_numbers}
-
-Adds row numbers to output in the [Pretty](../../interfaces/formats.md/#pretty) format.
-
-Possible values:
-
--   0 — Output without row numbers.
--   1 — Output with row numbers.
-
-Default value: `0`.
-
-**Example**
-
-Query:
-
-```sql
-SET output_format_pretty_row_numbers = 1;
-SELECT TOP 3 name, value FROM system.settings;
-```
-
-Result:
-```text
-   ┌─name────────────────────┬─value───┐
-1. │ min_compress_block_size │ 65536   │
-2. │ max_compress_block_size │ 1048576 │
-3. │ max_block_size          │ 65505   │
-   └─────────────────────────┴─────────┘
-```
-
-## Template format settings {#template-format-settings}
-
-### format_template_resultset {#format_template_resultset}
-
-Path to file which contains format string for result set (for Template format).
-
-### format_template_row {#format_template_row}
-
-Path to file which contains format string for rows (for Template format).
-
-### format_template_rows_between_delimiter {#format_template_rows_between_delimiter}
-
-Delimiter between rows (for Template format).
-
-## CustomSeparated format settings {custom-separated-format-settings}
-
-### format_custom_escaping_rule {#format_custom_escaping_rule}
-
-Sets the field escaping rule for [CustomSeparated](../../interfaces/formats.md/#format-customseparated) data format.
-
-Possible values:
-
--   `'Escaped'` — Similarly to [TSV](../../interfaces/formats.md/#tabseparated).
--   `'Quoted'` — Similarly to [Values](../../interfaces/formats.md/#data-format-values).
--   `'CSV'` — Similarly to [CSV](../../interfaces/formats.md/#csv).
--   `'JSON'` — Similarly to [JSONEachRow](../../interfaces/formats.md/#jsoneachrow).
--   `'XML'` — Similarly to [XML](../../interfaces/formats.md/#xml).
--   `'Raw'` — Extracts subpatterns as a whole, no escaping rules, similarly to [TSVRaw](../../interfaces/formats.md/#tabseparatedraw).
-
-Default value: `'Escaped'`.
-
-### format_custom_field_delimiter {#format_custom_field_delimiter}
-
-Sets the character that is interpreted as a delimiter between the fields for [CustomSeparated](../../interfaces/formats.md/#format-customseparated) data format.
-
-Default value: `'\t'`.
-
-### format_custom_row_before_delimiter {#format_custom_row_before_delimiter}
-
-Sets the character that is interpreted as a delimiter before the field of the first column for [CustomSeparated](../../interfaces/formats.md/#format-customseparated) data format.
-
-Default value: `''`.
-
-### format_custom_row_after_delimiter {#format_custom_row_after_delimiter}
-
-Sets the character that is interpreted as a delimiter after the field of the last column for [CustomSeparated](../../interfaces/formats.md/#format-customseparated) data format.
-
-Default value: `'\n'`.
-
-### format_custom_row_between_delimiter {#format_custom_row_between_delimiter}
-
-Sets the character that is interpreted as a delimiter between the rows for [CustomSeparated](../../interfaces/formats.md/#format-customseparated) data format.
-
-Default value: `''`.
-
-### format_custom_result_before_delimiter {#format_custom_result_before_delimiter}
-
-Sets the character that is interpreted as a prefix before the result set for [CustomSeparated](../../interfaces/formats.md/#format-customseparated) data format.
-
-Default value: `''`.
-
-### format_custom_result_after_delimiter {#format_custom_result_after_delimiter}
-
-Sets the character that is interpreted as a suffix after the result set for [CustomSeparated](../../interfaces/formats.md/#format-customseparated) data format.
-
-Default value: `''`.
-
-### input_format_custom_detect_header {#input_format_custom_detect_header}
-
-Automatically detect header with names and types in CustomSeparated format.
-
-Enabled by default.
-
-## Regexp format settings {#regexp-format-settings}
-
-### format_regexp_escaping_rule {#format_regexp_escaping_rule}
-
-Field escaping rule.
-
-Possible values:
-
--   `'Escaped'` — Similarly to [TSV](../../interfaces/formats.md/#tabseparated).
--   `'Quoted'` — Similarly to [Values](../../interfaces/formats.md/#data-format-values).
--   `'CSV'` — Similarly to [CSV](../../interfaces/formats.md/#csv).
--   `'JSON'` — Similarly to [JSONEachRow](../../interfaces/formats.md/#jsoneachrow).
--   `'XML'` — Similarly to [XML](../../interfaces/formats.md/#xml).
--   `'Raw'` — Extracts subpatterns as a whole, no escaping rules, similarly to [TSVRaw](../../interfaces/formats.md/#tabseparatedraw).
-
-Default value: `Raw`.
-
-### format_regexp_skip_unmatched {#format_regexp_skip_unmatched}
-
-Skip lines unmatched by regular expression.
-
-Disabled by default.
-
-## CapnProto format settings {#capn-proto-format-settings}
-
-### format_capn_proto_enum_comparising_mode {#format_capn_proto_enum_comparising_mode}
-
-Determines how to map ClickHouse `Enum` data type and [CapnProto](../../interfaces/formats.md/#capnproto) `Enum` data type from schema.
-
-Possible values:
-
--   `'by_values'` — Values in enums should be the same, names can be different.
--   `'by_names'` — Names in enums should be the same, values can be different.
--   `'by_name_case_insensitive'` — Names in enums should be the same case-insensitive, values can be different.
-
-Default value: `'by_values'`.
-
-## MySQLDump format settings {#musqldump-format-settings}
-
-### input_format_mysql_dump_table_name (#input_format_mysql_dump_table_name)
-
-The name of the table from which to read data from in MySQLDump input format.
-
-### input_format_mysql_dump_map_columns (#input_format_mysql_dump_map_columns)
-
-Enables matching columns from table in MySQL dump and columns from ClickHouse table by names in MySQLDump input format.
-
-Possible values:
-
-- 0 — Disabled.
-- 1 — Enabled.
-
-Default value: 1.
-
-## SQLInsert format settings {#sqlinsert-format-settings}
-
-### output_format_sql_insert_max_batch_size {#output_format_sql_insert_max_batch_size}
-
-The maximum number of rows in one INSERT statement.
-
-Default value: `65505`.
-
-### output_format_sql_insert_table_name {#output_format_sql_insert_table_name}
-
-The name of table that will be used in the output INSERT statement.
-
-Default value: `'table''`.
-
-### output_format_sql_insert_include_column_names {#output_format_sql_insert_include_column_names}
-
-Include column names in INSERT statement.
-
-Default value: `true`.
-
-### output_format_sql_insert_use_replace {#output_format_sql_insert_use_replace}
-
-Use REPLACE keyword instead of INSERT.
-
-Default value: `false`.
-
-### output_format_sql_insert_quote_names {#output_format_sql_insert_quote_names}
-
-Quote column names with "`" characters
-
-Default value: `true`.
-
-## BSONEachRow format settings {#bson-each-row-format-settings}
-
-### output_format_bson_string_as_string {#output_format_bson_string_as_string}
-
-Use BSON String type instead of Binary for String columns.
-
-Disabled by default.
-
-### input_format_bson_skip_fields_with_unsupported_types_in_schema_inference {#input_format_bson_skip_fields_with_unsupported_types_in_schema_inference}
-
-Allow skipping columns with unsupported types while schema inference for format BSONEachRow.
-
-Disabled by default.
-
-## RowBinary format settings {#row-binary-format-settings}
-
-### format_binary_max_string_size {#format_binary_max_string_size}
-
-The maximum allowed size for String in RowBinary format. It prevents allocating large amount of memory in case of corrupted data. 0 means there is no limit.
-
-Default value: `1GiB`
->>>>>>> 7f010d2b
+:::