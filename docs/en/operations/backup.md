---
slug: /en/operations/backup
description: In order to effectively mitigate possible human errors, you should carefully prepare a strategy for backing up and restoring your data.
---

# Backup and Restore

- [Backup to a local disk](#backup-to-a-local-disk)
- [Configuring backup/restore to use an S3 endpoint](#configuring-backuprestore-to-use-an-s3-endpoint)
- [Backup/restore using an S3 disk](#backuprestore-using-an-s3-disk)
- [Alternatives](#alternatives)

## Command summary

```bash
 BACKUP|RESTORE
  TABLE [db.]table_name [AS [db.]table_name_in_backup]
    [PARTITION[S] partition_expr [,...]] |
  DICTIONARY [db.]dictionary_name [AS [db.]name_in_backup] |
  DATABASE database_name [AS database_name_in_backup]
    [EXCEPT TABLES ...] |
  TEMPORARY TABLE table_name [AS table_name_in_backup] |
  VIEW view_name [AS view_name_in_backup]
  ALL TEMPORARY TABLES [EXCEPT ...] |
  ALL DATABASES [EXCEPT ...] } [,...]
  [ON CLUSTER 'cluster_name']
  TO|FROM File('<path>/<filename>') | Disk('<disk_name>', '<path>/') | S3('<S3 endpoint>/<path>', '<Access key ID>', '<Secret access key>')
  [SETTINGS base_backup = File('<path>/<filename>') | Disk(...) | S3('<S3 endpoint>/<path>', '<Access key ID>', '<Secret access key>')]

```

:::note ALL
Prior to version 23.4 of ClickHouse, `ALL` was only applicable to the `RESTORE` command.
:::

## Background

While [replication](../engines/table-engines/mergetree-family/replication.md) provides protection from hardware failures, it does not protect against human errors: accidental deletion of data, deletion of the wrong table or a table on the wrong cluster, and software bugs that result in incorrect data processing or data corruption. In many cases mistakes like these will affect all replicas. ClickHouse has built-in safeguards to prevent some types of mistakes — for example, by default [you can’t just drop tables with a MergeTree-like engine containing more than 50 Gb of data](server-configuration-parameters/settings.md#max-table-size-to-drop). However, these safeguards do not cover all possible cases and can be circumvented.

In order to effectively mitigate possible human errors, you should carefully prepare a strategy for backing up and restoring your data **in advance**.

Each company has different resources available and business requirements, so there’s no universal solution for ClickHouse backups and restores that will fit every situation. What works for one gigabyte of data likely won’t work for tens of petabytes. There are a variety of possible approaches with their own pros and cons, which will be discussed below. It is a good idea to use several approaches instead of just one in order to compensate for their various shortcomings.

:::note
Keep in mind that if you backed something up and never tried to restore it, chances are that restore will not work properly when you actually need it (or at least it will take longer than business can tolerate). So whatever backup approach you choose, make sure to automate the restore process as well, and practice it on a spare ClickHouse cluster regularly.
:::

## Backup to a local disk

### Configure a backup destination

In the examples below you will see the backup destination specified like `Disk('backups', '1.zip')`.  To prepare the destination add a file to `/etc/clickhouse-server/config.d/backup_disk.xml` specifying the backup destination.  For example, this file defines disk named `backups` and then adds that disk to the **backups > allowed_disk** list:

```xml
<clickhouse>
    <storage_configuration>
        <disks>
<!--highlight-next-line -->
            <backups>
                <type>local</type>
                <path>/backups/</path>
            </backups>
        </disks>
    </storage_configuration>
<!--highlight-start -->
    <backups>
        <allowed_disk>backups</allowed_disk>
        <allowed_path>/backups/</allowed_path>
    </backups>
<!--highlight-end -->
</clickhouse>
```

### Parameters

Backups can be either full or incremental, and can include tables (including materialized views, projections, and dictionaries), and databases.  Backups can be synchronous (default) or asynchronous.  They can be compressed.  Backups can be password protected.

The BACKUP and RESTORE statements take a list of DATABASE and TABLE names, a destination (or source), options and settings:
- The destination for the backup, or the source for the restore.  This is based on the disk defined earlier.  For example `Disk('backups', 'filename.zip')`
- ASYNC: backup or restore asynchronously
- PARTITIONS: a list of partitions to restore
- SETTINGS:
    - [`compression_method`](/docs/en/sql-reference/statements/create/table.md/#column-compression-codecs) and compression_level
    - `password` for the file on disk
    - `base_backup`: the destination of the previous backup of this source.  For example, `Disk('backups', '1.zip')`
    - `structure_only`: if enabled, allows to only backup or restore the CREATE statements without the data of tables
<<<<<<< HEAD
    - `storage_policy`: storage policy for the tables being restored. See [Using Multiple Block Devices for Data Storage](../engines/table-engines/mergetree-family/mergetree.md#table_engine-mergetree-multiple-volumes).

:::note storage_policy
`storage_policy` setting is only applicable to the `RESTORE` command. The specified storage policy applies only to tables with an engine from the `MergeTree` family.
:::
=======
    - `s3_storage_class`: the storage class used for S3 backup. For example, `STANDARD`
>>>>>>> 3d15f633

### Usage examples

Backup and then restore a table:
```
BACKUP TABLE test.table TO Disk('backups', '1.zip')
```

Corresponding restore:
```
RESTORE TABLE test.table FROM Disk('backups', '1.zip')
```

:::note
The above RESTORE would fail if the table `test.table` contains data, you would have to drop the table in order to test the RESTORE, or use the setting `allow_non_empty_tables=true`:
```
RESTORE TABLE test.table FROM Disk('backups', '1.zip')
SETTINGS allow_non_empty_tables=true
```
:::

Tables can be restored, or backed up, with new names:
```
RESTORE TABLE test.table AS test.table2 FROM Disk('backups', '1.zip')
```

```
BACKUP TABLE test.table3 AS test.table4 TO Disk('backups', '2.zip')
```

### Incremental backups

Incremental backups can be taken by specifying the `base_backup`.
:::note
Incremental backups depend on the base backup.  The base backup must be kept available in order to be able to restore from an incremental backup.
:::

Incrementally store new data. The setting `base_backup` causes data since a previous backup to `Disk('backups', 'd.zip')` to be stored to `Disk('backups', 'incremental-a.zip')`:
```
BACKUP TABLE test.table TO Disk('backups', 'incremental-a.zip')
  SETTINGS base_backup = Disk('backups', 'd.zip')
```

Restore all data from the incremental backup and the base_backup into a new table `test.table2`:
```
RESTORE TABLE test.table AS test.table2
  FROM Disk('backups', 'incremental-a.zip');
```

### Assign a password to the backup

Backups written to disk can have a password applied to the file:
```
BACKUP TABLE test.table
  TO Disk('backups', 'password-protected.zip')
  SETTINGS password='qwerty'
```

Restore:
```
RESTORE TABLE test.table
  FROM Disk('backups', 'password-protected.zip')
  SETTINGS password='qwerty'
```

### Compression settings

If you would like to specify the compression method or level:
```
BACKUP TABLE test.table
  TO Disk('backups', 'filename.zip')
  SETTINGS compression_method='lzma', compression_level=3
```

### Restore specific partitions
If specific partitions associated with a table need to be restored these can be specified.  To restore partitions 1 and 4 from backup:
```
RESTORE TABLE test.table PARTITIONS '2', '3'
  FROM Disk('backups', 'filename.zip')
```

### Check the status of backups

The backup command returns an `id` and `status`, and that `id` can be used to get the status of the backup.  This is very useful to check the progress of long ASYNC backups.  The example below shows a failure that happened when trying to overwrite an existing backup file:
```sql
BACKUP TABLE helloworld.my_first_table TO Disk('backups', '1.zip') ASYNC
```
```response
┌─id───────────────────────────────────┬─status──────────┐
│ 7678b0b3-f519-4e6e-811f-5a0781a4eb52 │ CREATING_BACKUP │
└──────────────────────────────────────┴─────────────────┘

1 row in set. Elapsed: 0.001 sec.
```

```
SELECT
    *
FROM system.backups
where id='7678b0b3-f519-4e6e-811f-5a0781a4eb52'
FORMAT Vertical
```
```response
Row 1:
──────
id:                7678b0b3-f519-4e6e-811f-5a0781a4eb52
name:              Disk('backups', '1.zip')
#highlight-next-line
status:            BACKUP_FAILED
num_files:         0
uncompressed_size: 0
compressed_size:   0
#highlight-next-line
error:             Code: 598. DB::Exception: Backup Disk('backups', '1.zip') already exists. (BACKUP_ALREADY_EXISTS) (version 22.8.2.11 (official build))
start_time:        2022-08-30 09:21:46
end_time:          2022-08-30 09:21:46

1 row in set. Elapsed: 0.002 sec.
```

## Configuring BACKUP/RESTORE to use an S3 Endpoint

To write backups to an S3 bucket you need three pieces of information:
- S3 endpoint,
  for example `https://mars-doc-test.s3.amazonaws.com/backup-S3/`
- Access key ID,
  for example `ABC123`
- Secret access key,
  for example `Abc+123`

:::note
Creating an S3 bucket is covered in [Use S3 Object Storage as a ClickHouse disk](/docs/en/integrations/data-ingestion/s3/index.md#configuring-s3-for-clickhouse-use), just come back to this doc after saving the policy, there is no need to configure ClickHouse to use the S3 bucket.
:::

The destination for a backup will be specified like this:
```
S3('<S3 endpoint>/<directory>', '<Access key ID>', '<Secret access key>)
```

```sql
CREATE TABLE data
(
    `key` Int,
    `value` String,
    `array` Array(String)
)
ENGINE = MergeTree
ORDER BY tuple()
```

```sql
INSERT INTO data SELECT *
FROM generateRandom('key Int, value String, array Array(String)')
LIMIT 1000
```

### Create a base (initial) backup

Incremental backups require a _base_ backup to start from, this example will be used
later as the base backup.  The first parameter of the S3 destination is the S3 endpoint followed by the directory within the bucket to use for this backup.  In this example the directory is named `my_backup`.

```sql
BACKUP TABLE data TO S3('https://mars-doc-test.s3.amazonaws.com/backup-S3/my_backup', 'ABC123', 'Abc+123')
```

```response
┌─id───────────────────────────────────┬─status─────────┐
│ de442b75-a66c-4a3c-a193-f76f278c70f3 │ BACKUP_CREATED │
└──────────────────────────────────────┴────────────────┘
```

### Add more data

Incremental backups are populated with the difference between the base backup and the current content of the table being backed up.  Add more data before taking the incremental backup:

```sql
INSERT INTO data SELECT *
FROM generateRandom('key Int, value String, array Array(String)')
LIMIT 100
```
### Take an incremental backup

This backup command is similar to the base backup, but adds `SETTINGS base_backup` and the location of the base backup.  Note that the destination for the incremental backup is not the same directory as the base, it is the same endpoint with a different target directory within the bucket.  The base backup is in `my_backup`, and the incremental will be written to `my_incremental`:
```sql
BACKUP TABLE data TO S3('https://mars-doc-test.s3.amazonaws.com/backup-S3/my_incremental', 'ABC123', 'Abc+123') SETTINGS base_backup = S3('https://mars-doc-test.s3.amazonaws.com/backup-S3/my_backup', 'ABC123', 'Abc+123')
```

```response
┌─id───────────────────────────────────┬─status─────────┐
│ f6cd3900-850f-41c9-94f1-0c4df33ea528 │ BACKUP_CREATED │
└──────────────────────────────────────┴────────────────┘
```
### Restore from the incremental backup

This command restores the incremental backup into a new table, `data3`.  Note that when an incremental backup is restored, the base backup is also included.  Specify only the incremental backup when restoring:
```sql
RESTORE TABLE data AS data3 FROM S3('https://mars-doc-test.s3.amazonaws.com/backup-S3/my_incremental', 'ABC123', 'Abc+123')
```

```response
┌─id───────────────────────────────────┬─status───┐
│ ff0c8c39-7dff-4324-a241-000796de11ca │ RESTORED │
└──────────────────────────────────────┴──────────┘
```

### Verify the count

There were two inserts into the original table `data`, one with 1,000 rows and one with 100 rows, for a total of 1,100. Verify that the restored table has 1,100 rows:
```sql
SELECT count()
FROM data3
```
```response
┌─count()─┐
│    1100 │
└─────────┘
```

### Verify the content
This compares the content of the original table, `data` with the restored table `data3`:
```sql
SELECT throwIf((
        SELECT groupArray(tuple(*))
        FROM data
    ) != (
        SELECT groupArray(tuple(*))
        FROM data3
    ), 'Data does not match after BACKUP/RESTORE')
```
## BACKUP/RESTORE Using an S3 Disk

It is also possible to `BACKUP`/`RESTORE` to S3 by configuring an S3 disk in the ClickHouse storage configuration.  Configure the disk like this by adding a file to `/etc/clickhouse-server/config.d`:

```xml
<clickhouse>
    <storage_configuration>
        <disks>
            <s3_plain>
                <type>s3_plain</type>
                <endpoint></endpoint>
                <access_key_id></access_key_id>
                <secret_access_key></secret_access_key>
            </s3_plain>
        </disks>
        <policies>
            <s3>
                <volumes>
                    <main>
                        <disk>s3_plain</disk>
                    </main>
                </volumes>
            </s3>
        </policies>
    </storage_configuration>

    <backups>
        <allowed_disk>s3_plain</allowed_disk>
    </backups>
</clickhouse>
```

And then `BACKUP`/`RESTORE` as usual:

```sql
BACKUP TABLE data TO Disk('s3_plain', 'cloud_backup');
RESTORE TABLE data AS data_restored FROM Disk('s3_plain', 'cloud_backup');
```

:::note
But keep in mind that:
- This disk should not be used for `MergeTree` itself, only for `BACKUP`/`RESTORE`
- It has excessive API calls
:::

## Alternatives

ClickHouse stores data on disk, and there are many ways to backup disks.  These are some alternatives that have been used in the past, and that may fit in well in your environment.

### Duplicating Source Data Somewhere Else {#duplicating-source-data-somewhere-else}

Often data that is ingested into ClickHouse is delivered through some sort of persistent queue, such as [Apache Kafka](https://kafka.apache.org). In this case it is possible to configure an additional set of subscribers that will read the same data stream while it is being written to ClickHouse and store it in cold storage somewhere. Most companies already have some default recommended cold storage, which could be an object store or a distributed filesystem like [HDFS](https://hadoop.apache.org/docs/stable/hadoop-project-dist/hadoop-hdfs/HdfsDesign.html).

### Filesystem Snapshots {#filesystem-snapshots}

Some local filesystems provide snapshot functionality (for example, [ZFS](https://en.wikipedia.org/wiki/ZFS)), but they might not be the best choice for serving live queries. A possible solution is to create additional replicas with this kind of filesystem and exclude them from the [Distributed](../engines/table-engines/special/distributed.md) tables that are used for `SELECT` queries. Snapshots on such replicas will be out of reach of any queries that modify data. As a bonus, these replicas might have special hardware configurations with more disks attached per server, which would be cost-effective.

### clickhouse-copier {#clickhouse-copier}

[clickhouse-copier](../operations/utilities/clickhouse-copier.md) is a versatile tool that was initially created to re-shard petabyte-sized tables. It can also be used for backup and restore purposes because it reliably copies data between ClickHouse tables and clusters.

For smaller volumes of data, a simple `INSERT INTO ... SELECT ...` to remote tables might work as well.

### Manipulations with Parts {#manipulations-with-parts}

ClickHouse allows using the `ALTER TABLE ... FREEZE PARTITION ...` query to create a local copy of table partitions. This is implemented using hardlinks to the `/var/lib/clickhouse/shadow/` folder, so it usually does not consume extra disk space for old data. The created copies of files are not handled by ClickHouse server, so you can just leave them there: you will have a simple backup that does not require any additional external system, but it will still be prone to hardware issues. For this reason, it’s better to remotely copy them to another location and then remove the local copies. Distributed filesystems and object stores are still a good options for this, but normal attached file servers with a large enough capacity might work as well (in this case the transfer will occur via the network filesystem or maybe [rsync](https://en.wikipedia.org/wiki/Rsync)).
Data can be restored from backup using the `ALTER TABLE ... ATTACH PARTITION ...`

For more information about queries related to partition manipulations, see the [ALTER documentation](../sql-reference/statements/alter/partition.md#alter_manipulations-with-partitions).

A third-party tool is available to automate this approach: [clickhouse-backup](https://github.com/AlexAkulov/clickhouse-backup).

## Settings to disallow concurrent backup/restore

To disallow concurrent backup/restore, you can use these settings respectively.

```xml
<clickhouse>
    <backups>
        <allow_concurrent_backups>false</allow_concurrent_backups>
        <allow_concurrent_restores>false</allow_concurrent_restores>
    </backups>
</clickhouse>
```

The default value for both is true, so by default concurrent backup/restores are allowed.
When these settings are false on a cluster, only 1 backup/restore is allowed to run on a cluster at a time.<|MERGE_RESOLUTION|>--- conflicted
+++ resolved
@@ -84,15 +84,12 @@
     - `password` for the file on disk
     - `base_backup`: the destination of the previous backup of this source.  For example, `Disk('backups', '1.zip')`
     - `structure_only`: if enabled, allows to only backup or restore the CREATE statements without the data of tables
-<<<<<<< HEAD
     - `storage_policy`: storage policy for the tables being restored. See [Using Multiple Block Devices for Data Storage](../engines/table-engines/mergetree-family/mergetree.md#table_engine-mergetree-multiple-volumes).
+    - `s3_storage_class`: the storage class used for S3 backup. For example, `STANDARD`
 
 :::note storage_policy
 `storage_policy` setting is only applicable to the `RESTORE` command. The specified storage policy applies only to tables with an engine from the `MergeTree` family.
 :::
-=======
-    - `s3_storage_class`: the storage class used for S3 backup. For example, `STANDARD`
->>>>>>> 3d15f633
 
 ### Usage examples
 
