--- conflicted
+++ resolved
@@ -4,10 +4,7 @@
 Отличается от JSON только тем, что строчки данных выводятся в массивах, а не в object-ах. 
 
 Пример:
-<<<<<<< HEAD
-=======
 
->>>>>>> 4cd9df27
 .. code-block:: json
 
   {
